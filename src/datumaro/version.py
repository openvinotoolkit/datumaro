<<<<<<< HEAD
__version__ = "1.5.1"
=======
__version__ = "1.6.0rc0"
>>>>>>> be2cab9c
<|MERGE_RESOLUTION|>--- conflicted
+++ resolved
@@ -1,5 +1 @@
-<<<<<<< HEAD
-__version__ = "1.5.1"
-=======
-__version__ = "1.6.0rc0"
->>>>>>> be2cab9c
+__version__ = "1.6.0rc0"