[
  {
    "import_path": "datumaro.plugins.data_formats.cityscapes.CityscapesBase",
    "plugin_name": "cityscapes",
    "plugin_type": "DatasetBase",
    "extra_deps": []
  },
  {
    "import_path": "datumaro.plugins.data_formats.ade20k2020.Ade20k2020Base",
    "plugin_name": "ade20k2020",
    "plugin_type": "DatasetBase",
    "extra_deps": []
  },
  {
    "import_path": "datumaro.plugins.data_formats.camvid.CamvidBase",
    "plugin_name": "camvid",
    "plugin_type": "DatasetBase",
    "extra_deps": []
  },
  {
    "import_path": "datumaro.plugins.data_formats.image_dir.ImageDirBase",
    "plugin_name": "image_dir",
    "plugin_type": "DatasetBase",
    "extra_deps": []
  },
  {
    "import_path": "datumaro.plugins.data_formats.lfw.LfwBase",
    "plugin_name": "lfw",
    "plugin_type": "DatasetBase",
    "extra_deps": []
  },
  {
    "import_path": "datumaro.plugins.data_formats.vott_json.VottJsonBase",
    "plugin_name": "vott_json",
    "plugin_type": "DatasetBase",
    "extra_deps": []
  },
  {
    "import_path": "datumaro.plugins.data_formats.common_super_resolution.CommonSuperResolutionBase",
    "plugin_name": "common_super_resolution",
    "plugin_type": "DatasetBase",
    "extra_deps": []
  },
  {
    "import_path": "datumaro.plugins.data_formats.kinetics.KineticsBase",
    "plugin_name": "kinetics",
    "plugin_type": "DatasetBase",
    "extra_deps": []
  },
  {
    "import_path": "datumaro.plugins.data_formats.imagenet_txt.ImagenetTxtBase",
    "plugin_name": "imagenet_txt",
    "plugin_type": "DatasetBase",
    "extra_deps": []
  },
  {
    "import_path": "datumaro.plugins.data_formats.mots.MotsPngExtractor",
    "plugin_name": "mots_png_extractor",
    "plugin_type": "DatasetBase",
    "extra_deps": []
  },
  {
    "import_path": "datumaro.plugins.data_formats.ade20k2017.Ade20k2017Base",
    "plugin_name": "ade20k2017",
    "plugin_type": "DatasetBase",
    "extra_deps": []
  },
  {
    "import_path": "datumaro.plugins.data_formats.nyu_depth_v2.NyuDepthV2Base",
    "plugin_name": "nyu_depth_v2",
    "plugin_type": "DatasetBase",
    "extra_deps": []
  },
  {
    "import_path": "datumaro.plugins.data_formats.mnist.MnistBase",
    "plugin_name": "mnist",
    "plugin_type": "DatasetBase",
    "extra_deps": []
  },
  {
    "import_path": "datumaro.plugins.data_formats.imagenet.ImagenetBase",
    "plugin_name": "imagenet",
    "plugin_type": "DatasetBase",
    "extra_deps": []
  },
  {
    "import_path": "datumaro.plugins.data_formats.widerface.WiderFaceBase",
    "plugin_name": "wider_face",
    "plugin_type": "DatasetBase",
    "extra_deps": []
  },
  {
    "import_path": "datumaro.plugins.data_formats.brats.BratsBase",
    "plugin_name": "brats",
    "plugin_type": "DatasetBase",
    "extra_deps": []
  },
  {
    "import_path": "datumaro.plugins.data_formats.vgg_face2.VggFace2Base",
    "plugin_name": "vgg_face2",
    "plugin_type": "DatasetBase",
    "extra_deps": []
  },
  {
    "import_path": "datumaro.plugins.data_formats.video.VideoFramesBase",
    "plugin_name": "video_frames",
    "plugin_type": "DatasetBase",
    "extra_deps": []
  },
  {
    "import_path": "datumaro.plugins.data_formats.video.VideoKeyframesBase",
    "plugin_name": "video_keyframes",
    "plugin_type": "DatasetBase",
    "extra_deps": []
  },
  {
    "import_path": "datumaro.plugins.data_formats.mars.MarsBase",
    "plugin_name": "mars",
    "plugin_type": "DatasetBase",
    "extra_deps": []
  },
  {
    "import_path": "datumaro.plugins.data_formats.brats_numpy.BratsNumpyBase",
    "plugin_name": "brats_numpy",
    "plugin_type": "DatasetBase",
    "extra_deps": []
  },
  {
    "import_path": "datumaro.plugins.data_formats.image_zip.ImageZipBase",
    "plugin_name": "image_zip",
    "plugin_type": "DatasetBase",
    "extra_deps": []
  },
  {
    "import_path": "datumaro.plugins.data_formats.cifar.CifarBase",
    "plugin_name": "cifar",
    "plugin_type": "DatasetBase",
    "extra_deps": []
  },
  {
    "import_path": "datumaro.plugins.data_formats.common_semantic_segmentation.CommonSemanticSegmentationBase",
    "plugin_name": "common_semantic_segmentation",
    "plugin_type": "DatasetBase",
    "extra_deps": []
  },
  {
    "import_path": "datumaro.plugins.data_formats.mot.MotSeqBase",
    "plugin_name": "mot_seq",
    "plugin_type": "DatasetBase",
    "extra_deps": []
  },
  {
    "import_path": "datumaro.plugins.data_formats.labelme.LabelMeBase",
    "plugin_name": "label_me",
    "plugin_type": "DatasetBase",
    "extra_deps": []
  },
  {
    "import_path": "datumaro.plugins.data_formats.mnist_csv.MnistCsvBase",
    "plugin_name": "mnist_csv",
    "plugin_type": "DatasetBase",
    "extra_deps": []
  },
  {
    "import_path": "datumaro.plugins.data_formats.market1501.Market1501Base",
    "plugin_name": "market1501",
    "plugin_type": "DatasetBase",
    "extra_deps": []
  },
  {
    "import_path": "datumaro.plugins.data_formats.open_images.OpenImagesBase",
    "plugin_name": "open_images",
    "plugin_type": "DatasetBase",
    "extra_deps": []
  },
  {
    "import_path": "datumaro.plugins.data_formats.vott_csv.VottCsvBase",
    "plugin_name": "vott_csv",
    "plugin_type": "DatasetBase",
    "extra_deps": []
  },
  {
    "import_path": "datumaro.plugins.data_formats.celeba.celeba.CelebaBase",
    "plugin_name": "celeba",
    "plugin_type": "DatasetBase",
    "extra_deps": []
  },
  {
    "import_path": "datumaro.plugins.data_formats.celeba.align_celeba.AlignCelebaBase",
    "plugin_name": "align_celeba",
    "plugin_type": "DatasetBase",
    "extra_deps": []
  },
  {
    "import_path": "datumaro.plugins.data_formats.segment_anything.base.SegmentAnythingBase",
    "plugin_name": "segment_anything",
    "plugin_type": "DatasetBase",
    "extra_deps": []
  },
  {
    "import_path": "datumaro.plugins.data_formats.sly_pointcloud.base.SuperviselyPointCloudBase",
    "plugin_name": "sly_pointcloud",
    "plugin_type": "DatasetBase",
    "extra_deps": []
  },
  {
    "import_path": "datumaro.plugins.data_formats.icdar.base.IcdarTextLocalizationBase",
    "plugin_name": "icdar_text_localization",
    "plugin_type": "DatasetBase",
    "extra_deps": []
  },
  {
    "import_path": "datumaro.plugins.data_formats.icdar.base.IcdarTextSegmentationBase",
    "plugin_name": "icdar_text_segmentation",
    "plugin_type": "DatasetBase",
    "extra_deps": []
  },
  {
    "import_path": "datumaro.plugins.data_formats.icdar.base.IcdarWordRecognitionBase",
    "plugin_name": "icdar_word_recognition",
    "plugin_type": "DatasetBase",
    "extra_deps": []
  },
  {
    "import_path": "datumaro.plugins.data_formats.roboflow.base.RoboflowCocoBase",
    "plugin_name": "roboflow_coco",
    "plugin_type": "DatasetBase",
    "extra_deps": []
  },
  {
    "import_path": "datumaro.plugins.data_formats.roboflow.base.RoboflowCreateMlBase",
    "plugin_name": "roboflow_create_ml",
    "plugin_type": "DatasetBase",
    "extra_deps": []
  },
  {
    "import_path": "datumaro.plugins.data_formats.roboflow.base.RoboflowMulticlassBase",
    "plugin_name": "roboflow_multiclass",
    "plugin_type": "DatasetBase",
    "extra_deps": []
  },
  {
    "import_path": "datumaro.plugins.data_formats.roboflow.base.RoboflowTfrecord",
    "plugin_name": "roboflow_tfrecord",
    "plugin_type": "DatasetBase",
    "extra_deps": [
      "tensorflow"
    ]
  },
  {
    "import_path": "datumaro.plugins.data_formats.roboflow.base.RoboflowVocBase",
    "plugin_name": "roboflow_voc",
    "plugin_type": "DatasetBase",
    "extra_deps": []
  },
  {
    "import_path": "datumaro.plugins.data_formats.roboflow.base.RoboflowYoloBase",
    "plugin_name": "roboflow_yolo",
    "plugin_type": "DatasetBase",
    "extra_deps": []
  },
  {
    "import_path": "datumaro.plugins.data_formats.roboflow.base.RoboflowYoloObbBase",
    "plugin_name": "roboflow_yolo_obb",
    "plugin_type": "DatasetBase",
    "extra_deps": []
  },
  {
    "import_path": "datumaro.plugins.data_formats.tf_detection_api.base.TfDetectionApiBase",
    "plugin_name": "tf_detection_api",
    "plugin_type": "DatasetBase",
    "extra_deps": [
      "tensorflow"
    ]
  },
  {
    "import_path": "datumaro.plugins.data_formats.voc.base.VocBase",
    "plugin_name": "voc",
    "plugin_type": "DatasetBase",
    "extra_deps": []
  },
  {
    "import_path": "datumaro.plugins.data_formats.yolo.base.YoloUltralyticsBase",
    "plugin_name": "yolo_ultralytics",
    "plugin_type": "DatasetBase",
    "extra_deps": []
  },
  {
    "import_path": "datumaro.plugins.data_formats.yolo.base.YoloLooseBase",
    "plugin_name": "yolo_loose",
    "plugin_type": "DatasetBase",
    "extra_deps": []
  },
  {
    "import_path": "datumaro.plugins.data_formats.yolo.base.YoloStrictBase",
    "plugin_name": "yolo_strict",
    "plugin_type": "DatasetBase",
    "extra_deps": []
  },
  {
    "import_path": "datumaro.plugins.data_formats.mpii.mpii_mat.MpiiBase",
    "plugin_name": "mpii",
    "plugin_type": "DatasetBase",
    "extra_deps": []
  },
  {
    "import_path": "datumaro.plugins.data_formats.mpii.mpii_json.MpiiJsonBase",
    "plugin_name": "mpii_json",
    "plugin_type": "DatasetBase",
    "extra_deps": []
  },
  {
    "import_path": "datumaro.plugins.data_formats.ava.ava.AvaBase",
    "plugin_name": "ava",
    "plugin_type": "DatasetBase",
    "extra_deps": []
  },
  {
    "import_path": "datumaro.plugins.data_formats.voc.base.VocActionBase",
    "plugin_name": "voc_action",
    "plugin_type": "DatasetBase",
    "extra_deps": []
  },
  {
    "import_path": "datumaro.plugins.data_formats.voc.base.VocClassificationBase",
    "plugin_name": "voc_classification",
    "plugin_type": "DatasetBase",
    "extra_deps": []
  },
  {
    "import_path": "datumaro.plugins.data_formats.voc.base.VocDetectionBase",
    "plugin_name": "voc_detection",
    "plugin_type": "DatasetBase",
    "extra_deps": []
  },
  {
    "import_path": "datumaro.plugins.data_formats.voc.base.VocInstanceSegmentationBase",
    "plugin_name": "voc_instance_segmentation",
    "plugin_type": "DatasetBase",
    "extra_deps": []
  },
  {
    "import_path": "datumaro.plugins.data_formats.voc.base.VocLayoutBase",
    "plugin_name": "voc_layout",
    "plugin_type": "DatasetBase",
    "extra_deps": []
  },
  {
    "import_path": "datumaro.plugins.data_formats.voc.base.VocSegmentationBase",
    "plugin_name": "voc_segmentation",
    "plugin_type": "DatasetBase",
    "extra_deps": []
  },
  {
    "import_path": "datumaro.plugins.data_formats.coco.base.CocoCaptionsBase",
    "plugin_name": "coco_captions",
    "plugin_type": "DatasetBase",
    "extra_deps": []
  },
  {
    "import_path": "datumaro.plugins.data_formats.coco.base.CocoImageInfoBase",
    "plugin_name": "coco_image_info",
    "plugin_type": "DatasetBase",
    "extra_deps": []
  },
  {
    "import_path": "datumaro.plugins.data_formats.coco.base.CocoInstancesBase",
    "plugin_name": "coco_instances",
    "plugin_type": "DatasetBase",
    "extra_deps": []
  },
  {
    "import_path": "datumaro.plugins.data_formats.coco.base.CocoLabelsBase",
    "plugin_name": "coco_labels",
    "plugin_type": "DatasetBase",
    "extra_deps": []
  },
  {
    "import_path": "datumaro.plugins.data_formats.coco.base.CocoPanopticBase",
    "plugin_name": "coco_panoptic",
    "plugin_type": "DatasetBase",
    "extra_deps": []
  },
  {
    "import_path": "datumaro.plugins.data_formats.coco.base.CocoPersonKeypointsBase",
    "plugin_name": "coco_person_keypoints",
    "plugin_type": "DatasetBase",
    "extra_deps": []
  },
  {
    "import_path": "datumaro.plugins.data_formats.coco.base.CocoStuffBase",
    "plugin_name": "coco_stuff",
    "plugin_type": "DatasetBase",
    "extra_deps": []
  },
  {
    "import_path": "datumaro.plugins.data_formats.arrow.base.ArrowBase",
    "plugin_name": "arrow",
    "plugin_type": "DatasetBase",
    "extra_deps": []
  },
  {
    "import_path": "datumaro.plugins.data_formats.datumaro.base.DatumaroBase",
    "plugin_name": "datumaro",
    "plugin_type": "DatasetBase",
    "extra_deps": []
  },
  {
    "import_path": "datumaro.plugins.data_formats.synthia.base.SynthiaAlBase",
    "plugin_name": "synthia_al",
    "plugin_type": "DatasetBase",
    "extra_deps": []
  },
  {
    "import_path": "datumaro.plugins.data_formats.synthia.base.SynthiaRandBase",
    "plugin_name": "synthia_rand",
    "plugin_type": "DatasetBase",
    "extra_deps": []
  },
  {
    "import_path": "datumaro.plugins.data_formats.synthia.base.SynthiaSfBase",
    "plugin_name": "synthia_sf",
    "plugin_type": "DatasetBase",
    "extra_deps": []
  },
  {
    "import_path": "datumaro.plugins.data_formats.mvtec.base.MvtecClassificationBase",
    "plugin_name": "mvtec_classification",
    "plugin_type": "DatasetBase",
    "extra_deps": []
  },
  {
    "import_path": "datumaro.plugins.data_formats.mvtec.base.MvtecDetectionBase",
    "plugin_name": "mvtec_detection",
    "plugin_type": "DatasetBase",
    "extra_deps": []
  },
  {
    "import_path": "datumaro.plugins.data_formats.mvtec.base.MvtecSegmentationBase",
    "plugin_name": "mvtec_segmentation",
    "plugin_type": "DatasetBase",
    "extra_deps": []
  },
  {
    "import_path": "datumaro.plugins.data_formats.cvat.base.CvatBase",
    "plugin_name": "cvat",
    "plugin_type": "DatasetBase",
    "extra_deps": []
  },
  {
    "import_path": "datumaro.plugins.data_formats.kitti_raw.base.KittiRawBase",
    "plugin_name": "kitti_raw",
    "plugin_type": "DatasetBase",
    "extra_deps": []
  },
  {
    "import_path": "datumaro.plugins.data_formats.kitti.base.KittiDetectionBase",
    "plugin_name": "kitti_detection",
    "plugin_type": "DatasetBase",
    "extra_deps": []
  },
  {
    "import_path": "datumaro.plugins.data_formats.kitti.base.KittiSegmentationBase",
    "plugin_name": "kitti_segmentation",
    "plugin_type": "DatasetBase",
    "extra_deps": []
  },
  {
    "import_path": "datumaro.plugins.data_formats.datumaro_binary.base.DatumaroBinaryBase",
    "plugin_name": "datumaro_binary",
    "plugin_type": "DatasetBase",
    "extra_deps": []
  },
  {
    "import_path": "datumaro.plugins.data_formats.mapillary_vistas.base.MapillaryVistasInstancesBase",
    "plugin_name": "mapillary_vistas_instances",
    "plugin_type": "DatasetBase",
    "extra_deps": []
  },
  {
    "import_path": "datumaro.plugins.data_formats.mapillary_vistas.base.MapillaryVistasPanopticBase",
    "plugin_name": "mapillary_vistas_panoptic",
    "plugin_type": "DatasetBase",
    "extra_deps": []
  },
  {
    "import_path": "datumaro.plugins.data_formats.cityscapes.CityscapesImporter",
    "plugin_name": "cityscapes",
    "plugin_type": "Importer",
    "extra_deps": []
  },
  {
    "import_path": "datumaro.plugins.data_formats.ade20k2020.Ade20k2020Importer",
    "plugin_name": "ade20k2020",
    "plugin_type": "Importer",
    "extra_deps": []
  },
  {
    "import_path": "datumaro.plugins.data_formats.camvid.CamvidImporter",
    "plugin_name": "camvid",
    "plugin_type": "Importer",
    "extra_deps": []
  },
  {
    "import_path": "datumaro.plugins.data_formats.image_dir.ImageDirImporter",
    "plugin_name": "image_dir",
    "plugin_type": "Importer",
    "extra_deps": []
  },
  {
    "import_path": "datumaro.plugins.data_formats.lfw.LfwImporter",
    "plugin_name": "lfw",
    "plugin_type": "Importer",
    "extra_deps": []
  },
  {
    "import_path": "datumaro.plugins.data_formats.vott_json.VottJsonImporter",
    "plugin_name": "vott_json",
    "plugin_type": "Importer",
    "extra_deps": []
  },
  {
    "import_path": "datumaro.plugins.data_formats.common_super_resolution.CommonSuperResolutionImporter",
    "plugin_name": "common_super_resolution",
    "plugin_type": "Importer",
    "extra_deps": []
  },
  {
    "import_path": "datumaro.plugins.data_formats.kinetics.KineticsImporter",
    "plugin_name": "kinetics",
    "plugin_type": "Importer",
    "extra_deps": []
  },
  {
    "import_path": "datumaro.plugins.data_formats.imagenet_txt.ImagenetTxtImporter",
    "plugin_name": "imagenet_txt",
    "plugin_type": "Importer",
    "extra_deps": []
  },
  {
    "import_path": "datumaro.plugins.data_formats.mots.MotsImporter",
    "plugin_name": "mots",
    "plugin_type": "Importer",
    "extra_deps": []
  },
  {
    "import_path": "datumaro.plugins.data_formats.ade20k2017.Ade20k2017Importer",
    "plugin_name": "ade20k2017",
    "plugin_type": "Importer",
    "extra_deps": []
  },
  {
    "import_path": "datumaro.plugins.data_formats.nyu_depth_v2.NyuDepthV2Importer",
    "plugin_name": "nyu_depth_v2",
    "plugin_type": "Importer",
    "extra_deps": []
  },
  {
    "import_path": "datumaro.plugins.data_formats.mnist.MnistImporter",
    "plugin_name": "mnist",
    "plugin_type": "Importer",
    "extra_deps": []
  },
  {
    "import_path": "datumaro.plugins.data_formats.imagenet.ImagenetImporter",
    "plugin_name": "imagenet",
    "plugin_type": "Importer",
    "extra_deps": []
  },
  {
    "import_path": "datumaro.plugins.data_formats.imagenet.ImagenetWithSubsetDirsImporter",
    "plugin_name": "imagenet_with_subset_dirs",
    "plugin_type": "Importer",
    "extra_deps": []
  },
  {
    "import_path": "datumaro.plugins.data_formats.widerface.WiderFaceImporter",
    "plugin_name": "wider_face",
    "plugin_type": "Importer",
    "extra_deps": []
  },
  {
    "import_path": "datumaro.plugins.data_formats.brats.BratsImporter",
    "plugin_name": "brats",
    "plugin_type": "Importer",
    "extra_deps": []
  },
  {
    "import_path": "datumaro.plugins.data_formats.vgg_face2.VggFace2Importer",
    "plugin_name": "vgg_face2",
    "plugin_type": "Importer",
    "extra_deps": []
  },
  {
    "import_path": "datumaro.plugins.data_formats.video.VideoFramesImporter",
    "plugin_name": "video_frames",
    "plugin_type": "Importer",
    "extra_deps": []
  },
  {
    "import_path": "datumaro.plugins.data_formats.video.VideoKeyframesImporter",
    "plugin_name": "video_keyframes",
    "plugin_type": "Importer",
    "extra_deps": []
  },
  {
    "import_path": "datumaro.plugins.data_formats.mars.MarsImporter",
    "plugin_name": "mars",
    "plugin_type": "Importer",
    "extra_deps": []
  },
  {
    "import_path": "datumaro.plugins.data_formats.brats_numpy.BratsNumpyImporter",
    "plugin_name": "brats_numpy",
    "plugin_type": "Importer",
    "extra_deps": []
  },
  {
    "import_path": "datumaro.plugins.data_formats.image_zip.ImageZipImporter",
    "plugin_name": "image_zip",
    "plugin_type": "Importer",
    "extra_deps": []
  },
  {
    "import_path": "datumaro.plugins.data_formats.cifar.CifarImporter",
    "plugin_name": "cifar",
    "plugin_type": "Importer",
    "extra_deps": []
  },
  {
    "import_path": "datumaro.plugins.data_formats.common_semantic_segmentation.CommonSemanticSegmentationImporter",
    "plugin_name": "common_semantic_segmentation",
    "plugin_type": "Importer",
    "extra_deps": []
  },
  {
    "import_path": "datumaro.plugins.data_formats.common_semantic_segmentation.CommonSemanticSegmentationWithSubsetDirsImporter",
    "plugin_name": "common_semantic_segmentation_with_subset_dirs",
    "plugin_type": "Importer",
    "extra_deps": []
  },
  {
    "import_path": "datumaro.plugins.data_formats.mot.MotSeqImporter",
    "plugin_name": "mot_seq",
    "plugin_type": "Importer",
    "extra_deps": []
  },
  {
    "import_path": "datumaro.plugins.data_formats.labelme.LabelMeImporter",
    "plugin_name": "label_me",
    "plugin_type": "Importer",
    "extra_deps": []
  },
  {
    "import_path": "datumaro.plugins.data_formats.mnist_csv.MnistCsvImporter",
    "plugin_name": "mnist_csv",
    "plugin_type": "Importer",
    "extra_deps": []
  },
  {
    "import_path": "datumaro.plugins.data_formats.market1501.Market1501Importer",
    "plugin_name": "market1501",
    "plugin_type": "Importer",
    "extra_deps": []
  },
  {
    "import_path": "datumaro.plugins.data_formats.open_images.OpenImagesImporter",
    "plugin_name": "open_images",
    "plugin_type": "Importer",
    "extra_deps": []
  },
  {
    "import_path": "datumaro.plugins.data_formats.vott_csv.VottCsvImporter",
    "plugin_name": "vott_csv",
    "plugin_type": "Importer",
    "extra_deps": []
  },
  {
    "import_path": "datumaro.plugins.data_formats.celeba.celeba.CelebaImporter",
    "plugin_name": "celeba",
    "plugin_type": "Importer",
    "extra_deps": []
  },
  {
    "import_path": "datumaro.plugins.data_formats.celeba.align_celeba.AlignCelebaImporter",
    "plugin_name": "align_celeba",
    "plugin_type": "Importer",
    "extra_deps": []
  },
  {
    "import_path": "datumaro.plugins.data_formats.segment_anything.importer.SegmentAnythingImporter",
    "plugin_name": "segment_anything",
    "plugin_type": "Importer",
    "extra_deps": []
  },
  {
    "import_path": "datumaro.plugins.data_formats.sly_pointcloud.base.SuperviselyPointCloudImporter",
    "plugin_name": "sly_pointcloud",
    "plugin_type": "Importer",
    "extra_deps": []
  },
  {
    "import_path": "datumaro.plugins.data_formats.icdar.base.IcdarTextLocalizationImporter",
    "plugin_name": "icdar_text_localization",
    "plugin_type": "Importer",
    "extra_deps": []
  },
  {
    "import_path": "datumaro.plugins.data_formats.icdar.base.IcdarTextSegmentationImporter",
    "plugin_name": "icdar_text_segmentation",
    "plugin_type": "Importer",
    "extra_deps": []
  },
  {
    "import_path": "datumaro.plugins.data_formats.icdar.base.IcdarWordRecognitionImporter",
    "plugin_name": "icdar_word_recognition",
    "plugin_type": "Importer",
    "extra_deps": []
  },
  {
    "import_path": "datumaro.plugins.data_formats.roboflow.importer.RoboflowCocoImporter",
    "plugin_name": "roboflow_coco",
    "plugin_type": "Importer",
    "extra_deps": []
  },
  {
    "import_path": "datumaro.plugins.data_formats.roboflow.importer.RoboflowCreateMlImporter",
    "plugin_name": "roboflow_create_ml",
    "plugin_type": "Importer",
    "extra_deps": []
  },
  {
    "import_path": "datumaro.plugins.data_formats.roboflow.importer.RoboflowMulticlassImporter",
    "plugin_name": "roboflow_multiclass",
    "plugin_type": "Importer",
    "extra_deps": []
  },
  {
    "import_path": "datumaro.plugins.data_formats.roboflow.importer.RoboflowTfrecord",
    "plugin_name": "roboflow_tfrecord",
    "plugin_type": "Importer",
    "extra_deps": [
      "tensorflow"
    ]
  },
  {
    "import_path": "datumaro.plugins.data_formats.roboflow.importer.RoboflowVocImporter",
    "plugin_name": "roboflow_voc",
    "plugin_type": "Importer",
    "extra_deps": []
  },
  {
    "import_path": "datumaro.plugins.data_formats.roboflow.importer.RoboflowYoloImporter",
    "plugin_name": "roboflow_yolo",
    "plugin_type": "Importer",
    "extra_deps": []
  },
  {
    "import_path": "datumaro.plugins.data_formats.roboflow.importer.RoboflowYoloObbImporter",
    "plugin_name": "roboflow_yolo_obb",
    "plugin_type": "Importer",
    "extra_deps": []
  },
  {
    "import_path": "datumaro.plugins.data_formats.yolo.importer.YoloImporter",
    "plugin_name": "yolo",
    "plugin_type": "Importer",
    "extra_deps": []
  },
  {
    "import_path": "datumaro.plugins.data_formats.mpii.mpii_mat.MpiiImporter",
    "plugin_name": "mpii",
    "plugin_type": "Importer",
    "extra_deps": []
  },
  {
    "import_path": "datumaro.plugins.data_formats.mpii.mpii_json.MpiiJsonImporter",
    "plugin_name": "mpii_json",
    "plugin_type": "Importer",
    "extra_deps": []
  },
  {
    "import_path": "datumaro.plugins.data_formats.ava.ava.AvaImporter",
    "plugin_name": "ava",
    "plugin_type": "Importer",
    "extra_deps": []
  },
  {
    "import_path": "datumaro.plugins.data_formats.voc.importer.VocActionImporter",
    "plugin_name": "voc_action",
    "plugin_type": "Importer",
    "extra_deps": []
  },
  {
    "import_path": "datumaro.plugins.data_formats.voc.importer.VocClassificationImporter",
    "plugin_name": "voc_classification",
    "plugin_type": "Importer",
    "extra_deps": []
  },
  {
    "import_path": "datumaro.plugins.data_formats.voc.importer.VocDetectionImporter",
    "plugin_name": "voc_detection",
    "plugin_type": "Importer",
    "extra_deps": []
  },
  {
    "import_path": "datumaro.plugins.data_formats.voc.importer.VocImporter",
    "plugin_name": "voc",
    "plugin_type": "Importer",
    "extra_deps": []
  },
  {
    "import_path": "datumaro.plugins.data_formats.voc.importer.VocInstanceSegmentationImporter",
    "plugin_name": "voc_instance_segmentation",
    "plugin_type": "Importer",
    "extra_deps": []
  },
  {
    "import_path": "datumaro.plugins.data_formats.voc.importer.VocLayoutImporter",
    "plugin_name": "voc_layout",
    "plugin_type": "Importer",
    "extra_deps": []
  },
  {
    "import_path": "datumaro.plugins.data_formats.voc.importer.VocSegmentationImporter",
    "plugin_name": "voc_segmentation",
    "plugin_type": "Importer",
    "extra_deps": []
  },
  {
    "import_path": "datumaro.plugins.data_formats.coco.importer.CocoCaptionsImporter",
    "plugin_name": "coco_captions",
    "plugin_type": "Importer",
    "extra_deps": []
  },
  {
    "import_path": "datumaro.plugins.data_formats.coco.importer.CocoImageInfoImporter",
    "plugin_name": "coco_image_info",
    "plugin_type": "Importer",
    "extra_deps": []
  },
  {
    "import_path": "datumaro.plugins.data_formats.coco.importer.CocoImporter",
    "plugin_name": "coco",
    "plugin_type": "Importer",
    "extra_deps": []
  },
  {
    "import_path": "datumaro.plugins.data_formats.coco.importer.CocoInstancesImporter",
    "plugin_name": "coco_instances",
    "plugin_type": "Importer",
    "extra_deps": []
  },
  {
    "import_path": "datumaro.plugins.data_formats.coco.importer.CocoLabelsImporter",
    "plugin_name": "coco_labels",
    "plugin_type": "Importer",
    "extra_deps": []
  },
  {
    "import_path": "datumaro.plugins.data_formats.coco.importer.CocoPanopticImporter",
    "plugin_name": "coco_panoptic",
    "plugin_type": "Importer",
    "extra_deps": []
  },
  {
    "import_path": "datumaro.plugins.data_formats.coco.importer.CocoPersonKeypointsImporter",
    "plugin_name": "coco_person_keypoints",
    "plugin_type": "Importer",
    "extra_deps": []
  },
  {
    "import_path": "datumaro.plugins.data_formats.coco.importer.CocoStuffImporter",
    "plugin_name": "coco_stuff",
    "plugin_type": "Importer",
    "extra_deps": []
  },
  {
    "import_path": "datumaro.plugins.data_formats.arrow.importer.ArrowImporter",
    "plugin_name": "arrow",
    "plugin_type": "Importer",
    "extra_deps": []
  },
  {
    "import_path": "datumaro.plugins.data_formats.synthia.importer.SynthiaAlImporter",
    "plugin_name": "synthia_al",
    "plugin_type": "Importer",
    "extra_deps": []
  },
  {
    "import_path": "datumaro.plugins.data_formats.synthia.importer.SynthiaRandImporter",
    "plugin_name": "synthia_rand",
    "plugin_type": "Importer",
    "extra_deps": []
  },
  {
    "import_path": "datumaro.plugins.data_formats.synthia.importer.SynthiaSfImporter",
    "plugin_name": "synthia_sf",
    "plugin_type": "Importer",
    "extra_deps": []
  },
  {
    "import_path": "datumaro.plugins.data_formats.mvtec.importer.MvtecClassificationImporter",
    "plugin_name": "mvtec_classification",
    "plugin_type": "Importer",
    "extra_deps": []
  },
  {
    "import_path": "datumaro.plugins.data_formats.mvtec.importer.MvtecDetectionImporter",
    "plugin_name": "mvtec_detection",
    "plugin_type": "Importer",
    "extra_deps": []
  },
  {
    "import_path": "datumaro.plugins.data_formats.mvtec.importer.MvtecImporter",
    "plugin_name": "mvtec",
    "plugin_type": "Importer",
    "extra_deps": []
  },
  {
    "import_path": "datumaro.plugins.data_formats.mvtec.importer.MvtecSegmentationImporter",
    "plugin_name": "mvtec_segmentation",
    "plugin_type": "Importer",
    "extra_deps": []
  },
  {
    "import_path": "datumaro.plugins.data_formats.cvat.base.CvatImporter",
    "plugin_name": "cvat",
    "plugin_type": "Importer",
    "extra_deps": []
  },
  {
    "import_path": "datumaro.plugins.data_formats.kitti_raw.base.KittiRawImporter",
    "plugin_name": "kitti_raw",
    "plugin_type": "Importer",
    "extra_deps": []
  },
  {
    "import_path": "datumaro.plugins.data_formats.tf_detection_api.base.TfDetectionApiImporter",
    "plugin_name": "tf_detection_api",
    "plugin_type": "Importer",
    "extra_deps": [
      "tensorflow"
    ]
  },
  {
    "import_path": "datumaro.plugins.data_formats.datumaro.importer.DatumaroImporter",
    "plugin_name": "datumaro",
    "plugin_type": "Importer",
    "extra_deps": []
  },
  {
    "import_path": "datumaro.plugins.data_formats.kitti.importer.KittiDetectionImporter",
    "plugin_name": "kitti_detection",
    "plugin_type": "Importer",
    "extra_deps": []
  },
  {
    "import_path": "datumaro.plugins.data_formats.kitti.importer.KittiImporter",
    "plugin_name": "kitti",
    "plugin_type": "Importer",
    "extra_deps": []
  },
  {
    "import_path": "datumaro.plugins.data_formats.kitti.importer.KittiSegmentationImporter",
    "plugin_name": "kitti_segmentation",
    "plugin_type": "Importer",
    "extra_deps": []
  },
  {
    "import_path": "datumaro.plugins.data_formats.datumaro_binary.importer.DatumaroBinaryImporter",
    "plugin_name": "datumaro_binary",
    "plugin_type": "Importer",
    "extra_deps": []
  },
  {
    "import_path": "datumaro.plugins.data_formats.mapillary_vistas.importer.MapillaryVistasImporter",
    "plugin_name": "mapillary_vistas",
    "plugin_type": "Importer",
    "extra_deps": []
  },
  {
    "import_path": "datumaro.plugins.data_formats.mapillary_vistas.importer.MapillaryVistasInstancesImporter",
    "plugin_name": "mapillary_vistas_instances",
    "plugin_type": "Importer",
    "extra_deps": []
  },
  {
    "import_path": "datumaro.plugins.data_formats.mapillary_vistas.importer.MapillaryVistasPanopticImporter",
    "plugin_name": "mapillary_vistas_panoptic",
    "plugin_type": "Importer",
    "extra_deps": []
  },
  {
    "import_path": "datumaro.plugins.explorer.ExplorerLauncher",
    "plugin_name": "explorer",
    "plugin_type": "Launcher",
    "extra_deps": []
  },
  {
    "import_path": "datumaro.plugins.openvino_plugin.launcher.OpenvinoLauncher",
    "plugin_name": "openvino",
    "plugin_type": "Launcher",
    "extra_deps": []
  },
  {
    "import_path": "datumaro.components.launcher.LauncherWithModelInterpreter",
    "plugin_name": "launcher_with_model_interpreter",
    "plugin_type": "Launcher",
    "extra_deps": []
  },
  {
    "import_path": "datumaro.plugins.ovms_plugin.launcher.OVMSLauncher",
    "plugin_name": "ovmslauncher",
    "plugin_type": "Launcher",
    "extra_deps": []
  },
  {
    "import_path": "datumaro.plugins.accuracy_checker_plugin.ac_launcher.AcLauncher",
    "plugin_name": "ac",
    "plugin_type": "Launcher",
    "extra_deps": [
      "openvino.tools",
      "tensorflow"
    ]
  },
  {
<<<<<<< HEAD
    "import_path": "datumaro.plugins.inference_server_plugin.base.LauncherForDedicatedInferenceServer",
    "plugin_name": "launcher_for_dedicated_inference_server",
    "plugin_type": "Launcher",
    "extra_deps": []
  },
  {
    "import_path": "datumaro.plugins.inference_server_plugin.triton.TritonLauncher",
    "plugin_name": "triton",
    "plugin_type": "Launcher",
    "extra_deps": []
  },
  {
    "import_path": "datumaro.plugins.inference_server_plugin.ovms.OVMSLauncher",
    "plugin_name": "ovmslauncher",
    "plugin_type": "Launcher",
    "extra_deps": []
  },
  {
    "import_path": "datumaro.components.launcher.LauncherWithModelInterpreter",
    "plugin_name": "launcher_with_model_interpreter",
    "plugin_type": "Launcher",
    "extra_deps": []
  },
  {
=======
>>>>>>> 8b4c5c74
    "import_path": "datumaro.plugins.openvino_plugin.shift_launcher.ShiftLauncher",
    "plugin_name": "shift",
    "plugin_type": "Launcher",
    "extra_deps": []
  },
  {
    "import_path": "datumaro.plugins.data_formats.cityscapes.CityscapesExporter",
    "plugin_name": "cityscapes",
    "plugin_type": "Exporter",
    "extra_deps": []
  },
  {
    "import_path": "datumaro.plugins.data_formats.camvid.CamvidExporter",
    "plugin_name": "camvid",
    "plugin_type": "Exporter",
    "extra_deps": []
  },
  {
    "import_path": "datumaro.plugins.data_formats.image_dir.ImageDirExporter",
    "plugin_name": "image_dir",
    "plugin_type": "Exporter",
    "extra_deps": []
  },
  {
    "import_path": "datumaro.plugins.data_formats.lfw.LfwExporter",
    "plugin_name": "lfw",
    "plugin_type": "Exporter",
    "extra_deps": []
  },
  {
    "import_path": "datumaro.plugins.data_formats.imagenet_txt.ImagenetTxtExporter",
    "plugin_name": "imagenet_txt",
    "plugin_type": "Exporter",
    "extra_deps": []
  },
  {
    "import_path": "datumaro.plugins.data_formats.mots.MotsPngExporter",
    "plugin_name": "mots_png",
    "plugin_type": "Exporter",
    "extra_deps": []
  },
  {
    "import_path": "datumaro.plugins.data_formats.mnist.MnistExporter",
    "plugin_name": "mnist",
    "plugin_type": "Exporter",
    "extra_deps": []
  },
  {
    "import_path": "datumaro.plugins.data_formats.imagenet.ImagenetExporter",
    "plugin_name": "imagenet",
    "plugin_type": "Exporter",
    "extra_deps": []
  },
  {
    "import_path": "datumaro.plugins.data_formats.imagenet.ImagenetWithSubsetDirsExporter",
    "plugin_name": "imagenet_with_subset_dirs",
    "plugin_type": "Exporter",
    "extra_deps": []
  },
  {
    "import_path": "datumaro.plugins.data_formats.widerface.WiderFaceExporter",
    "plugin_name": "wider_face",
    "plugin_type": "Exporter",
    "extra_deps": []
  },
  {
    "import_path": "datumaro.plugins.data_formats.vgg_face2.VggFace2Exporter",
    "plugin_name": "vgg_face2",
    "plugin_type": "Exporter",
    "extra_deps": []
  },
  {
    "import_path": "datumaro.plugins.data_formats.image_zip.ImageZipExporter",
    "plugin_name": "image_zip",
    "plugin_type": "Exporter",
    "extra_deps": []
  },
  {
    "import_path": "datumaro.plugins.data_formats.cifar.CifarExporter",
    "plugin_name": "cifar",
    "plugin_type": "Exporter",
    "extra_deps": []
  },
  {
    "import_path": "datumaro.plugins.data_formats.mot.MotSeqGtExporter",
    "plugin_name": "mot_seq_gt",
    "plugin_type": "Exporter",
    "extra_deps": []
  },
  {
    "import_path": "datumaro.plugins.data_formats.labelme.LabelMeExporter",
    "plugin_name": "label_me",
    "plugin_type": "Exporter",
    "extra_deps": []
  },
  {
    "import_path": "datumaro.plugins.data_formats.mnist_csv.MnistCsvExporter",
    "plugin_name": "mnist_csv",
    "plugin_type": "Exporter",
    "extra_deps": []
  },
  {
    "import_path": "datumaro.plugins.data_formats.market1501.Market1501Exporter",
    "plugin_name": "market1501",
    "plugin_type": "Exporter",
    "extra_deps": []
  },
  {
    "import_path": "datumaro.plugins.data_formats.open_images.OpenImagesExporter",
    "plugin_name": "open_images",
    "plugin_type": "Exporter",
    "extra_deps": []
  },
  {
    "import_path": "datumaro.plugins.data_formats.segment_anything.exporter.SegmentAnythingExporter",
    "plugin_name": "segment_anything",
    "plugin_type": "Exporter",
    "extra_deps": []
  },
  {
    "import_path": "datumaro.plugins.data_formats.sly_pointcloud.exporter.SuperviselyPointCloudExporter",
    "plugin_name": "sly_pointcloud",
    "plugin_type": "Exporter",
    "extra_deps": []
  },
  {
    "import_path": "datumaro.plugins.data_formats.icdar.exporter.IcdarTextLocalizationExporter",
    "plugin_name": "icdar_text_localization",
    "plugin_type": "Exporter",
    "extra_deps": []
  },
  {
    "import_path": "datumaro.plugins.data_formats.icdar.exporter.IcdarTextSegmentationExporter",
    "plugin_name": "icdar_text_segmentation",
    "plugin_type": "Exporter",
    "extra_deps": []
  },
  {
    "import_path": "datumaro.plugins.data_formats.icdar.exporter.IcdarWordRecognitionExporter",
    "plugin_name": "icdar_word_recognition",
    "plugin_type": "Exporter",
    "extra_deps": []
  },
  {
    "import_path": "datumaro.plugins.data_formats.yolo.exporter.YoloExporter",
    "plugin_name": "yolo",
    "plugin_type": "Exporter",
    "extra_deps": []
  },
  {
    "import_path": "datumaro.plugins.data_formats.yolo.exporter.YoloUltralyticsExporter",
    "plugin_name": "yolo_ultralytics",
    "plugin_type": "Exporter",
    "extra_deps": []
  },
  {
    "import_path": "datumaro.plugins.data_formats.ava.ava.AvaExporter",
    "plugin_name": "ava",
    "plugin_type": "Exporter",
    "extra_deps": []
  },
  {
    "import_path": "datumaro.plugins.data_formats.voc.exporter.VocActionExporter",
    "plugin_name": "voc_action",
    "plugin_type": "Exporter",
    "extra_deps": []
  },
  {
    "import_path": "datumaro.plugins.data_formats.voc.exporter.VocClassificationExporter",
    "plugin_name": "voc_classification",
    "plugin_type": "Exporter",
    "extra_deps": []
  },
  {
    "import_path": "datumaro.plugins.data_formats.voc.exporter.VocDetectionExporter",
    "plugin_name": "voc_detection",
    "plugin_type": "Exporter",
    "extra_deps": []
  },
  {
    "import_path": "datumaro.plugins.data_formats.voc.exporter.VocExporter",
    "plugin_name": "voc",
    "plugin_type": "Exporter",
    "extra_deps": []
  },
  {
    "import_path": "datumaro.plugins.data_formats.voc.exporter.VocInstanceSegmentationExporter",
    "plugin_name": "voc_instance_segmentation",
    "plugin_type": "Exporter",
    "extra_deps": []
  },
  {
    "import_path": "datumaro.plugins.data_formats.voc.exporter.VocLayoutExporter",
    "plugin_name": "voc_layout",
    "plugin_type": "Exporter",
    "extra_deps": []
  },
  {
    "import_path": "datumaro.plugins.data_formats.voc.exporter.VocSegmentationExporter",
    "plugin_name": "voc_segmentation",
    "plugin_type": "Exporter",
    "extra_deps": []
  },
  {
    "import_path": "datumaro.plugins.data_formats.coco.exporter.CocoCaptionsExporter",
    "plugin_name": "coco_captions",
    "plugin_type": "Exporter",
    "extra_deps": []
  },
  {
    "import_path": "datumaro.plugins.data_formats.coco.exporter.CocoExporter",
    "plugin_name": "coco",
    "plugin_type": "Exporter",
    "extra_deps": []
  },
  {
    "import_path": "datumaro.plugins.data_formats.coco.exporter.CocoImageInfoExporter",
    "plugin_name": "coco_image_info",
    "plugin_type": "Exporter",
    "extra_deps": []
  },
  {
    "import_path": "datumaro.plugins.data_formats.coco.exporter.CocoInstancesExporter",
    "plugin_name": "coco_instances",
    "plugin_type": "Exporter",
    "extra_deps": []
  },
  {
    "import_path": "datumaro.plugins.data_formats.coco.exporter.CocoLabelsExporter",
    "plugin_name": "coco_labels",
    "plugin_type": "Exporter",
    "extra_deps": []
  },
  {
    "import_path": "datumaro.plugins.data_formats.coco.exporter.CocoPanopticExporter",
    "plugin_name": "coco_panoptic",
    "plugin_type": "Exporter",
    "extra_deps": []
  },
  {
    "import_path": "datumaro.plugins.data_formats.coco.exporter.CocoPersonKeypointsExporter",
    "plugin_name": "coco_person_keypoints",
    "plugin_type": "Exporter",
    "extra_deps": []
  },
  {
    "import_path": "datumaro.plugins.data_formats.coco.exporter.CocoStuffExporter",
    "plugin_name": "coco_stuff",
    "plugin_type": "Exporter",
    "extra_deps": []
  },
  {
    "import_path": "datumaro.plugins.data_formats.arrow.exporter.ArrowExporter",
    "plugin_name": "arrow",
    "plugin_type": "Exporter",
    "extra_deps": []
  },
  {
    "import_path": "datumaro.plugins.data_formats.mvtec.exporter.MvtecClassificationExporter",
    "plugin_name": "mvtec_classification",
    "plugin_type": "Exporter",
    "extra_deps": []
  },
  {
    "import_path": "datumaro.plugins.data_formats.mvtec.exporter.MvtecDetectionExporter",
    "plugin_name": "mvtec_detection",
    "plugin_type": "Exporter",
    "extra_deps": []
  },
  {
    "import_path": "datumaro.plugins.data_formats.mvtec.exporter.MvtecExporter",
    "plugin_name": "mvtec",
    "plugin_type": "Exporter",
    "extra_deps": []
  },
  {
    "import_path": "datumaro.plugins.data_formats.mvtec.exporter.MvtecSegmentationExporter",
    "plugin_name": "mvtec_segmentation",
    "plugin_type": "Exporter",
    "extra_deps": []
  },
  {
    "import_path": "datumaro.plugins.data_formats.cvat.exporter.CvatExporter",
    "plugin_name": "cvat",
    "plugin_type": "Exporter",
    "extra_deps": []
  },
  {
    "import_path": "datumaro.plugins.data_formats.kitti_raw.exporter.KittiRawExporter",
    "plugin_name": "kitti_raw",
    "plugin_type": "Exporter",
    "extra_deps": []
  },
  {
    "import_path": "datumaro.plugins.data_formats.tf_detection_api.exporter.TfDetectionApiExporter",
    "plugin_name": "tf_detection_api",
    "plugin_type": "Exporter",
    "extra_deps": [
      "tensorflow"
    ]
  },
  {
    "import_path": "datumaro.plugins.data_formats.datumaro.exporter.DatumaroExporter",
    "plugin_name": "datumaro",
    "plugin_type": "Exporter",
    "extra_deps": []
  },
  {
    "import_path": "datumaro.plugins.data_formats.kitti.exporter.KittiDetectionExporter",
    "plugin_name": "kitti_detection",
    "plugin_type": "Exporter",
    "extra_deps": []
  },
  {
    "import_path": "datumaro.plugins.data_formats.kitti.exporter.KittiExporter",
    "plugin_name": "kitti",
    "plugin_type": "Exporter",
    "extra_deps": []
  },
  {
    "import_path": "datumaro.plugins.data_formats.kitti.exporter.KittiSegmentationExporter",
    "plugin_name": "kitti_segmentation",
    "plugin_type": "Exporter",
    "extra_deps": []
  },
  {
    "import_path": "datumaro.plugins.data_formats.datumaro_binary.exporter.DatumaroBinaryExporter",
    "plugin_name": "datumaro_binary",
    "plugin_type": "Exporter",
    "extra_deps": []
  },
  {
    "import_path": "datumaro.plugins.missing_annotation_detection.MissingAnnotationDetection",
    "plugin_name": "missing_annotation_detection",
    "plugin_type": "Transform",
    "extra_deps": []
  },
  {
    "import_path": "datumaro.components.transformer.ModelTransform",
    "plugin_name": "model",
    "plugin_type": "Transform",
    "extra_deps": []
  },
  {
    "import_path": "datumaro.plugins.transforms.AnnsToLabels",
    "plugin_name": "anns_to_labels",
    "plugin_type": "Transform",
    "extra_deps": []
  },
  {
    "import_path": "datumaro.plugins.transforms.BboxValuesDecrement",
    "plugin_name": "bbox_values_decrement",
    "plugin_type": "Transform",
    "extra_deps": []
  },
  {
    "import_path": "datumaro.plugins.transforms.BoxesToMasks",
    "plugin_name": "boxes_to_masks",
    "plugin_type": "Transform",
    "extra_deps": []
  },
  {
    "import_path": "datumaro.plugins.transforms.Correct",
    "plugin_name": "correct",
    "plugin_type": "Transform",
    "extra_deps": []
  },
  {
    "import_path": "datumaro.plugins.transforms.CropCoveredSegments",
    "plugin_name": "crop_covered_segments",
    "plugin_type": "Transform",
    "extra_deps": []
  },
  {
    "import_path": "datumaro.plugins.transforms.IdFromImageName",
    "plugin_name": "id_from_image_name",
    "plugin_type": "Transform",
    "extra_deps": []
  },
  {
    "import_path": "datumaro.plugins.transforms.MapSubsets",
    "plugin_name": "map_subsets",
    "plugin_type": "Transform",
    "extra_deps": []
  },
  {
    "import_path": "datumaro.plugins.transforms.MasksToPolygons",
    "plugin_name": "masks_to_polygons",
    "plugin_type": "Transform",
    "extra_deps": []
  },
  {
    "import_path": "datumaro.plugins.transforms.MergeInstanceSegments",
    "plugin_name": "merge_instance_segments",
    "plugin_type": "Transform",
    "extra_deps": []
  },
  {
    "import_path": "datumaro.plugins.transforms.PolygonsToMasks",
    "plugin_name": "polygons_to_masks",
    "plugin_type": "Transform",
    "extra_deps": []
  },
  {
    "import_path": "datumaro.plugins.transforms.ProjectInfos",
    "plugin_name": "project_infos",
    "plugin_type": "Transform",
    "extra_deps": []
  },
  {
    "import_path": "datumaro.plugins.transforms.ProjectLabels",
    "plugin_name": "project_labels",
    "plugin_type": "Transform",
    "extra_deps": []
  },
  {
    "import_path": "datumaro.plugins.transforms.RandomSplit",
    "plugin_name": "random_split",
    "plugin_type": "Transform",
    "extra_deps": []
  },
  {
    "import_path": "datumaro.plugins.transforms.Reindex",
    "plugin_name": "reindex",
    "plugin_type": "Transform",
    "extra_deps": []
  },
  {
    "import_path": "datumaro.plugins.transforms.ReindexAnnotations",
    "plugin_name": "reindex_annotations",
    "plugin_type": "Transform",
    "extra_deps": []
  },
  {
    "import_path": "datumaro.plugins.transforms.RemapLabels",
    "plugin_name": "remap_labels",
    "plugin_type": "Transform",
    "extra_deps": []
  },
  {
    "import_path": "datumaro.plugins.transforms.RemoveAnnotations",
    "plugin_name": "remove_annotations",
    "plugin_type": "Transform",
    "extra_deps": []
  },
  {
    "import_path": "datumaro.plugins.transforms.RemoveAttributes",
    "plugin_name": "remove_attributes",
    "plugin_type": "Transform",
    "extra_deps": []
  },
  {
    "import_path": "datumaro.plugins.transforms.RemoveItems",
    "plugin_name": "remove_items",
    "plugin_type": "Transform",
    "extra_deps": []
  },
  {
    "import_path": "datumaro.plugins.transforms.Rename",
    "plugin_name": "rename",
    "plugin_type": "Transform",
    "extra_deps": []
  },
  {
    "import_path": "datumaro.plugins.transforms.ResizeTransform",
    "plugin_name": "resize",
    "plugin_type": "Transform",
    "extra_deps": []
  },
  {
    "import_path": "datumaro.plugins.transforms.ShapesToBoxes",
    "plugin_name": "shapes_to_boxes",
    "plugin_type": "Transform",
    "extra_deps": []
  },
  {
    "import_path": "datumaro.plugins.transforms.Sort",
    "plugin_name": "sort",
    "plugin_type": "Transform",
    "extra_deps": []
  },
  {
    "import_path": "datumaro.plugins.splitter.Split",
    "plugin_name": "split",
    "plugin_type": "Transform",
    "extra_deps": []
  },
  {
    "import_path": "datumaro.plugins.ndr.NDR",
    "plugin_name": "ndr",
    "plugin_type": "Transform",
    "extra_deps": []
  },
  {
    "import_path": "datumaro.plugins.tiling.tile.Tile",
    "plugin_name": "tile",
    "plugin_type": "Transform",
    "extra_deps": []
  },
  {
    "import_path": "datumaro.plugins.tiling.merge_tile.MergeTile",
    "plugin_name": "merge_tile",
    "plugin_type": "Transform",
    "extra_deps": []
  },
  {
    "import_path": "datumaro.plugins.sampler.random_sampler.LabelRandomSampler",
    "plugin_name": "label_random_sampler",
    "plugin_type": "Transform",
    "extra_deps": []
  },
  {
    "import_path": "datumaro.plugins.sampler.random_sampler.RandomSampler",
    "plugin_name": "random_sampler",
    "plugin_type": "Transform",
    "extra_deps": []
  },
  {
    "import_path": "datumaro.plugins.sampler.relevancy_sampler.RelevancySampler",
    "plugin_name": "relevancy_sampler",
    "plugin_type": "Transform",
    "extra_deps": []
  },
  {
    "import_path": "datumaro.plugins.validators.ClassificationValidator",
    "plugin_name": "classification",
    "plugin_type": "Validator",
    "extra_deps": []
  },
  {
    "import_path": "datumaro.plugins.validators.DetectionValidator",
    "plugin_name": "detection",
    "plugin_type": "Validator",
    "extra_deps": []
  },
  {
    "import_path": "datumaro.plugins.validators.SegmentationValidator",
    "plugin_name": "segmentation",
    "plugin_type": "Validator",
    "extra_deps": []
  }
]<|MERGE_RESOLUTION|>--- conflicted
+++ resolved
@@ -1010,7 +1010,7 @@
     "extra_deps": []
   },
   {
-    "import_path": "datumaro.plugins.ovms_plugin.launcher.OVMSLauncher",
+    "import_path": "datumaro.plugins.inference_server_plugin.ovms.OVMSLauncher",
     "plugin_name": "ovmslauncher",
     "plugin_type": "Launcher",
     "extra_deps": []
@@ -1025,7 +1025,6 @@
     ]
   },
   {
-<<<<<<< HEAD
     "import_path": "datumaro.plugins.inference_server_plugin.base.LauncherForDedicatedInferenceServer",
     "plugin_name": "launcher_for_dedicated_inference_server",
     "plugin_type": "Launcher",
@@ -1038,20 +1037,6 @@
     "extra_deps": []
   },
   {
-    "import_path": "datumaro.plugins.inference_server_plugin.ovms.OVMSLauncher",
-    "plugin_name": "ovmslauncher",
-    "plugin_type": "Launcher",
-    "extra_deps": []
-  },
-  {
-    "import_path": "datumaro.components.launcher.LauncherWithModelInterpreter",
-    "plugin_name": "launcher_with_model_interpreter",
-    "plugin_type": "Launcher",
-    "extra_deps": []
-  },
-  {
-=======
->>>>>>> 8b4c5c74
     "import_path": "datumaro.plugins.openvino_plugin.shift_launcher.ShiftLauncher",
     "plugin_name": "shift",
     "plugin_type": "Launcher",
