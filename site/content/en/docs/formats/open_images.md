--- conflicted
+++ resolved
@@ -250,11 +250,7 @@
 Or, using Python API:
 
 ```python
-<<<<<<< HEAD
-from datumaro import Dataset
-=======
 import datumaro as dm
->>>>>>> 5c5f7480
 
 dataset = dm.Dataset.import_from('<path/to/dataset>', 'open_images')
 dataset.export('save_dir', 'cvat', save_images=True)
@@ -308,22 +304,6 @@
 
 ```python
 import numpy as np
-<<<<<<< HEAD
-from datumaro import (
-    Dataset, AnnotationType, Label, LabelCategories, DatasetItem
-)
-
-dataset = Dataset.from_iterable([
-  DatasetItem(
-    id='0000000000000001',
-    image=np.ones((1, 5, 3)),
-    subset='validation',
-    annotations=[
-      Label(0, attributes={'score': 1}),
-      Label(1, attributes={'score': 0}),
-    ],
-  ),
-=======
 import datumaro as dm
 
 dataset = dm.Dataset.from_iterable([
@@ -336,7 +316,6 @@
             dm.Label(1, attributes={'score': 0}),
         ],
     ),
->>>>>>> 5c5f7480
 ], categories=['/m/0', '/m/1'])
 
 dataset.export('./dataset', format='open_images')
