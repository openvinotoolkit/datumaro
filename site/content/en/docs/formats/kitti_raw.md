---
title: 'Velodyne Points / KITTI Raw 3D'
linkTitle: 'Velodyne Points / KITTI Raw 3D'
description: ''
weight: 5
---

## Format specification

Velodyne Points / KITTI Raw 3D data format homepage is
available [here](http://www.cvlibs.net/datasets/kitti/raw_data.php).

Velodyne Points / KITTI Raw 3D data format specification
is available [here](https://s3.eu-central-1.amazonaws.com/avg-kitti/devkit_raw_data.zip).

Supported annotation types:
- `Cuboid3d` (represent tracks)

Supported annotation attributes:
- `truncation` (write, string), possible values: `truncation_unset`,
  `in_image`, `truncated`, `out_image`, `behind_image` (case-independent).
- `occlusion` (write, string), possible values: `occlusion_unset`, `visible`,
  `partly`, `fully` (case-independent). This attribute has priority
  over `occluded`.
- `occluded` (read/write, boolean)
- `keyframe` (read/write, boolean). Responsible for `occlusion_kf` field.
- `track_id` (read/write, integer). Indicates the group over frames for
  annotations, represent tracks.

Supported image attributes:
- `frame` (read/write, integer). Indicates frame number of the image.

## Import KITTI Raw dataset

The velodyne points/KITTI Raw dataset is available for download
[here](http://www.cvlibs.net/datasets/kitti/raw_data.php) and
[here](https://cloud.enterprise.deepsystems.io/s/YcyfIf5zrS7NZcI/download).

KITTI Raw dataset directory should have the following structure:

<!--lint disable fenced-code-flag-->
```
└─ Dataset/
    ├── dataset_meta.json # a list of custom labels (optional)
    ├── image_00/ # optional, aligned images from different cameras
    │   └── data/
    │       ├── <name1.ext>
    │       └── <name2.ext>
    ├── image_01/
    │   └── data/
    │       ├── <name1.ext>
    │       └── <name2.ext>
    ...
    │
    ├── velodyne_points/ # optional, 3d point clouds
    │   └── data/
    │       ├── <name1.pcd>
    │       └── <name2.pcd>
    ├── tracklet_labels.xml
    └── frame_list.txt # optional, required for custom image names

```

The format does not support arbitrary image names and paths, but Datumaro
provides an option to use a special index file to allow this.

`frame_list.txt` contents:
```
12345 relative/path/to/name1/from/data
46 relative/path/to/name2/from/data
...
```

To add custom classes, you can use [`dataset_meta.json`](/docs/user-manual/supported_formats/#dataset-meta-file).

A Datumaro project with a KITTI source can be created in the following way:

```bash
datum create
datum import --format kitti_raw <path/to/dataset>
```

To make sure that the selected dataset has been added to the project,
you can run `datum project info`, which will display the project and dataset
information.

## Export to other formats

Datumaro can convert a KITTI Raw dataset into any other
format [Datumaro supports](/docs/user-manual/supported_formats/).

Such conversion will only be successful if the output
format can represent the type of dataset you want to convert,
e.g. 3D point clouds can be saved in Supervisely Point Clouds format,
but not in COCO keypoints.

There are several ways to convert a KITTI Raw dataset to other dataset formats:

``` bash
datum create
datum import -f kitti_raw <path/to/kitti_raw>
datum export -f sly_pointcloud -o <output/dir>
```
or
``` bash
datum convert -if kitti_raw -i <path/to/kitti_raw> -f sly_pointcloud
```

Or, using Python API:

```python
<<<<<<< HEAD
from datumaro import Dataset
=======
import datumaro as dm
>>>>>>> 5c5f7480

dataset = dm.Dataset.import_from('<path/to/dataset>', 'kitti_raw')
dataset.export('save_dir', 'sly_pointcloud', save_images=True)
```

## Export to KITTI Raw

There are several ways to convert a dataset to KITTI Raw format:

``` bash
# export dataset into KITTI Raw format from existing project
datum export -p <path/to/project> -f kitti_raw -o <output/dir> \
    -- --save-images
```
``` bash
# converting to KITTI Raw format from other format
datum convert -if sly_pointcloud -i <path/to/dataset> \
    -f kitti_raw -o <output/dir> -- --save-images --reindex
```

Extra options for exporting to KITTI Raw format:
- `--save-images` allow to export dataset with saving images. This will
  include point clouds and related images (by default `False`)
- `--image-ext IMAGE_EXT` allow to specify image extension
  for exporting dataset (by default - keep original or use `.png`, if none)
- `--reindex` assigns new indices to frames and tracks. Allows annotations
  without `track_id` attribute (they will be exported as single-frame tracks).
- `--allow-attrs` allows writing arbitrary annotation attributes. They will
  be written in `<annotations>` section of `<poses><item>`
  (disabled by default)

## Examples

### Example 1. Import dataset, compute statistics

```bash
datum create -o project
datum import -p project -f kitti_raw ../kitti_raw/
datum stats -p project
```

### Example 2. Convert Supervisely Pointclouds to KITTI Raw

``` bash
datum convert -if sly_pointcloud -i ../sly_pcd/ \
    -f kitti_raw -o my_kitti/ -- --save-images --allow-attrs
```

### Example 3. Create a custom dataset

``` python
<<<<<<< HEAD
from datumaro.components.annotation import Cuboid3d, Dataset, DatasetItem

dataset = Dataset.from_iterable([
  DatasetItem(id='some/name/qq',
    annotations=[
      Cuboid3d(position=[13.54, -9.41, 0.24], label=0,
        attributes={'occluded': False, 'track_id': 1}),

      Cuboid3d(position=[3.4, -2.11, 4.4], label=1,
        attributes={'occluded': True, 'track_id': 2})
    ],
    pcd='path/to/pcd1.pcd',
    related_images=[np.ones((10, 10)), 'path/to/image2.png', 'image3.jpg'],
    attributes={'frame': 0}
  ),
=======
import numpy as np
import datumaro as dm

dataset = dm.Dataset.from_iterable([
    dm.DatasetItem(id='some/name/qq',
        annotations=[
            dm.Cuboid3d(position=[13.54, -9.41, 0.24], label=0,
                attributes={'occluded': False, 'track_id': 1}),

            dm.Cuboid3d(position=[3.4, -2.11, 4.4], label=1,
                attributes={'occluded': True, 'track_id': 2})
        ],
        pcd='path/to/pcd1.pcd',
        related_images=[np.ones((10, 10)), 'path/to/image2.png', 'image3.jpg'],
        attributes={'frame': 0}
    ),
>>>>>>> 5c5f7480
], categories=['cat', 'dog'])

dataset.export('my_dataset/', format='kitti_raw', save_images=True)
```

Examples of using this format from the code can be found in
[the format tests](https://github.com/openvinotoolkit/datumaro/tree/develop/tests/test_kitti_raw_format.py)<|MERGE_RESOLUTION|>--- conflicted
+++ resolved
@@ -109,11 +109,7 @@
 Or, using Python API:
 
 ```python
-<<<<<<< HEAD
-from datumaro import Dataset
-=======
 import datumaro as dm
->>>>>>> 5c5f7480
 
 dataset = dm.Dataset.import_from('<path/to/dataset>', 'kitti_raw')
 dataset.export('save_dir', 'sly_pointcloud', save_images=True)
@@ -165,23 +161,6 @@
 ### Example 3. Create a custom dataset
 
 ``` python
-<<<<<<< HEAD
-from datumaro.components.annotation import Cuboid3d, Dataset, DatasetItem
-
-dataset = Dataset.from_iterable([
-  DatasetItem(id='some/name/qq',
-    annotations=[
-      Cuboid3d(position=[13.54, -9.41, 0.24], label=0,
-        attributes={'occluded': False, 'track_id': 1}),
-
-      Cuboid3d(position=[3.4, -2.11, 4.4], label=1,
-        attributes={'occluded': True, 'track_id': 2})
-    ],
-    pcd='path/to/pcd1.pcd',
-    related_images=[np.ones((10, 10)), 'path/to/image2.png', 'image3.jpg'],
-    attributes={'frame': 0}
-  ),
-=======
 import numpy as np
 import datumaro as dm
 
@@ -198,7 +177,6 @@
         related_images=[np.ones((10, 10)), 'path/to/image2.png', 'image3.jpg'],
         attributes={'frame': 0}
     ),
->>>>>>> 5c5f7480
 ], categories=['cat', 'dog'])
 
 dataset.export('my_dataset/', format='kitti_raw', save_images=True)
