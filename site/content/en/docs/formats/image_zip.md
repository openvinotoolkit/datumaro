--- conflicted
+++ resolved
@@ -18,26 +18,16 @@
 - From existing archive:
 
 ```bash
-<<<<<<< HEAD
-datum create -o project
+datum create
 datum add -f image_zip ./images.zip
-=======
-datum create
-datum add -o project -f image_zip ./images.zip
->>>>>>> f3c73dc8
 ```
 
 - From directory with zip archives. Datumaro will load images from
   all zip files in the directory:
 
 ```bash
-<<<<<<< HEAD
-datum create -o project
+datum create
 datum add -f image_zip ./foo
-=======
-datum create
-datum add -o project -f image_zip ./foo
->>>>>>> f3c73dc8
 ```
 
 The directory with zip archives should have the following structure:
@@ -69,13 +59,8 @@
 for example:
 
 ```bash
-<<<<<<< HEAD
-datum create -o project
-datum add -f image_zip -i ./images.zip
-=======
 datum create
-datum add -o project -f image_zip -i ./images.zip
->>>>>>> f3c73dc8
+datum add -f image_zip ./images.zip
 datum export -f coco -o ./new_dir -- --save-images
 ```
 
@@ -83,13 +68,8 @@
 
 Example: exporting images from VOC dataset to zip archives:
 ```bash
-<<<<<<< HEAD
-datum create -o project
-datum add -f voc -i ./VOC2012
-=======
 datum create
-datum add -o project -f voc -i ./VOC2012
->>>>>>> f3c73dc8
+datum add -f voc ./VOC2012
 datum export -f image_zip -o ./ --overwrite -- --name voc_images.zip \
     --compression ZIP_DEFLATED
 ```
