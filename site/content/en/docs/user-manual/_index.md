--- conflicted
+++ resolved
@@ -51,14 +51,8 @@
     - [Add](./command-reference/sources/#source-add)
     - [Import](./command-reference/sources/#source-import)
     - [Remove](./command-reference/sources/#source-remove)
-<<<<<<< HEAD
-  - Projects:
-    - [Migrate](./command-reference/projects/#project-migrate)
-    - [Info](./command-reference/projects/#project-info)
   - Utilities:
     - [Split Video](./command-reference/util/#split-video)
-=======
->>>>>>> 72f3a382
 - [Extending](./extending)
   - [Builtin plugins](./extending/#builtin-plugins)
   - [Dataset Formats](./extending/#dataset-formats)
