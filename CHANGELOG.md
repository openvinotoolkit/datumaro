--- conflicted
+++ resolved
@@ -21,11 +21,8 @@
 ### Fixed
 - Fix image filenames and anomaly mask appearance in MVTec exporter
   (<https://github.com/openvinotoolkit/datumaro/pull/835>)
-<<<<<<< HEAD
-=======
 - Fix CIFAR10 and 100 detect function
   (<https://github.com/openvinotoolkit/datumaro/pull/836>)
->>>>>>> f1c467a9
 - Choose the top priority detect format for all directory depths
   (<https://github.com/openvinotoolkit/datumaro/pull/839>)
 
