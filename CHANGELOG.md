# Changelog

All notable changes to this project will be documented in this file.

The format is based on [Keep a Changelog](https://keepachangelog.com/en/1.0.0/),
and this project adheres to [Semantic Versioning](https://semver.org/spec/v2.0.0.html).

## \[Unreleased\]
### New features
<<<<<<< HEAD
- Add OTX ATSS detector model interpreter & refactor interfaces
  (<https://github.com/openvinotoolkit/datumaro/pull/1047>)
=======
- Add Roboflow data format support (COCO JSON, Pascal VOC XML, YOLOv5-PyTorch, YOLOv7-PyTorch, YOLOv8, YOLOv5 Oriented Bounding Boxes, Multiclass CSV, TFRecord, CreateML JSON)
  (<https://github.com/openvinotoolkit/datumaro/pull/1044>)
>>>>>>> b1cdfd59
- Add MissingAnnotationDetection transform
  (<https://github.com/openvinotoolkit/datumaro/pull/1049>)

### Enhancements
- Enhance import performance for built-in plugins
  (<https://github.com/openvinotoolkit/datumaro/pull/1031>)
- Migrate OpenVINO v2023.0.0
  (<https://github.com/openvinotoolkit/datumaro/pull/1036>)
- Change default dtype of load_image() to np.uint8
  (<https://github.com/openvinotoolkit/datumaro/pull/1041>)
- Add OTX ATSS detector model interpreter & refactor interfaces
  (<https://github.com/openvinotoolkit/datumaro/pull/1047>)

### Bug fixes
- Fix warnings in test_visualizer.py
  (<https://github.com/openvinotoolkit/datumaro/pull/1039>)
- Fix LabelMe data format
  (<https://github.com/openvinotoolkit/datumaro/pull/1053>)
- Prevent installing protobuf>=4
  (<https://github.com/openvinotoolkit/datumaro/pull/1054>)

## 26/05/2023 - Release 1.3.2
### Enhancements
- Let CocoBase continue even if an InvalidAnnotationError is raised
  (<https://github.com/openvinotoolkit/datumaro/pull/1050>)

### Bug fixes
- Install dvc version to 2.x
  (<https://github.com/openvinotoolkit/datumaro/pull/1048>)
- Replace np.append() in Validator
  (<https://github.com/openvinotoolkit/datumaro/pull/1050>)

## 26/05/2023 - Release 1.3.1
### Bug fixes
- Fix Cityscapes format mis-detection
  (<https://github.com/openvinotoolkit/datumaro/pull/1029>)

## 25/05/2023 - Release 1.3.0
### New features
- Add CocoRoboflowImporter
  (<https://github.com/openvinotoolkit/datumaro/pull/976>, <https://github.com/openvinotoolkit/datumaro/pull/1000>)
- Add SynthiaSfImporter and SynthiaAlImporter
  (<https://github.com/openvinotoolkit/datumaro/pull/987>)
- Add intermediate skill docs for filter
  (<https://github.com/openvinotoolkit/datumaro/pull/996>)
- Add VocInstanceSegmentationImporter and VocInstanceSegmentationExporter
  (<https://github.com/openvinotoolkit/datumaro/pull/997>)
- Add Segment Anything data format support
  (<https://github.com/openvinotoolkit/datumaro/pull/1005>, <https://github.com/openvinotoolkit/datumaro/pull/1009>)
- Add Correct transformation
  (<https://github.com/openvinotoolkit/datumaro/pull/1006>)
- Implement ReindexAnnotations transform
  (<https://github.com/openvinotoolkit/datumaro/pull/1008>)
- Add notebook examples for importing/exporting detection and segmentation data
  (<https://github.com/openvinotoolkit/datumaro/pull/1020>, <https://github.com/openvinotoolkit/datumaro/pull/1023>)
- Update CLI from diff to compare, add TableComparator
  (<https://github.com/openvinotoolkit/datumaro/pull/1012>)

### Enhancements
- Use autosummary for fully-automatic Python module docs generation
  (<https://github.com/openvinotoolkit/datumaro/pull/973>)
- Enrich stack trace for better user experience when importing
  (<https://github.com/openvinotoolkit/datumaro/pull/992>)
- Save and load hashkey for explorer
  (<https://github.com/openvinotoolkit/datumaro/pull/981>)
  (<https://github.com/openvinotoolkit/datumaro/pull/1003>)
- Add MOT and MOTS data format docs
  (<https://github.com/openvinotoolkit/datumaro/pull/999>)
- Improve RemoveAnnotations to remove specific annotations with ids
  (<https://github.com/openvinotoolkit/datumaro/pull/1004>)
- Add Jupyter notebook example of noisy label detection for detection tasks
  (<https://github.com/openvinotoolkit/datumaro/pull/1011>)

### Bug fixes
- Fix Mapillary Vistas data format
  (<https://github.com/openvinotoolkit/datumaro/pull/977>)
- Fix `bytes` property returning `None` if function is given to `data`
  (<https://github.com/openvinotoolkit/datumaro/pull/978>)
- Fix Synthia-Rand data format
  (<https://github.com/openvinotoolkit/datumaro/pull/987>)
- Fix `person_layout` categories and `action_classification` attributes in imported Pascal-VOC dataset
  (<https://github.com/openvinotoolkit/datumaro/pull/997>)
- Drop a malformed transform from StackedTransform automatically
  (<https://github.com/openvinotoolkit/datumaro/pull/1001>)
- Fix `Cityscapes` to drop `ImgsFine` directory
  (<https://github.com/openvinotoolkit/datumaro/pull/1023>)

## 04/05/2023 - Release 1.2.1
### Bug fixes
- Fix project level CVAT for images format import
  (<https://github.com/openvinotoolkit/datumaro/pull/980>)
- Fix an info message when using the convert CLI command with no args.input_format
  (<https://github.com/openvinotoolkit/datumaro/pull/982>)
- Fix media contents not returning bytes in arrow format
  (<https://github.com/openvinotoolkit/datumaro/pull/986>)

## 20/04/2023 - Release 1.2.0
### New features
- Add Skill Up section to documentation
  (<https://github.com/openvinotoolkit/datumaro/pull/920>, <https://github.com/openvinotoolkit/datumaro/pull/933>, <https://github.com/openvinotoolkit/datumaro/pull/935>, <https://github.com/openvinotoolkit/datumaro/pull/945>, <https://github.com/openvinotoolkit/datumaro/pull/949>, <https://github.com/openvinotoolkit/datumaro/pull/953>, <https://github.com/openvinotoolkit/datumaro/pull/959>, <https://github.com/openvinotoolkit/datumaro/pull/960>, <https://github.com/openvinotoolkit/datumaro/pull/967>)
- Add LossDynamicsAnalyzer for noisy label detection
  (<https://github.com/openvinotoolkit/datumaro/pull/928>)
- Add Apache Arrow format support
  (<https://github.com/openvinotoolkit/datumaro/pull/931>, <https://github.com/openvinotoolkit/datumaro/pull/948>)
- Add sort transform
  (<https://github.com/openvinotoolkit/datumaro/pull/931>)

### Enhancements
- Add multiprocessing to DatumaroBinaryBase
  (<https://github.com/openvinotoolkit/datumaro/pull/897>)
- Refactor merge code
  (<https://github.com/openvinotoolkit/datumaro/pull/901>, <https://github.com/openvinotoolkit/datumaro/pull/906>)
- Refactor download CLI commands
  (<https://github.com/openvinotoolkit/datumaro/pull/909>)
- Refactor CLI commands w/ and w/o project
  (<https://github.com/openvinotoolkit/datumaro/pull/910>, <https://github.com/openvinotoolkit/datumaro/pull/952>)
- Refactor Media to be initialized from explicit sources
  (<https://github.com/openvinotoolkit/datumaro/pull/911> <https://github.com/openvinotoolkit/datumaro/pull/921>, <https://github.com/openvinotoolkit/datumaro/pull/944>)
- Refactor hl_ops.py
  (<https://github.com/openvinotoolkit/datumaro/pull/912>)
- Add tfds:uc_merced and tfds:eurosat download
  (<https://github.com/openvinotoolkit/datumaro/pull/914>)
- Migrate documentation framework to Sphinx
  (<https://github.com/openvinotoolkit/datumaro/pull/917>, <https://github.com/openvinotoolkit/datumaro/pull/922>, <https://github.com/openvinotoolkit/datumaro/pull/947>, <https://github.com/openvinotoolkit/datumaro/pull/954>, <https://github.com/openvinotoolkit/datumaro/pull/958>, <https://github.com/openvinotoolkit/datumaro/pull/961>, <https://github.com/openvinotoolkit/datumaro/pull/962>, <https://github.com/openvinotoolkit/datumaro/pull/963>, <https://github.com/openvinotoolkit/datumaro/pull/964>, <https://github.com/openvinotoolkit/datumaro/pull/965>, <https://github.com/openvinotoolkit/datumaro/pull/969>)
- Update merge tutorial for real life usecase
  (<https://github.com/openvinotoolkit/datumaro/pull/930>)
- Abbreviate "detect-format" to "detect" for prettifying
  (<https://github.com/openvinotoolkit/datumaro/pull/951>)

### Bug fixes
- Add UserWarning if an invalid media_type comes to image statistics computation
  (<https://github.com/openvinotoolkit/datumaro/pull/891>)
- Fix negated `is_encrypted`
  (<https://github.com/openvinotoolkit/datumaro/pull/907>)
- Save extra images of PointCloud when exporting to datumaro format
  (<https://github.com/openvinotoolkit/datumaro/pull/918>)
- Fix log issue when importing celeba and align celeba dataset
  (<https://github.com/openvinotoolkit/datumaro/pull/919>)

## 28/03/2023 - Release 1.1.1
### Bug fixes
- Fix to not export absolute media path in Datumaro and DatumaroBinary formats
  (<https://github.com/openvinotoolkit/datumaro/pull/896>)
- Change pypi_publish.yml to publish_sdist_to_pypi.yml
  (<https://github.com/openvinotoolkit/datumaro/pull/895>)

## 23/03/2023 - Release 1.1.0
### New features
- Add with_subset_dirs decorator (Add ImagenetWithSubsetDirsImporter)
  (<https://github.com/openvinotoolkit/datumaro/pull/816>)
- Add CommonSemanticSegmentationWithSubsetDirsImporter
  (<https://github.com/openvinotoolkit/datumaro/pull/826>)
- Add DatumaroBinary format
  (<https://github.com/openvinotoolkit/datumaro/pull/828>, <https://github.com/openvinotoolkit/datumaro/pull/829>, <https://github.com/openvinotoolkit/datumaro/pull/830>, <https://github.com/openvinotoolkit/datumaro/pull/831>, <https://github.com/openvinotoolkit/datumaro/pull/880>, <https://github.com/openvinotoolkit/datumaro/pull/883>)
- Add Explorer CLI documentation
  (<https://github.com/openvinotoolkit/datumaro/pull/838>)
- Add version to dataset exported as datumaro format
  (<https://github.com/openvinotoolkit/datumaro/pull/842>)
- Add Ava action data format support
  (<https://github.com/openvinotoolkit/datumaro/pull/847>)
- Add Shift Analyzer (both covariate and label shifts)
  (<https://github.com/openvinotoolkit/datumaro/pull/855>)
- Add YOLO Loose format
  (<https://github.com/openvinotoolkit/datumaro/pull/856>)
- Add Ultralytics YOLO format
  (<https://github.com/openvinotoolkit/datumaro/pull/859>)

### Enhancements
- Refactor Datumaro format code and test code
  (<https://github.com/openvinotoolkit/datumaro/pull/824>)
- Add publish to PyPI Github action
  (<https://github.com/openvinotoolkit/datumaro/pull/867>)
- Add --no-media-encryption option
  (<https://github.com/openvinotoolkit/datumaro/pull/875>)

### Bug fixes
- Fix image filenames and anomaly mask appearance in MVTec exporter
  (<https://github.com/openvinotoolkit/datumaro/pull/835>)
- Fix CIFAR10 and 100 detect function
  (<https://github.com/openvinotoolkit/datumaro/pull/836>)
- Fix celeba and align_celeba detect function
  (<https://github.com/openvinotoolkit/datumaro/pull/837>)
- Choose the top priority detect format for all directory depths
  (<https://github.com/openvinotoolkit/datumaro/pull/839>)
- Fix MVTec format detect function
  (<https://github.com/openvinotoolkit/datumaro/pull/843>)
- Fix wrong `__len__()` of Subset when the item is removed
  (<https://github.com/openvinotoolkit/datumaro/pull/854>)
- Fix mask visualization bug
  (<https://github.com/openvinotoolkit/datumaro/pull/860>)
- Fix detect unit tests to test false negatives as well
  (<https://github.com/openvinotoolkit/datumaro/pull/868>)

## 24/02/2023 - Release v1.0.0
### New features
- Add Data Explorer
  (<https://github.com/openvinotoolkit/datumaro/pull/773>)
- Add Ellipse annotation type
  (<https://github.com/openvinotoolkit/datumaro/pull/807>)
- Add MVTec anomaly data support
  (<https://github.com/openvinotoolkit/datumaro/pull/810>)

### Enhancements
- Refactor existing tests
  (<https://github.com/openvinotoolkit/datumaro/pull/803>)
- Raise ImportError on importing malformed COCO directory
  (<https://github.com/openvinotoolkit/datumaro/pull/812>)
- Remove the duplicated and cyclical category context in documentation
  (<https://github.com/openvinotoolkit/datumaro/pull/822>)

### Bug fixes
- Fix for importing CVAT image 1.1 data format exported to project level
  (<https://github.com/openvinotoolkit/datumaro/pull/795>)
- Fix a problem on setting log-level via CLI
  (<https://github.com/openvinotoolkit/datumaro/pull/800>)
- Fix code format with the latest black==23.1.0
  (<https://github.com/openvinotoolkit/datumaro/pull/802>)
- Fix [Explain command cannot find the model (#721)](https://github.com/openvinotoolkit/datumaro/issues/721)  (<https://github.com/openvinotoolkit/datumaro/pull/804>)
- Fix a problem found on model remove CLI command
  (<https://github.com/openvinotoolkit/datumaro/pull/805>)

## 27/01/2023 - Release v0.5.0
### New features
- Add Tile transformation
  (<https://github.com/openvinotoolkit/datumaro/pull/790>)
- Add Video keyframe extraction
  (<https://github.com/openvinotoolkit/datumaro/pull/791>)
- Add TileTransform documentation and Jupyter notebook example
  (<https://github.com/openvinotoolkit/datumaro/pull/794>)
- Add MergeTile transformation
  (<https://github.com/openvinotoolkit/datumaro/pull/796>)

### Enhancements
- Improved mask_to_rle performance
  (<https://github.com/openvinotoolkit/datumaro/pull/770>)

### Deprecated
- N/A

### Removed
- N/A

### Bug fixes
- Fix MacOS CI failures
  (<https://github.com/openvinotoolkit/datumaro/pull/789>)
- Fix auto-documentation for the data_format plugins
  (<https://github.com/openvinotoolkit/datumaro/pull/793>)

### Security
- Add security.md file for the SDL
  (<https://github.com/openvinotoolkit/datumaro/pull/798>)

## 06/12/2022 - Release v0.4.0.1
### New features
- Support for exclusive of labels with LabelGroup
  (<https://github.com/openvinotoolkit/datumaro/pull/742>)
- Jupyter samples
  - Introducing how to merge datasets
  (<https://github.com/openvinotoolkit/datumaro/pull/738>)
  - Introducing how to visualize dataset
  (<https://github.com/openvinotoolkit/datumaro/pull/747>)
  - Introducing how to filter dataset
  (<https://github.com/openvinotoolkit/datumaro/pull/748>)
  - Introducing how to transform dataset
  (<https://github.com/openvinotoolkit/datumaro/pull/759>)
- Visualization Python API
  - Bbox feature
    (<https://github.com/openvinotoolkit/datumaro/pull/744>)
  - Label, Points, Polygon, PolyLine, and Caption visualization features
    (<https://github.com/openvinotoolkit/datumaro/pull/746>)
  - Mask, SuperResolution, Depth visualization features
    (<https://github.com/openvinotoolkit/datumaro/pull/747>)
- Documentation for Python API
  (<https://github.com/openvinotoolkit/datumaro/pull/753>)
  - dataset handler, visualizer, filter descriptions
    (<https://github.com/openvinotoolkit/datumaro/pull/761>)
- `__repr__` for Dataset
  (<https://github.com/openvinotoolkit/datumaro/pull/750>)
- Support for exporting as CVAT video format
  (<https://github.com/openvinotoolkit/datumaro/pull/757>)
- CodeCov coverage reporting feature to CI/CD
  (<https://github.com/openvinotoolkit/datumaro/pull/756>)
- Jupyter notebook example rendering to documentation
  (<https://github.com/openvinotoolkit/datumaro/pull/758>)
- An interface to manipulate 'infos' to store the dataset meta-info
  (<https://github.com/openvinotoolkit/datumaro/pull/767>)
- 'bbox' annotation when importing a COCO dataset
  (<https://github.com/openvinotoolkit/datumaro/pull/772>)

### Enhancements
- Wrap title text according to its plot width
  (<https://github.com/openvinotoolkit/datumaro/pull/769>)
- Get list of subsets and support only Image media type in visualizer
  (<https://github.com/openvinotoolkit/datumaro/pull/768>)

### Deprecated
- N/A

### Removed
- N/A

### Bug fixes
- Correcting static type checking
  (<https://github.com/openvinotoolkit/datumaro/pull/743>)
- Fixing a VOC dataset export when a label contains 'space'
  (<https://github.com/openvinotoolkit/datumaro/pull/771>)

### Security
- N/A

## 06/09/2022 - Release v0.3.1
### New features
- Support for custom media types, new `PointCloud` media type,
  `DatasetItem.media` and `.media_as(type)` members
  (<https://github.com/openvinotoolkit/datumaro/pull/539>)
- \[API\] A way to request dataset and extractor media type with `media_type`
  (<https://github.com/openvinotoolkit/datumaro/pull/539>)
- BraTS format (import-only) (.npy and .nii.gz), new `MultiframeImage`
  media type (<https://github.com/openvinotoolkit/datumaro/pull/628>)
- Common Semantic Segmentation dataset format (import-only)
  (<https://github.com/openvinotoolkit/datumaro/pull/685>)
- An option to disable `data/` prefix inclusion in YOLO export
  (<https://github.com/openvinotoolkit/datumaro/pull/689>)
- New command `describe-downloads` to print information about downloadable datasets
  (<https://github.com/openvinotoolkit/datumaro/pull/678>)
- Detection for Cityscapes format
  (<https://github.com/openvinotoolkit/datumaro/pull/680>)
- Maximum recursion `--depth` parameter for `detect-dataset` CLI command
  (<https://github.com/openvinotoolkit/datumaro/pull/680>)
- An option to save a single subset in the `download` command
  (<https://github.com/openvinotoolkit/datumaro/pull/697>)
- Common Super Resolution dataset format (import-only)
  (<https://github.com/openvinotoolkit/datumaro/pull/700>)
- Kinetics 400/600/700 dataset format (import-only)
  (<https://github.com/openvinotoolkit/datumaro/pull/706>)
- NYU Depth Dataset V2 format (import-only)
  (<https://github.com/openvinotoolkit/datumaro/pull/712>)

### Enhancements
- `env.detect_dataset()` now returns a list of detected formats at all recursion levels
  instead of just the lowest one
  (<https://github.com/openvinotoolkit/datumaro/pull/680>)
- Open Images: allowed to store annotations file in root path as well
  (<https://github.com/openvinotoolkit/datumaro/pull/680>)
- Improved parsing error messages in COCO, VOC and YOLO formats
  (<https://github.com/openvinotoolkit/datumaro/pull/684>,
   <https://github.com/openvinotoolkit/datumaro/pull/686>,
   <https://github.com/openvinotoolkit/datumaro/pull/687>)
- YOLO format now supports almost any subset names, except `backup`, `names` and `classes`
  (instead of just `train` and `valid`). The reserved names now raise an error on exporting.
  (<https://github.com/openvinotoolkit/datumaro/pull/688>)

### Deprecated
- `--save-images` is replaced with `--save-media` in CLI and converter API
  (<https://github.com/openvinotoolkit/datumaro/pull/539>)
- \[API\] `image`, `point_cloud` and `related_images` of `DatasetItem` are
  replaced with `media` and `media_as(type)` members and c-tor parameters
  (<https://github.com/openvinotoolkit/datumaro/pull/539>)

### Removed
- N/A

### Bug fixes
- Detection for LFW format
  (<https://github.com/openvinotoolkit/datumaro/pull/680>)
- Adding depth value of image when dataset is exported in VOC format
  (<https://github.com/openvinotoolkit/datumaro/pull/726>)
- Adding to handle the numerical labels in task chains properly
  (<https://github.com/openvinotoolkit/datumaro/pull/726>)
- Fixing the issue that annotations inside another annotation (polygon)
  are duplicated during import for VOC format
  (<https://github.com/openvinotoolkit/datumaro/pull/726>)

### Security
- N/A

## 21/02/2022 - Release v0.3
### New features
- Ability to import a video as frames with the `video_frames` format and
  to split a video into frames with the `datum util split_video` command
  (<https://github.com/openvinotoolkit/datumaro/pull/555>)
- `--subset` parameter in the `image_dir` format
  (<https://github.com/openvinotoolkit/datumaro/pull/555>)
- `MediaManager` API to control loaded media resources at runtime
  (<https://github.com/openvinotoolkit/datumaro/pull/555>)
- Command to detect the format of a dataset
  (<https://github.com/openvinotoolkit/datumaro/pull/576>)
- More comfortable access to library API via `import datumaro`
  (<https://github.com/openvinotoolkit/datumaro/pull/630>)
- CLI command-like free functions (`export`, `transform`, ...)
  (<https://github.com/openvinotoolkit/datumaro/pull/630>)
- Reading specific annotation files for train dataset in Cityscapes
  (<https://github.com/openvinotoolkit/datumaro/pull/632>)
- Random sampling transforms (`random_sampler`, `label_random_sampler`)
  to create smaller datasets from bigger ones
  (<https://github.com/openvinotoolkit/datumaro/pull/636>,
   <https://github.com/openvinotoolkit/datumaro/pull/640>)
- API to report dataset import and export progress;
  API to report dataset import and export errors and take action (skip, fail)
  (supported in COCO, VOC and YOLO formats)
  (<https://github.com/openvinotoolkit/datumaro/pull/650>)
- Support for downloading the ImageNetV2 and COCO datasets
  (<https://github.com/openvinotoolkit/datumaro/pull/653>,
   <https://github.com/openvinotoolkit/datumaro/pull/659>)
- A way for formats to signal that they don't support detection
  (<https://github.com/openvinotoolkit/datumaro/pull/665>)
- Removal transforms to remove items/annoations/attributes from dataset
  (`remove_items`, `remove_annotations`, `remove_attributes`)
  (<https://github.com/openvinotoolkit/datumaro/pull/670>)

### Enhancements
- Allowed direct file paths in `datum import`. Such sources are imported like
  when the `rpath` parameter is specified, however, only the selected path
  is copied into the project
  (<https://github.com/openvinotoolkit/datumaro/pull/555>)
- Improved `stats` performance, added new filtering parameters,
  image stats (`unique`, `repeated`) moved to the `dataset` section,
  removed `mean` and `std` from the `dataset` section
  (<https://github.com/openvinotoolkit/datumaro/pull/621>)
- Allowed `Image` creation from just `size` info
  (<https://github.com/openvinotoolkit/datumaro/pull/634>)
- Added image search in VOC XML-based subformats
  (<https://github.com/openvinotoolkit/datumaro/pull/634>)
- Added image path equality checks in simple merge, when applicable
  (<https://github.com/openvinotoolkit/datumaro/pull/634>)
- Supported saving box attributes when downloading the TFDS version of VOC
  (<https://github.com/openvinotoolkit/datumaro/pull/668>)
- Switched to a `pyproject.toml`-based build
  (<https://github.com/openvinotoolkit/datumaro/pull/671>)

### Deprecated
- TBD

### Removed
- Official support of Python 3.6 (due to it's EOL)
  (<https://github.com/openvinotoolkit/datumaro/pull/617>)
- Backward compatibility annotation symbols in `components.extractor`
  (<https://github.com/openvinotoolkit/datumaro/pull/630>)

### Bug fixes
- Prohibited calling `add`, `import` and `export` commands without a project
  (<https://github.com/openvinotoolkit/datumaro/pull/555>)
- Calling `make_dataset` on empty project tree now produces the error properly
  (<https://github.com/openvinotoolkit/datumaro/pull/555>)
- Saving (overwriting) a dataset in a project when rpath is used
  (<https://github.com/openvinotoolkit/datumaro/pull/613>)
- Output image extension preserving in the `Resize` transform
  (<https://github.com/openvinotoolkit/datumaro/issues/606>)
- Memory overuse in the `Resize` transform
  (<https://github.com/openvinotoolkit/datumaro/issues/607>)
- Invalid image pixels produced by the `Resize` transform
  (<https://github.com/openvinotoolkit/datumaro/issues/618>)
- Numeric warnings that sometimes occurred in `stats` command
  (e.g. <https://github.com/openvinotoolkit/datumaro/issues/607>)
  (<https://github.com/openvinotoolkit/datumaro/pull/621>)
- Added missing item attribute merging in simple merge
  (<https://github.com/openvinotoolkit/datumaro/pull/634>)
- Inability to disambiguate VOC from LabelMe in some cases
  (<https://github.com/openvinotoolkit/datumaro/issues/658>)

### Security
- TBD

## 28/01/2022 - Release v0.2.3
### New features
- Command to download public datasets
  (<https://github.com/openvinotoolkit/datumaro/pull/582>)
- Extension autodetection in `ByteImage`
  (<https://github.com/openvinotoolkit/datumaro/pull/595>)
- MPII Human Pose Dataset (import-only) (.mat and .json)
  (<https://github.com/openvinotoolkit/datumaro/pull/584>)
- MARS format (import-only)
  (<https://github.com/openvinotoolkit/datumaro/pull/585>)

### Enhancements
- The `pycocotools` dependency lower bound is raised to `2.0.4`.
  (<https://github.com/openvinotoolkit/datumaro/pull/449>)
- `smooth_line` from `datumaro.util.annotation_util` - the function
  is renamed to `approximate_line` and has updated interface
  (<https://github.com/openvinotoolkit/datumaro/pull/592>)

### Deprecated
- Python 3.6 support

### Removed
- TBD

### Bug fixes
- Fails in multimerge when lines are not approximated and when there are no
  label categories (<https://github.com/openvinotoolkit/datumaro/pull/592>)
- Cannot convert LabelMe dataset, that has no subsets
  (<https://github.com/openvinotoolkit/datumaro/pull/600>)

### Security
- TBD

## 24/12/2021 - Release v0.2.2
### New features
- Video reading API
  (<https://github.com/openvinotoolkit/datumaro/pull/521>)
- Python API documentation
  (<https://github.com/openvinotoolkit/datumaro/pull/526>)
- Mapillary Vistas dataset format (Import-only)
  (<https://github.com/openvinotoolkit/datumaro/pull/537>)
- Datumaro can now be installed on Windows on Python 3.9
  (<https://github.com/openvinotoolkit/datumaro/pull/547>)
- Import for SYNTHIA dataset format
  (<https://github.com/openvinotoolkit/datumaro/pull/532>)
- Support of `score` attribute in KITTI detetion
  (<https://github.com/openvinotoolkit/datumaro/pull/571>)
- Support for Accuracy Checker dataset meta files in formats
  (<https://github.com/openvinotoolkit/datumaro/pull/553>,
  <https://github.com/openvinotoolkit/datumaro/pull/569>,
  <https://github.com/openvinotoolkit/datumaro/pull/575>)
- Import for VoTT dataset format
  (<https://github.com/openvinotoolkit/datumaro/pull/573>)
- Image resizing transform
  (<https://github.com/openvinotoolkit/datumaro/pull/581>)

### Enhancements
- The following formats can now be detected unambiguously:
  `ade20k2017`, `ade20k2020`, `camvid`, `coco`, `cvat`, `datumaro`,
  `icdar_text_localization`, `icdar_text_segmentation`,
  `icdar_word_recognition`, `imagenet_txt`, `kitti_raw`, `label_me`, `lfw`,
  `mot_seq`, `open_images`, `vgg_face2`, `voc`, `widerface`, `yolo`
  (<https://github.com/openvinotoolkit/datumaro/pull/531>,
  <https://github.com/openvinotoolkit/datumaro/pull/536>,
  <https://github.com/openvinotoolkit/datumaro/pull/550>,
  <https://github.com/openvinotoolkit/datumaro/pull/557>,
  <https://github.com/openvinotoolkit/datumaro/pull/558>)
- Allowed Pytest-native tests
  (<https://github.com/openvinotoolkit/datumaro/pull/563>)
- Allowed export options in the `datum merge` command
  (<https://github.com/openvinotoolkit/datumaro/pull/545>)

### Deprecated
- Using `Image`, `ByteImage` from `datumaro.util.image` - these classes
  are moved to `datumaro.components.media`
  (<https://github.com/openvinotoolkit/datumaro/pull/538>)

### Removed
- Equality comparison support between `datumaro.components.media.Image`
  and `numpy.ndarray`
  (<https://github.com/openvinotoolkit/datumaro/pull/568>)

### Bug fixes
- Bug #560: import issue with MOT dataset when using seqinfo.ini file
  (<https://github.com/openvinotoolkit/datumaro/pull/564>)
- Empty lines in VOC subset lists are not ignored
  (<https://github.com/openvinotoolkit/datumaro/pull/587>)

### Security
- TBD

## 16/11/2021 - Release v0.2.1
### New features
- Import for CelebA dataset format.
  (<https://github.com/openvinotoolkit/datumaro/pull/484>)

### Enhancements
- File `people.txt` became optional in LFW
  (<https://github.com/openvinotoolkit/datumaro/pull/509>)
- File `image_ids_and_rotation.csv` became optional Open Images
  (<https://github.com/openvinotoolkit/datumaro/pull/509>)
- Allowed underscores (`_`) in subset names in COCO
  (<https://github.com/openvinotoolkit/datumaro/pull/509>)
- Allowed annotation files with arbitrary names in COCO
  (<https://github.com/openvinotoolkit/datumaro/pull/509>)
- The `icdar_text_localization` format is no longer detected in every directory
  (<https://github.com/openvinotoolkit/datumaro/pull/531>)
- Updated `pycocotools` version to 2.0.2
  (<https://github.com/openvinotoolkit/datumaro/pull/534>)

### Deprecated
- TBD

### Removed
- TBD

### Bug fixes
- Unhandled exception when a file is specified as the source for a COCO or
  MOTS dataset
  (<https://github.com/openvinotoolkit/datumaro/pull/530>)
- Exporting dataset without `color` attribute into the
  `icdar_text_segmentation` format
  (<https://github.com/openvinotoolkit/datumaro/pull/556>)
### Security
- TBD

## 14/10/2021 - Release v0.2
### New features
- A new installation target: `pip install datumaro[default]`, which should
  be used by default. The simple `datumaro` is supposed for library users.
  (<https://github.com/openvinotoolkit/datumaro/pull/238>)
- Dataset and project versioning capabilities (Git-like)
  (<https://github.com/openvinotoolkit/datumaro/pull/238>)
- "dataset revpath" concept in CLI, allowing to pass a dataset path with
  the dataset format in `diff`, `merge`, `explain` and `info` CLI commands
  (<https://github.com/openvinotoolkit/datumaro/pull/238>)
- `import`, `remove`, `commit`, `checkout`, `log`, `status`, `info` CLI commands
  (<https://github.com/openvinotoolkit/datumaro/pull/238>)
- `Coco*Extractor` classes now have an option to preserve label IDs from the
  original annotation file
  (<https://github.com/openvinotoolkit/datumaro/pull/453>)
- `patch` CLI command to patch datasets
  (<https://github.com/openvinotoolkit/datumaro/pull/401>)
- `ProjectLabels` transform to change dataset labels for merging etc.
  (<https://github.com/openvinotoolkit/datumaro/pull/401>,
   <https://github.com/openvinotoolkit/datumaro/pull/478>)
- Support for custom labels in the KITTI detection format
  (<https://github.com/openvinotoolkit/datumaro/pull/481>)
- Type annotations and docs for Annotation classes
  (<https://github.com/openvinotoolkit/datumaro/pull/493>)
- Options to control label loading behavior in `imagenet_txt` import
  (<https://github.com/openvinotoolkit/datumaro/pull/434>,
  <https://github.com/openvinotoolkit/datumaro/pull/489>)

### Enhancements
- A project can contain and manage multiple datasets instead of a single one.
  CLI operations can be applied to the whole project, or to separate datasets.
  Datasets are modified inplace, by default
  (<https://github.com/openvinotoolkit/datumaro/issues/328>)
- CLI help for builtin plugins doesn't require project
  (<https://github.com/openvinotoolkit/datumaro/issues/328>)
- Annotation-related classes were moved into a new module,
  `datumaro.components.annotation`
  (<https://github.com/openvinotoolkit/datumaro/pull/439>)
- Rollback utilities replaced with Scope utilities
  (<https://github.com/openvinotoolkit/datumaro/pull/444>)
- The `Project` class from `datumaro.components` is changed completely
  (<https://github.com/openvinotoolkit/datumaro/pull/238>)
- `diff` and `ediff` are joined into a single `diff` CLI command
  (<https://github.com/openvinotoolkit/datumaro/pull/238>)
- Projects use new file layout, incompatible with old projects.
  An old project can be updated with `datum project migrate`
  (<https://github.com/openvinotoolkit/datumaro/pull/238>)
- Inheriting `CliPlugin` is not required in plugin classes
  (<https://github.com/openvinotoolkit/datumaro/pull/238>)
- `Importer`s do not create `Project`s anymore and just return a list of
  extractor configurations
  (<https://github.com/openvinotoolkit/datumaro/pull/238>)

### Deprecated
- TBD

### Removed
- `import`, `project merge` CLI commands
  (<https://github.com/openvinotoolkit/datumaro/pull/238>)
- Support for project hierarchies. A project cannot be a source anymore
  (<https://github.com/openvinotoolkit/datumaro/pull/238>)
- Project cannot have independent internal dataset anymore. All the project
  data must be stored in the project data sources
  (<https://github.com/openvinotoolkit/datumaro/pull/238>)
- `datumaro_project` format
  (<https://github.com/openvinotoolkit/datumaro/pull/238>)
- Unused `path` field of `DatasetItem`
  (<https://github.com/openvinotoolkit/datumaro/pull/455>)

### Bug fixes
- Deprecation warning in `open_images_format.py`
  (<https://github.com/openvinotoolkit/datumaro/pull/440>)
- `lazy_image` returning unrelated data sometimes
  (<https://github.com/openvinotoolkit/datumaro/issues/409>)
- Invalid call to `pycocotools.mask.iou`
  (<https://github.com/openvinotoolkit/datumaro/pull/450>)
- Importing of Open Images datasets without image data
  (<https://github.com/openvinotoolkit/datumaro/pull/463>)
- Return value type in `Dataset.is_modified`
  (<https://github.com/openvinotoolkit/datumaro/pull/401>)
- Remapping of secondary categories in `RemapLabels`
  (<https://github.com/openvinotoolkit/datumaro/pull/401>)
- VOC dataset patching for classification and segmentation tasks
  (<https://github.com/openvinotoolkit/datumaro/pull/478>)
- Exported mask label ids in KITTI segmentation
  (<https://github.com/openvinotoolkit/datumaro/pull/481>)
- Missing `label` for `Points` read in the LFW format
  (<https://github.com/openvinotoolkit/datumaro/pull/494>)

### Security
- TBD

## 24/08/2021 - Release v0.1.11
### New features
- The Open Images format now supports bounding box
  and segmentation mask annotations
  (<https://github.com/openvinotoolkit/datumaro/pull/352>,
  <https://github.com/openvinotoolkit/datumaro/pull/388>).
- Bounding boxes values decrement transform (<https://github.com/openvinotoolkit/datumaro/pull/366>)
- Improved error reporting in `Dataset` (<https://github.com/openvinotoolkit/datumaro/pull/386>)
- Support ADE20K format (import only) (<https://github.com/openvinotoolkit/datumaro/pull/400>)
- Documentation website at <https://openvinotoolkit.github.io/datumaro> (<https://github.com/openvinotoolkit/datumaro/pull/420>)

### Enhancements
- Datumaro no longer depends on scikit-image
  (<https://github.com/openvinotoolkit/datumaro/pull/379>)
- `Dataset` remembers export options on saving / exporting for the first time (<https://github.com/openvinotoolkit/datumaro/pull/386>)

### Deprecated
- TBD

### Removed
- TBD

### Bug fixes
- Application of `remap_labels` to dataset categories of different length (<https://github.com/openvinotoolkit/datumaro/issues/314>)
- Patching of datasets in formats (<https://github.com/openvinotoolkit/datumaro/issues/348>)
- Improved Cityscapes export performance (<https://github.com/openvinotoolkit/datumaro/pull/367>)
- Incorrect format of `*_labelIds.png` in Cityscapes export (<https://github.com/openvinotoolkit/datumaro/issues/325>, <https://github.com/openvinotoolkit/datumaro/issues/342>)
- Item id in ImageNet format (<https://github.com/openvinotoolkit/datumaro/pull/371>)
- Double quotes for ICDAR Word Recognition (<https://github.com/openvinotoolkit/datumaro/pull/375>)
- Wrong display of builtin formats in CLI (<https://github.com/openvinotoolkit/datumaro/issues/332>)
- Non utf-8 encoding of annotation files in Market-1501 export (<https://github.com/openvinotoolkit/datumaro/pull/392>)
- Import of ICDAR, PASCAL VOC and VGGFace2 images from subdirectories on WIndows
  (<https://github.com/openvinotoolkit/datumaro/pull/392>)
- Saving of images with Unicode paths on Windows (<https://github.com/openvinotoolkit/datumaro/pull/392>)
- Calling `ProjectDataset.transform()` with a string argument (<https://github.com/openvinotoolkit/datumaro/issues/402>)
- Attributes casting for CVAT format (<https://github.com/openvinotoolkit/datumaro/pull/403>)
- Loading of custom project plugins (<https://github.com/openvinotoolkit/datumaro/issues/404>)
- Reading, writing anno file and saving name of the subset for test subset
  (<https://github.com/openvinotoolkit/datumaro/pull/447>)

### Security
- Fixed unsafe unpickling in CIFAR import (<https://github.com/openvinotoolkit/datumaro/pull/362>)

## 14/07/2021 - Release v0.1.10
### New features
- Support for import/export zip archives with images (<https://github.com/openvinotoolkit/datumaro/pull/273>)
- Subformat importers for VOC and COCO (<https://github.com/openvinotoolkit/datumaro/pull/281>)
- Support for KITTI dataset segmentation and detection format (<https://github.com/openvinotoolkit/datumaro/pull/282>)
- Updated YOLO format user manual (<https://github.com/openvinotoolkit/datumaro/pull/295>)
- `ItemTransform` class, which describes item-wise dataset `Transform`s (<https://github.com/openvinotoolkit/datumaro/pull/297>)
- `keep-empty` export parameter in VOC format (<https://github.com/openvinotoolkit/datumaro/pull/297>)
- A base class for dataset validation plugins (<https://github.com/openvinotoolkit/datumaro/pull/299>)
- Partial support for the Open Images format;
  only images and image-level labels can be read/written
  (<https://github.com/openvinotoolkit/datumaro/pull/291>,
  <https://github.com/openvinotoolkit/datumaro/pull/315>).
- Support for Supervisely Point Cloud dataset format (<https://github.com/openvinotoolkit/datumaro/pull/245>, <https://github.com/openvinotoolkit/datumaro/pull/353>)
- Support for KITTI Raw / Velodyne Points dataset format (<https://github.com/openvinotoolkit/datumaro/pull/245>)
- Support for CIFAR-100 and documentation for CIFAR-10/100 (<https://github.com/openvinotoolkit/datumaro/pull/301>)

### Enhancements
- Tensorflow AVX check is made optional in API and disabled by default (<https://github.com/openvinotoolkit/datumaro/pull/305>)
- Extensions for images in ImageNet_txt are now mandatory (<https://github.com/openvinotoolkit/datumaro/pull/302>)
- Several dependencies now have lower bounds (<https://github.com/openvinotoolkit/datumaro/pull/308>)

### Deprecated
- TBD

### Removed
- TBD

### Bug fixes
- Incorrect image layout on saving and a problem with ecoding on loading (<https://github.com/openvinotoolkit/datumaro/pull/284>)
- An error when XPath filter is applied to the dataset or its subset (<https://github.com/openvinotoolkit/datumaro/issues/259>)
- Tracking of `Dataset` changes done by transforms (<https://github.com/openvinotoolkit/datumaro/pull/297>)
- Improved CLI startup time in several cases (<https://github.com/openvinotoolkit/datumaro/pull/306>)

### Security
- Known issue: loading CIFAR can result in arbitrary code execution (<https://github.com/openvinotoolkit/datumaro/issues/327>)

## 03/06/2021 - Release v0.1.9
### New features
- Support for escaping in attribute values in LabelMe format (<https://github.com/openvinotoolkit/datumaro/issues/49>)
- Support for Segmentation Splitting (<https://github.com/openvinotoolkit/datumaro/pull/223>)
- Support for CIFAR-10/100 dataset format (<https://github.com/openvinotoolkit/datumaro/pull/225>, <https://github.com/openvinotoolkit/datumaro/pull/243>)
- Support for COCO panoptic and stuff format (<https://github.com/openvinotoolkit/datumaro/pull/210>)
- Documentation file and integration tests for Pascal VOC format (<https://github.com/openvinotoolkit/datumaro/pull/228>)
- Support for MNIST and MNIST in CSV dataset formats (<https://github.com/openvinotoolkit/datumaro/pull/234>)
- Documentation file for COCO format (<https://github.com/openvinotoolkit/datumaro/pull/241>)
- Documentation file and integration tests for YOLO format (<https://github.com/openvinotoolkit/datumaro/pull/246>)
- Support for Cityscapes dataset format (<https://github.com/openvinotoolkit/datumaro/pull/249>)
- Support for Validator configurable threshold (<https://github.com/openvinotoolkit/datumaro/pull/250>)

### Enhancements
- LabelMe format saves dataset items with their relative paths by subsets
  without changing names (<https://github.com/openvinotoolkit/datumaro/pull/200>)
- Allowed arbitrary subset count and names in classification and detection
  splitters (<https://github.com/openvinotoolkit/datumaro/pull/207>)
- Annotation-less dataset elements are now participate in subset splitting (<https://github.com/openvinotoolkit/datumaro/pull/211>)
- Classification task in LFW dataset format (<https://github.com/openvinotoolkit/datumaro/pull/222>)
- Testing is now performed with pytest instead of unittest (<https://github.com/openvinotoolkit/datumaro/pull/248>)

### Deprecated
- TBD

### Removed
- TBD

### Bug fixes
- Added support for auto-merging (joining) of datasets with no labels and
  having labels (<https://github.com/openvinotoolkit/datumaro/pull/200>)
- Allowed explicit label removal in `remap_labels` transform (<https://github.com/openvinotoolkit/datumaro/pull/203>)
- Image extension in CVAT format export (<https://github.com/openvinotoolkit/datumaro/pull/214>)
- Added a label "face" for bounding boxes in Wider Face (<https://github.com/openvinotoolkit/datumaro/pull/215>)
- Allowed adding "difficult", "truncated", "occluded" attributes when
  converting to Pascal VOC if these attributes are not present (<https://github.com/openvinotoolkit/datumaro/pull/216>)
- Empty lines in YOLO annotations are ignored (<https://github.com/openvinotoolkit/datumaro/pull/221>)
- Export in VOC format when no image info is available (<https://github.com/openvinotoolkit/datumaro/pull/239>)
- Fixed saving attribute in WiderFace extractor (<https://github.com/openvinotoolkit/datumaro/pull/251>)

### Security
- TBD

## 31/03/2021 - Release v0.1.8
### New features
- TBD

### Enhancements
- Added an option to allow undeclared annotation attributes in CVAT format
  export (<https://github.com/openvinotoolkit/datumaro/pull/192>)
- COCO exports images in separate dirs by subsets. Added an option to control
  this (<https://github.com/openvinotoolkit/datumaro/pull/195>)

### Deprecated
- TBD

### Removed
- TBD

### Bug fixes
- Instance masks of `background` class no more introduce an instance (<https://github.com/openvinotoolkit/datumaro/pull/188>)
- Added support for label attributes in Datumaro format (<https://github.com/openvinotoolkit/datumaro/pull/192>)

### Security
- TBD

## 24/03/2021 - Release v0.1.7
### New features
- OpenVINO plugin examples (<https://github.com/openvinotoolkit/datumaro/pull/159>)
- Dataset validation for classification and detection datasets (<https://github.com/openvinotoolkit/datumaro/pull/160>)
- Arbitrary image extensions in formats (import and export) (<https://github.com/openvinotoolkit/datumaro/issues/166>)
- Ability to set a custom subset name for an imported dataset (<https://github.com/openvinotoolkit/datumaro/issues/166>)
- CLI support for NDR(<https://github.com/openvinotoolkit/datumaro/pull/178>)

### Enhancements
- Common ICDAR format is split into 3 sub-formats (<https://github.com/openvinotoolkit/datumaro/pull/174>)

### Deprecated
- TBD

### Removed
- TBD

### Bug fixes
- The ability to work with file names containing Cyrillic and spaces (<https://github.com/openvinotoolkit/datumaro/pull/148>)
- Image reading and saving in ICDAR formats (<https://github.com/openvinotoolkit/datumaro/pull/174>)
- Unnecessary image loading on dataset saving (<https://github.com/openvinotoolkit/datumaro/pull/176>)
- Allowed spaces in ICDAR captions (<https://github.com/openvinotoolkit/datumaro/pull/182>)
- Saving of masks in VOC when masks are not requested (<https://github.com/openvinotoolkit/datumaro/pull/184>)

### Security
- TBD

## 03/02/2021 - Release v0.1.6.1 (hotfix)
### New features
- TBD

### Enhancements
- TBD

### Deprecated
- TBD

### Removed
- TBD

### Bug fixes
- Images with no annotations are exported again in VOC formats (<https://github.com/openvinotoolkit/datumaro/pull/123>)
- Inference result for only one output layer in OpenVINO launcher (<https://github.com/openvinotoolkit/datumaro/pull/125>)

### Security
- TBD

## 02/26/2021 - Release v0.1.6
### New features
- `Icdar13/15` dataset format (<https://github.com/openvinotoolkit/datumaro/pull/96>)
- Laziness, source caching, tracking of changes and partial updating for `Dataset` (<https://github.com/openvinotoolkit/datumaro/pull/102>)
- `Market-1501` dataset format (<https://github.com/openvinotoolkit/datumaro/pull/108>)
- `LFW` dataset format (<https://github.com/openvinotoolkit/datumaro/pull/110>)
- Support of polygons' and masks' confusion matrices and mismathing classes in
  `diff` command (<https://github.com/openvinotoolkit/datumaro/pull/117>)
- Add near duplicate image removal plugin (<https://github.com/openvinotoolkit/datumaro/pull/113>)
- Sampler Plugin that analyzes inference result from the given dataset and
  selects samples for annotation(<https://github.com/openvinotoolkit/datumaro/pull/115>)

### Enhancements
- OpenVINO model launcher is updated for OpenVINO r2021.1 (<https://github.com/openvinotoolkit/datumaro/pull/100>)

### Deprecated
- TBD

### Removed
- TBD

### Bug fixes
- High memory consumption and low performance of mask import/export, #53 (<https://github.com/openvinotoolkit/datumaro/pull/101>)
- Masks, covered by class 0 (background), should be exported with holes inside
(<https://github.com/openvinotoolkit/datumaro/pull/104>)
- `diff` command invocation problem with missing class methods (<https://github.com/openvinotoolkit/datumaro/pull/117>)

### Security
- TBD

## 01/23/2021 - Release v0.1.5
### New features
- `WiderFace` dataset format (<https://github.com/openvinotoolkit/datumaro/pull/65>, <https://github.com/openvinotoolkit/datumaro/pull/90>)
- Function to transform annotations to labels (<https://github.com/openvinotoolkit/datumaro/pull/66>)
- Dataset splits for classification, detection and re-id tasks (<https://github.com/openvinotoolkit/datumaro/pull/68>, <https://github.com/openvinotoolkit/datumaro/pull/81>)
- `VGGFace2` dataset format (<https://github.com/openvinotoolkit/datumaro/pull/69>, <https://github.com/openvinotoolkit/datumaro/pull/82>)
- Unique image count statistic (<https://github.com/openvinotoolkit/datumaro/pull/87>)
- Installation with pip by name `datumaro`

### Enhancements
- `Dataset` class extended with new operations: `save`, `load`, `export`, `import_from`, `detect`, `run_model` (<https://github.com/openvinotoolkit/datumaro/pull/71>)
- Allowed importing `Extractor`-only defined formats
  (in `Project.import_from`, `dataset.import_from` and CLI/`project import`) (<https://github.com/openvinotoolkit/datumaro/pull/71>)
- `datum project ...` commands replaced with `datum ...` commands (<https://github.com/openvinotoolkit/datumaro/pull/84>)
- Supported more image formats in `ImageNet` extractors (<https://github.com/openvinotoolkit/datumaro/pull/85>)
- Allowed adding `Importer`-defined formats as project sources (`source add`) (<https://github.com/openvinotoolkit/datumaro/pull/86>)
- Added max search depth in `ImageDir` format and importers (<https://github.com/openvinotoolkit/datumaro/pull/86>)

### Deprecated
- `datum project ...` CLI context (<https://github.com/openvinotoolkit/datumaro/pull/84>)

### Removed
- TBD

### Bug fixes
- Allow plugins inherited from `Extractor` (instead of only `SourceExtractor`)
  (<https://github.com/openvinotoolkit/datumaro/pull/70>)
- Windows installation with `pip` for `pycocotools` (<https://github.com/openvinotoolkit/datumaro/pull/73>)
- `YOLO` extractor path matching on Windows (<https://github.com/openvinotoolkit/datumaro/pull/73>)
- Fixed inplace file copying when saving images (<https://github.com/openvinotoolkit/datumaro/pull/76>)
- Fixed `labelmap` parameter type checking in `VOC` converter (<https://github.com/openvinotoolkit/datumaro/pull/76>)
- Fixed model copying on addition in CLI (<https://github.com/openvinotoolkit/datumaro/pull/94>)

### Security
- TBD

## 12/10/2020 - Release v0.1.4
### New features
- `CamVid` dataset format (<https://github.com/openvinotoolkit/datumaro/pull/57>)
- Ability to install `opencv-python-headless` dependency with `DATUMARO_HEADLESS=1`
  environment variable instead of `opencv-python` (<https://github.com/openvinotoolkit/datumaro/pull/62>)

### Enhancements
- Allow empty supercategory in COCO (<https://github.com/openvinotoolkit/datumaro/pull/54>)
- Allow Pascal VOC to search in subdirectories (<https://github.com/openvinotoolkit/datumaro/pull/50>)

### Deprecated
- TBD

### Removed
- TBD

### Bug fixes
- TBD

### Security
- TBD

## 10/28/2020 - Release v0.1.3
### New features
- `ImageNet` and `ImageNetTxt` dataset formats (<https://github.com/openvinotoolkit/datumaro/pull/41>)

### Enhancements
- TBD

### Deprecated
- TBD

### Removed
- TBD

### Bug fixes
- Default `label-map` parameter value for VOC converter (<https://github.com/openvinotoolkit/datumaro/pull/34>)
- Randomness of random split transform (<https://github.com/openvinotoolkit/datumaro/pull/38>)
- `Transform.subsets()` method (<https://github.com/openvinotoolkit/datumaro/pull/38>)
- Supported unknown image formats in TF Detection API converter (<https://github.com/openvinotoolkit/datumaro/pull/40>)
- Supported empty attribute values in CVAT extractor (<https://github.com/openvinotoolkit/datumaro/pull/45>)

### Security
- TBD

## 10/05/2020 - Release v0.1.2
### New features
- `ByteImage` class to represent encoded images in memory and avoid recoding
  on save (<https://github.com/openvinotoolkit/datumaro/pull/27>)

### Enhancements
- Implementation of format plugins simplified (<https://github.com/openvinotoolkit/datumaro/pull/22>)
- `default` is now a default subset name, instead of `None`. The values are
  interchangeable. (<https://github.com/openvinotoolkit/datumaro/pull/22>)
- Improved performance of transforms (<https://github.com/openvinotoolkit/datumaro/pull/22>)

### Deprecated
- TBD

### Removed
- `image/depth` value from VOC export (<https://github.com/openvinotoolkit/datumaro/pull/27>)

### Bug fixes
- Zero division errors in dataset statistics (<https://github.com/openvinotoolkit/datumaro/pull/31>)

### Security
- TBD

## 09/24/2020 - Release v0.1.1
### New features
- `reindex` option in COCO and CVAT converters (<https://github.com/openvinotoolkit/datumaro/pull/18>)
- Support for relative paths in LabelMe format (<https://github.com/openvinotoolkit/datumaro/pull/19>)
- MOTS png mask format support (<https://github.com/openvinotoolkit/datumaro/21>)

### Enhancements
- TBD

### Deprecated
- TBD

### Removed
- TBD

### Bug fixes
- TBD

### Security
- TBD

## 09/10/2020 - Release v0.1.0
### New features
- Initial release

## Template
```
## [Unreleased]
### New features
- TBD

### Enhancements
- TBD

### Deprecated
- TBD

### Removed
- TBD

### Bug fixes
- TBD

### Security
- TBD
```<|MERGE_RESOLUTION|>--- conflicted
+++ resolved
@@ -7,13 +7,8 @@
 
 ## \[Unreleased\]
 ### New features
-<<<<<<< HEAD
-- Add OTX ATSS detector model interpreter & refactor interfaces
-  (<https://github.com/openvinotoolkit/datumaro/pull/1047>)
-=======
 - Add Roboflow data format support (COCO JSON, Pascal VOC XML, YOLOv5-PyTorch, YOLOv7-PyTorch, YOLOv8, YOLOv5 Oriented Bounding Boxes, Multiclass CSV, TFRecord, CreateML JSON)
   (<https://github.com/openvinotoolkit/datumaro/pull/1044>)
->>>>>>> b1cdfd59
 - Add MissingAnnotationDetection transform
   (<https://github.com/openvinotoolkit/datumaro/pull/1049>)
 
