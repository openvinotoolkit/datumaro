--- conflicted
+++ resolved
@@ -23,13 +23,10 @@
   (<https://github.com/openvinotoolkit/datumaro/pull/891>)
 - Fix negated `is_encrypted`
   (<https://github.com/openvinotoolkit/datumaro/pull/907>)
-<<<<<<< HEAD
+- Fix log issue when importing celeba and align celeba dataset
+  (<https://github.com/openvinotoolkit/datumaro/pull/919>)
 - Save extra images of PointCloud when exporting to datumaro format
   (<https://github.com/openvinotoolkit/datumaro/pull/918>)
-=======
-- Fix log issue when importing celeba and align celeba dataset
-  (<https://github.com/openvinotoolkit/datumaro/pull/919>)
->>>>>>> ddde11d5
 
 ## 28/03/2023 - Release 1.1.1
 ### Bug fixes
