# Changelog

All notable changes to this project will be documented in this file.

The format is based on [Keep a Changelog](https://keepachangelog.com/en/1.0.0/),
and this project adheres to [Semantic Versioning](https://semver.org/spec/v2.0.0.html).


## [Unreleased]
### Added
-

### Changed
- Added an option to allow undeclared annotation attributes in CVAT format export (<https://github.com/openvinotoolkit/datumaro/pull/192>)

### Deprecated
-

### Removed
-

### Fixed
<<<<<<< HEAD
- Instance masks of `background` class no more introduce an instance (<https://github.com/openvinotoolkit/datumaro/pull/188>)
=======
- Added support for label attributes in Datumaro format (<https://github.com/openvinotoolkit/datumaro/pull/192>)
>>>>>>> ce699692

### Security
-

## 24/03/2021 - Release v0.1.7
### Added
- OpenVINO plugin examples (<https://github.com/openvinotoolkit/datumaro/pull/159>)
- Dataset validation for classification and detection datasets (<https://github.com/openvinotoolkit/datumaro/pull/160>)
- Arbitrary image extensions in formats (import and export) (<https://github.com/openvinotoolkit/datumaro/issues/166>)
- Ability to set a custom subset name for an imported dataset (<https://github.com/openvinotoolkit/datumaro/issues/166>)
- CLI support for NDR(<https://github.com/openvinotoolkit/datumaro/pull/178>)

### Changed
- Common ICDAR format is split into 3 sub-formats (<https://github.com/openvinotoolkit/datumaro/pull/174>)

### Deprecated
-

### Removed
-

### Fixed
- The ability to work with file names containing Cyrillic and spaces (<https://github.com/openvinotoolkit/datumaro/pull/148>)
- Image reading and saving in ICDAR formats (<https://github.com/openvinotoolkit/datumaro/pull/174>)
- Unnecessary image loading on dataset saving (<https://github.com/openvinotoolkit/datumaro/pull/176>)
- Allowed spaces in ICDAR captions (<https://github.com/openvinotoolkit/datumaro/pull/182>)
- Saving of masks in VOC when masks are not requested (<https://github.com/openvinotoolkit/datumaro/pull/184>)

### Security
-

## 03/02/2021 - Release v0.1.6.1 (hotfix)
### Added
-

### Changed
-

### Deprecated
-

### Removed
-

### Fixed
- Images with no annotations are exported again in VOC formats (<https://github.com/openvinotoolkit/datumaro/pull/123>)
- Inference result for only one output layer in OpenVINO launcher (<https://github.com/openvinotoolkit/datumaro/pull/125>)

### Security
-

## 02/26/2021 - Release v0.1.6
### Added
- `Icdar13/15` dataset format (<https://github.com/openvinotoolkit/datumaro/pull/96>)
- Laziness, source caching, tracking of changes and partial updating for `Dataset` (<https://github.com/openvinotoolkit/datumaro/pull/102>)
- `Market-1501` dataset format (<https://github.com/openvinotoolkit/datumaro/pull/108>)
- `LFW` dataset format (<https://github.com/openvinotoolkit/datumaro/pull/110>)
- Support of polygons' and masks' confusion matrices and mismathing classes in `diff` command (<https://github.com/openvinotoolkit/datumaro/pull/117>)
- Add near duplicate image removal plugin (<https://github.com/openvinotoolkit/datumaro/pull/113>)
- Sampler Plugin that analyzes inference result from the given dataset and selects samples for annotation(<https://github.com/openvinotoolkit/datumaro/pull/115>)

### Changed
- OpenVINO model launcher is updated for OpenVINO r2021.1 (<https://github.com/openvinotoolkit/datumaro/pull/100>)

### Deprecated
-

### Removed
-

### Fixed
- High memory consumption and low performance of mask import/export, #53 (<https://github.com/openvinotoolkit/datumaro/pull/101>)
- Masks, covered by class 0 (background), should be exported with holes inside (<https://github.com/openvinotoolkit/datumaro/pull/104>)
- `diff` command invocation problem with missing class methods (<https://github.com/openvinotoolkit/datumaro/pull/117>)

### Security
-

## 01/23/2021 - Release v0.1.5
### Added
- `WiderFace` dataset format (<https://github.com/openvinotoolkit/datumaro/pull/65>, <https://github.com/openvinotoolkit/datumaro/pull/90>)
- Function to transform annotations to labels (<https://github.com/openvinotoolkit/datumaro/pull/66>)
- Dataset splits for classification, detection and re-id tasks (<https://github.com/openvinotoolkit/datumaro/pull/68>, <https://github.com/openvinotoolkit/datumaro/pull/81>)
- `VGGFace2` dataset format (<https://github.com/openvinotoolkit/datumaro/pull/69>, <https://github.com/openvinotoolkit/datumaro/pull/82>)
- Unique image count statistic (<https://github.com/openvinotoolkit/datumaro/pull/87>)
- Installation with pip by name `datumaro`

### Changed
- `Dataset` class extended with new operations: `save`, `load`, `export`, `import_from`, `detect`, `run_model` (<https://github.com/openvinotoolkit/datumaro/pull/71>)
- Allowed importing `Extractor`-only defined formats (in `Project.import_from`, `dataset.import_from` and CLI/`project import`) (<https://github.com/openvinotoolkit/datumaro/pull/71>)
- `datum project ...` commands replaced with `datum ...` commands (<https://github.com/openvinotoolkit/datumaro/pull/84>)
- Supported more image formats in `ImageNet` extractors (<https://github.com/openvinotoolkit/datumaro/pull/85>)
- Allowed adding `Importer`-defined formats as project sources (`source add`) (<https://github.com/openvinotoolkit/datumaro/pull/86>)
- Added max search depth in `ImageDir` format and importers (<https://github.com/openvinotoolkit/datumaro/pull/86>)

### Deprecated
- `datum project ...` CLI context (<https://github.com/openvinotoolkit/datumaro/pull/84>)

### Removed
-

### Fixed
- Allow plugins inherited from `Extractor` (instead of only `SourceExtractor`) (<https://github.com/openvinotoolkit/datumaro/pull/70>)
- Windows installation with `pip` for `pycocotools` (<https://github.com/openvinotoolkit/datumaro/pull/73>)
- `YOLO` extractor path matching on Windows (<https://github.com/openvinotoolkit/datumaro/pull/73>)
- Fixed inplace file copying when saving images (<https://github.com/openvinotoolkit/datumaro/pull/76>)
- Fixed `labelmap` parameter type checking in `VOC` converter (<https://github.com/openvinotoolkit/datumaro/pull/76>)
- Fixed model copying on addition in CLI (<https://github.com/openvinotoolkit/datumaro/pull/94>)

### Security
-

## 12/10/2020 - Release v0.1.4
### Added
- `CamVid` dataset format (<https://github.com/openvinotoolkit/datumaro/pull/57>)
- Ability to install `opencv-python-headless` dependency with `DATUMARO_HEADLESS=1`
  enviroment variable instead of `opencv-python` (<https://github.com/openvinotoolkit/datumaro/pull/62>)

### Changed
- Allow empty supercategory in COCO (<https://github.com/openvinotoolkit/datumaro/pull/54>)
- Allow Pascal VOC to search in subdirectories (<https://github.com/openvinotoolkit/datumaro/pull/50>)

### Deprecated
-

### Removed
-

### Fixed
-

### Security
-

## 10/28/2020 - Release v0.1.3
### Added
- `ImageNet` and `ImageNetTxt` dataset formats (<https://github.com/openvinotoolkit/datumaro/pull/41>)

### Changed
-

### Deprecated
-

### Removed
-

### Fixed
- Default `label-map` parameter value for VOC converter (<https://github.com/openvinotoolkit/datumaro/pull/34>)
- Randomness of random split transform (<https://github.com/openvinotoolkit/datumaro/pull/38>)
- `Transform.subsets()` method (<https://github.com/openvinotoolkit/datumaro/pull/38>)
- Supported unknown image formats in TF Detection API converter (<https://github.com/openvinotoolkit/datumaro/pull/40>)
- Supported empty attribute values in CVAT extractor (<https://github.com/openvinotoolkit/datumaro/pull/45>)

### Security
-


## 10/05/2020 - Release v0.1.2
### Added
- `ByteImage` class to represent encoded images in memory and avoid recoding on save (<https://github.com/openvinotoolkit/datumaro/pull/27>)

### Changed
- Implementation of format plugins simplified (<https://github.com/openvinotoolkit/datumaro/pull/22>)
- `default` is now a default subset name, instead of `None`. The values are interchangeable. (<https://github.com/openvinotoolkit/datumaro/pull/22>)
- Improved performance of transforms (<https://github.com/openvinotoolkit/datumaro/pull/22>)

### Deprecated
-

### Removed
- `image/depth` value from VOC export (<https://github.com/openvinotoolkit/datumaro/pull/27>)

### Fixed
- Zero division errors in dataset statistics (<https://github.com/openvinotoolkit/datumaro/pull/31>)

### Security
-


## 09/24/2020 - Release v0.1.1
### Added
- `reindex` option in COCO and CVAT converters (<https://github.com/openvinotoolkit/datumaro/pull/18>)
- Support for relative paths in LabelMe format (<https://github.com/openvinotoolkit/datumaro/pull/19>)
- MOTS png mask format support (<https://github.com/openvinotoolkit/datumaro/21>)

### Changed
-

### Deprecated
-

### Removed
-

### Fixed
-

### Security
-


## 09/10/2020 - Release v0.1.0
### Added
- Initial release

## Template
```
## [Unreleased]
### Added
-

### Changed
-

### Deprecated
-

### Removed
-

### Fixed
-

### Security
-
```<|MERGE_RESOLUTION|>--- conflicted
+++ resolved
@@ -20,11 +20,8 @@
 -
 
 ### Fixed
-<<<<<<< HEAD
 - Instance masks of `background` class no more introduce an instance (<https://github.com/openvinotoolkit/datumaro/pull/188>)
-=======
 - Added support for label attributes in Datumaro format (<https://github.com/openvinotoolkit/datumaro/pull/192>)
->>>>>>> ce699692
 
 ### Security
 -
