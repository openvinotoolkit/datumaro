# Changelog

All notable changes to this project will be documented in this file.

The format is based on [Keep a Changelog](https://keepachangelog.com/en/1.0.0/),
and this project adheres to [Semantic Versioning](https://semver.org/spec/v2.0.0.html).

## \[Unreleased\]
### Added
- Support for exclusive of labels with LabelGroup
  (<https://github.com/openvinotoolkit/datumaro/pull/742>)
- Add jupyter samples
  - introducing how to merge datasets
  (<https://github.com/openvinotoolkit/datumaro/pull/738>)
  - introducing how to visualize dataset
  (<https://github.com/openvinotoolkit/datumaro/pull/747>)
  - introducing how to filter dataset
  (<https://github.com/openvinotoolkit/datumaro/pull/748>)
  - introducing how to transform dataset
  (<https://github.com/openvinotoolkit/datumaro/pull/759>)
- Add Visualization Python API
  - Bbox
    (<https://github.com/openvinotoolkit/datumaro/pull/744>)
  - Add Label, Points, Polygon, PolyLine, and Caption visualization features
    (<https://github.com/openvinotoolkit/datumaro/pull/746>)
  - Add Mask, SuperResolution, Depth visualization features
    (<https://github.com/openvinotoolkit/datumaro/pull/747>)
- Add a documentation for Python API
  (<https://github.com/openvinotoolkit/datumaro/pull/753>)
  - Add dataset handler, visualizer, filter descriptions
    (<https://github.com/openvinotoolkit/datumaro/pull/761>)
- Add `__repr__` for Dataset
  (<https://github.com/openvinotoolkit/datumaro/pull/750>)
- Support for exporting as CVAT video format
  (<https://github.com/openvinotoolkit/datumaro/pull/757>)
- Add CodeCov coverage reporting feature to CI/CD
  (<https://github.com/openvinotoolkit/datumaro/pull/756>)
- Add jupyter notebook example rendering to documentation
  (<https://github.com/openvinotoolkit/datumaro/pull/758>)

### Changed
<<<<<<< HEAD
- Wrap title text according to its plot width
  (<https://github.com/openvinotoolkit/datumaro/pull/769>)
=======
- Get list of subsets and support only Image media type in visualizer
  (<https://github.com/openvinotoolkit/datumaro/pull/768>)
>>>>>>> eabce025

### Deprecated
- N/A

### Removed
- N/A

### Fixed
- Fix static type checking
  (<https://github.com/openvinotoolkit/datumaro/pull/743>)

### Security
- N/A

## 06/09/2022 - Release v0.3.1
### Added
- Support for custom media types, new `PointCloud` media type,
  `DatasetItem.media` and `.media_as(type)` members
  (<https://github.com/openvinotoolkit/datumaro/pull/539>)
- \[API\] A way to request dataset and extractor media type with `media_type`
  (<https://github.com/openvinotoolkit/datumaro/pull/539>)
- BraTS format (import-only) (.npy and .nii.gz), new `MultiframeImage`
  media type (<https://github.com/openvinotoolkit/datumaro/pull/628>)
- Common Semantic Segmentation dataset format (import-only)
  (<https://github.com/openvinotoolkit/datumaro/pull/685>)
- An option to disable `data/` prefix inclusion in YOLO export
  (<https://github.com/openvinotoolkit/datumaro/pull/689>)
- New command `describe-downloads` to print information about downloadable datasets
  (<https://github.com/openvinotoolkit/datumaro/pull/678>)
- Detection for Cityscapes format
  (<https://github.com/openvinotoolkit/datumaro/pull/680>)
- Maximum recursion `--depth` parameter for `detect-dataset` CLI command
  (<https://github.com/openvinotoolkit/datumaro/pull/680>)
- An option to save a single subset in the `download` command
  (<https://github.com/openvinotoolkit/datumaro/pull/697>)
- Common Super Resolution dataset format (import-only)
  (<https://github.com/openvinotoolkit/datumaro/pull/700>)
- Kinetics 400/600/700 dataset format (import-only)
  (<https://github.com/openvinotoolkit/datumaro/pull/706>)
- NYU Depth Dataset V2 format (import-only)
  (<https://github.com/openvinotoolkit/datumaro/pull/712>)

### Changed
- `env.detect_dataset()` now returns a list of detected formats at all recursion levels
  instead of just the lowest one
  (<https://github.com/openvinotoolkit/datumaro/pull/680>)
- Open Images: allowed to store annotations file in root path as well
  (<https://github.com/openvinotoolkit/datumaro/pull/680>)
- Improved parsing error messages in COCO, VOC and YOLO formats
  (<https://github.com/openvinotoolkit/datumaro/pull/684>,
   <https://github.com/openvinotoolkit/datumaro/pull/686>,
   <https://github.com/openvinotoolkit/datumaro/pull/687>)
- YOLO format now supports almost any subset names, except `backup`, `names` and `classes`
  (instead of just `train` and `valid`). The reserved names now raise an error on exporting.
  (<https://github.com/openvinotoolkit/datumaro/pull/688>)

### Deprecated
- `--save-images` is replaced with `--save-media` in CLI and converter API
  (<https://github.com/openvinotoolkit/datumaro/pull/539>)
- \[API\] `image`, `point_cloud` and `related_images` of `DatasetItem` are
  replaced with `media` and `media_as(type)` members and c-tor parameters
  (<https://github.com/openvinotoolkit/datumaro/pull/539>)

### Removed
- N/A

### Fixed
- Detection for LFW format
  (<https://github.com/openvinotoolkit/datumaro/pull/680>)
- Adding depth value of image when dataset is exported in VOC format
  (<https://github.com/openvinotoolkit/datumaro/pull/726>)
- Adding to handle the numerical labels in task chains properly
  (<https://github.com/openvinotoolkit/datumaro/pull/726>)
- Fixing the issue that annotations inside another annotation (polygon)
  are duplicated during import for VOC format
  (<https://github.com/openvinotoolkit/datumaro/pull/726>)

### Security
- N/A

## 21/02/2022 - Release v0.3
### Added
- Ability to import a video as frames with the `video_frames` format and
  to split a video into frames with the `datum util split_video` command
  (<https://github.com/openvinotoolkit/datumaro/pull/555>)
- `--subset` parameter in the `image_dir` format
  (<https://github.com/openvinotoolkit/datumaro/pull/555>)
- `MediaManager` API to control loaded media resources at runtime
  (<https://github.com/openvinotoolkit/datumaro/pull/555>)
- Command to detect the format of a dataset
  (<https://github.com/openvinotoolkit/datumaro/pull/576>)
- More comfortable access to library API via `import datumaro`
  (<https://github.com/openvinotoolkit/datumaro/pull/630>)
- CLI command-like free functions (`export`, `transform`, ...)
  (<https://github.com/openvinotoolkit/datumaro/pull/630>)
- Reading specific annotation files for train dataset in Cityscapes
  (<https://github.com/openvinotoolkit/datumaro/pull/632>)
- Random sampling transforms (`random_sampler`, `label_random_sampler`)
  to create smaller datasets from bigger ones
  (<https://github.com/openvinotoolkit/datumaro/pull/636>,
   <https://github.com/openvinotoolkit/datumaro/pull/640>)
- API to report dataset import and export progress;
  API to report dataset import and export errors and take action (skip, fail)
  (supported in COCO, VOC and YOLO formats)
  (<https://github.com/openvinotoolkit/datumaro/pull/650>)
- Support for downloading the ImageNetV2 and COCO datasets
  (<https://github.com/openvinotoolkit/datumaro/pull/653>,
   <https://github.com/openvinotoolkit/datumaro/pull/659>)
- A way for formats to signal that they don't support detection
  (<https://github.com/openvinotoolkit/datumaro/pull/665>)
- Removal transforms to remove items/annoations/attributes from dataset
  (`remove_items`, `remove_annotations`, `remove_attributes`)
  (<https://github.com/openvinotoolkit/datumaro/pull/670>)

### Changed
- Allowed direct file paths in `datum import`. Such sources are imported like
  when the `rpath` parameter is specified, however, only the selected path
  is copied into the project
  (<https://github.com/openvinotoolkit/datumaro/pull/555>)
- Improved `stats` performance, added new filtering parameters,
  image stats (`unique`, `repeated`) moved to the `dataset` section,
  removed `mean` and `std` from the `dataset` section
  (<https://github.com/openvinotoolkit/datumaro/pull/621>)
- Allowed `Image` creation from just `size` info
  (<https://github.com/openvinotoolkit/datumaro/pull/634>)
- Added image search in VOC XML-based subformats
  (<https://github.com/openvinotoolkit/datumaro/pull/634>)
- Added image path equality checks in simple merge, when applicable
  (<https://github.com/openvinotoolkit/datumaro/pull/634>)
- Supported saving box attributes when downloading the TFDS version of VOC
  (<https://github.com/openvinotoolkit/datumaro/pull/668>)
- Switched to a `pyproject.toml`-based build
  (<https://github.com/openvinotoolkit/datumaro/pull/671>)

### Deprecated
- TBD

### Removed
- Official support of Python 3.6 (due to it's EOL)
  (<https://github.com/openvinotoolkit/datumaro/pull/617>)
- Backward compatibility annotation symbols in `components.extractor`
  (<https://github.com/openvinotoolkit/datumaro/pull/630>)

### Fixed
- Prohibited calling `add`, `import` and `export` commands without a project
  (<https://github.com/openvinotoolkit/datumaro/pull/555>)
- Calling `make_dataset` on empty project tree now produces the error properly
  (<https://github.com/openvinotoolkit/datumaro/pull/555>)
- Saving (overwriting) a dataset in a project when rpath is used
  (<https://github.com/openvinotoolkit/datumaro/pull/613>)
- Output image extension preserving in the `Resize` transform
  (<https://github.com/openvinotoolkit/datumaro/issues/606>)
- Memory overuse in the `Resize` transform
  (<https://github.com/openvinotoolkit/datumaro/issues/607>)
- Invalid image pixels produced by the `Resize` transform
  (<https://github.com/openvinotoolkit/datumaro/issues/618>)
- Numeric warnings that sometimes occurred in `stats` command
  (e.g. <https://github.com/openvinotoolkit/datumaro/issues/607>)
  (<https://github.com/openvinotoolkit/datumaro/pull/621>)
- Added missing item attribute merging in simple merge
  (<https://github.com/openvinotoolkit/datumaro/pull/634>)
- Inability to disambiguate VOC from LabelMe in some cases
  (<https://github.com/openvinotoolkit/datumaro/issues/658>)

### Security
- TBD

## 28/01/2022 - Release v0.2.3
### Added
- Command to download public datasets
  (<https://github.com/openvinotoolkit/datumaro/pull/582>)
- Extension autodetection in `ByteImage`
  (<https://github.com/openvinotoolkit/datumaro/pull/595>)
- MPII Human Pose Dataset (import-only) (.mat and .json)
  (<https://github.com/openvinotoolkit/datumaro/pull/584>)
- MARS format (import-only)
  (<https://github.com/openvinotoolkit/datumaro/pull/585>)

### Changed
- The `pycocotools` dependency lower bound is raised to `2.0.4`.
  (<https://github.com/openvinotoolkit/datumaro/pull/449>)
- `smooth_line` from `datumaro.util.annotation_util` - the function
  is renamed to `approximate_line` and has updated interface
  (<https://github.com/openvinotoolkit/datumaro/pull/592>)

### Deprecated
- Python 3.6 support

### Removed
- TBD

### Fixed
- Fails in multimerge when lines are not approximated and when there are no
  label categories (<https://github.com/openvinotoolkit/datumaro/pull/592>)
- Cannot convert LabelMe dataset, that has no subsets
  (<https://github.com/openvinotoolkit/datumaro/pull/600>)

### Security
- TBD

## 24/12/2021 - Release v0.2.2
### Added
- Video reading API
  (<https://github.com/openvinotoolkit/datumaro/pull/521>)
- Python API documentation
  (<https://github.com/openvinotoolkit/datumaro/pull/526>)
- Mapillary Vistas dataset format (Import-only)
  (<https://github.com/openvinotoolkit/datumaro/pull/537>)
- Datumaro can now be installed on Windows on Python 3.9
  (<https://github.com/openvinotoolkit/datumaro/pull/547>)
- Import for SYNTHIA dataset format
  (<https://github.com/openvinotoolkit/datumaro/pull/532>)
- Support of `score` attribute in KITTI detetion
  (<https://github.com/openvinotoolkit/datumaro/pull/571>)
- Support for Accuracy Checker dataset meta files in formats
  (<https://github.com/openvinotoolkit/datumaro/pull/553>,
  <https://github.com/openvinotoolkit/datumaro/pull/569>,
  <https://github.com/openvinotoolkit/datumaro/pull/575>)
- Import for VoTT dataset format
  (<https://github.com/openvinotoolkit/datumaro/pull/573>)
- Image resizing transform
  (<https://github.com/openvinotoolkit/datumaro/pull/581>)

### Changed
- The following formats can now be detected unambiguously:
  `ade20k2017`, `ade20k2020`, `camvid`, `coco`, `cvat`, `datumaro`,
  `icdar_text_localization`, `icdar_text_segmentation`,
  `icdar_word_recognition`, `imagenet_txt`, `kitti_raw`, `label_me`, `lfw`,
  `mot_seq`, `open_images`, `vgg_face2`, `voc`, `widerface`, `yolo`
  (<https://github.com/openvinotoolkit/datumaro/pull/531>,
  <https://github.com/openvinotoolkit/datumaro/pull/536>,
  <https://github.com/openvinotoolkit/datumaro/pull/550>,
  <https://github.com/openvinotoolkit/datumaro/pull/557>,
  <https://github.com/openvinotoolkit/datumaro/pull/558>)
- Allowed Pytest-native tests
  (<https://github.com/openvinotoolkit/datumaro/pull/563>)
- Allowed export options in the `datum merge` command
  (<https://github.com/openvinotoolkit/datumaro/pull/545>)

### Deprecated
- Using `Image`, `ByteImage` from `datumaro.util.image` - these classes
  are moved to `datumaro.components.media`
  (<https://github.com/openvinotoolkit/datumaro/pull/538>)

### Removed
- Equality comparison support between `datumaro.components.media.Image`
  and `numpy.ndarray`
  (<https://github.com/openvinotoolkit/datumaro/pull/568>)

### Fixed
- Bug #560: import issue with MOT dataset when using seqinfo.ini file
  (<https://github.com/openvinotoolkit/datumaro/pull/564>)
- Empty lines in VOC subset lists are not ignored
  (<https://github.com/openvinotoolkit/datumaro/pull/587>)

### Security
- TBD

## 16/11/2021 - Release v0.2.1
### Added
- Import for CelebA dataset format.
  (<https://github.com/openvinotoolkit/datumaro/pull/484>)

### Changed
- File `people.txt` became optional in LFW
  (<https://github.com/openvinotoolkit/datumaro/pull/509>)
- File `image_ids_and_rotation.csv` became optional Open Images
  (<https://github.com/openvinotoolkit/datumaro/pull/509>)
- Allowed underscores (`_`) in subset names in COCO
  (<https://github.com/openvinotoolkit/datumaro/pull/509>)
- Allowed annotation files with arbitrary names in COCO
  (<https://github.com/openvinotoolkit/datumaro/pull/509>)
- The `icdar_text_localization` format is no longer detected in every directory
  (<https://github.com/openvinotoolkit/datumaro/pull/531>)
- Updated `pycocotools` version to 2.0.2
  (<https://github.com/openvinotoolkit/datumaro/pull/534>)

### Deprecated
- TBD

### Removed
- TBD

### Fixed
- Unhandled exception when a file is specified as the source for a COCO or
  MOTS dataset
  (<https://github.com/openvinotoolkit/datumaro/pull/530>)
- Exporting dataset without `color` attribute into the
  `icdar_text_segmentation` format
  (<https://github.com/openvinotoolkit/datumaro/pull/556>)
### Security
- TBD

## 14/10/2021 - Release v0.2
### Added
- A new installation target: `pip install datumaro[default]`, which should
  be used by default. The simple `datumaro` is supposed for library users.
  (<https://github.com/openvinotoolkit/datumaro/pull/238>)
- Dataset and project versioning capabilities (Git-like)
  (<https://github.com/openvinotoolkit/datumaro/pull/238>)
- "dataset revpath" concept in CLI, allowing to pass a dataset path with
  the dataset format in `diff`, `merge`, `explain` and `info` CLI commands
  (<https://github.com/openvinotoolkit/datumaro/pull/238>)
- `import`, `remove`, `commit`, `checkout`, `log`, `status`, `info` CLI commands
  (<https://github.com/openvinotoolkit/datumaro/pull/238>)
- `Coco*Extractor` classes now have an option to preserve label IDs from the
  original annotation file
  (<https://github.com/openvinotoolkit/datumaro/pull/453>)
- `patch` CLI command to patch datasets
  (<https://github.com/openvinotoolkit/datumaro/pull/401>)
- `ProjectLabels` transform to change dataset labels for merging etc.
  (<https://github.com/openvinotoolkit/datumaro/pull/401>,
   <https://github.com/openvinotoolkit/datumaro/pull/478>)
- Support for custom labels in the KITTI detection format
  (<https://github.com/openvinotoolkit/datumaro/pull/481>)
- Type annotations and docs for Annotation classes
  (<https://github.com/openvinotoolkit/datumaro/pull/493>)
- Options to control label loading behavior in `imagenet_txt` import
  (<https://github.com/openvinotoolkit/datumaro/pull/434>,
  <https://github.com/openvinotoolkit/datumaro/pull/489>)

### Changed
- A project can contain and manage multiple datasets instead of a single one.
  CLI operations can be applied to the whole project, or to separate datasets.
  Datasets are modified inplace, by default
  (<https://github.com/openvinotoolkit/datumaro/issues/328>)
- CLI help for builtin plugins doesn't require project
  (<https://github.com/openvinotoolkit/datumaro/issues/328>)
- Annotation-related classes were moved into a new module,
  `datumaro.components.annotation`
  (<https://github.com/openvinotoolkit/datumaro/pull/439>)
- Rollback utilities replaced with Scope utilities
  (<https://github.com/openvinotoolkit/datumaro/pull/444>)
- The `Project` class from `datumaro.components` is changed completely
  (<https://github.com/openvinotoolkit/datumaro/pull/238>)
- `diff` and `ediff` are joined into a single `diff` CLI command
  (<https://github.com/openvinotoolkit/datumaro/pull/238>)
- Projects use new file layout, incompatible with old projects.
  An old project can be updated with `datum project migrate`
  (<https://github.com/openvinotoolkit/datumaro/pull/238>)
- Inheriting `CliPlugin` is not required in plugin classes
  (<https://github.com/openvinotoolkit/datumaro/pull/238>)
- `Importer`s do not create `Project`s anymore and just return a list of
  extractor configurations
  (<https://github.com/openvinotoolkit/datumaro/pull/238>)

### Deprecated
- TBD

### Removed
- `import`, `project merge` CLI commands
  (<https://github.com/openvinotoolkit/datumaro/pull/238>)
- Support for project hierarchies. A project cannot be a source anymore
  (<https://github.com/openvinotoolkit/datumaro/pull/238>)
- Project cannot have independent internal dataset anymore. All the project
  data must be stored in the project data sources
  (<https://github.com/openvinotoolkit/datumaro/pull/238>)
- `datumaro_project` format
  (<https://github.com/openvinotoolkit/datumaro/pull/238>)
- Unused `path` field of `DatasetItem`
  (<https://github.com/openvinotoolkit/datumaro/pull/455>)

### Fixed
- Deprecation warning in `open_images_format.py`
  (<https://github.com/openvinotoolkit/datumaro/pull/440>)
- `lazy_image` returning unrelated data sometimes
  (<https://github.com/openvinotoolkit/datumaro/issues/409>)
- Invalid call to `pycocotools.mask.iou`
  (<https://github.com/openvinotoolkit/datumaro/pull/450>)
- Importing of Open Images datasets without image data
  (<https://github.com/openvinotoolkit/datumaro/pull/463>)
- Return value type in `Dataset.is_modified`
  (<https://github.com/openvinotoolkit/datumaro/pull/401>)
- Remapping of secondary categories in `RemapLabels`
  (<https://github.com/openvinotoolkit/datumaro/pull/401>)
- VOC dataset patching for classification and segmentation tasks
  (<https://github.com/openvinotoolkit/datumaro/pull/478>)
- Exported mask label ids in KITTI segmentation
  (<https://github.com/openvinotoolkit/datumaro/pull/481>)
- Missing `label` for `Points` read in the LFW format
  (<https://github.com/openvinotoolkit/datumaro/pull/494>)

### Security
- TBD

## 24/08/2021 - Release v0.1.11
### Added
- The Open Images format now supports bounding box
  and segmentation mask annotations
  (<https://github.com/openvinotoolkit/datumaro/pull/352>,
  <https://github.com/openvinotoolkit/datumaro/pull/388>).
- Bounding boxes values decrement transform (<https://github.com/openvinotoolkit/datumaro/pull/366>)
- Improved error reporting in `Dataset` (<https://github.com/openvinotoolkit/datumaro/pull/386>)
- Support ADE20K format (import only) (<https://github.com/openvinotoolkit/datumaro/pull/400>)
- Documentation website at <https://openvinotoolkit.github.io/datumaro> (<https://github.com/openvinotoolkit/datumaro/pull/420>)

### Changed
- Datumaro no longer depends on scikit-image
  (<https://github.com/openvinotoolkit/datumaro/pull/379>)
- `Dataset` remembers export options on saving / exporting for the first time (<https://github.com/openvinotoolkit/datumaro/pull/386>)

### Deprecated
- TBD

### Removed
- TBD

### Fixed
- Application of `remap_labels` to dataset categories of different length (<https://github.com/openvinotoolkit/datumaro/issues/314>)
- Patching of datasets in formats (<https://github.com/openvinotoolkit/datumaro/issues/348>)
- Improved Cityscapes export performance (<https://github.com/openvinotoolkit/datumaro/pull/367>)
- Incorrect format of `*_labelIds.png` in Cityscapes export (<https://github.com/openvinotoolkit/datumaro/issues/325>, <https://github.com/openvinotoolkit/datumaro/issues/342>)
- Item id in ImageNet format (<https://github.com/openvinotoolkit/datumaro/pull/371>)
- Double quotes for ICDAR Word Recognition (<https://github.com/openvinotoolkit/datumaro/pull/375>)
- Wrong display of builtin formats in CLI (<https://github.com/openvinotoolkit/datumaro/issues/332>)
- Non utf-8 encoding of annotation files in Market-1501 export (<https://github.com/openvinotoolkit/datumaro/pull/392>)
- Import of ICDAR, PASCAL VOC and VGGFace2 images from subdirectories on WIndows
  (<https://github.com/openvinotoolkit/datumaro/pull/392>)
- Saving of images with Unicode paths on Windows (<https://github.com/openvinotoolkit/datumaro/pull/392>)
- Calling `ProjectDataset.transform()` with a string argument (<https://github.com/openvinotoolkit/datumaro/issues/402>)
- Attributes casting for CVAT format (<https://github.com/openvinotoolkit/datumaro/pull/403>)
- Loading of custom project plugins (<https://github.com/openvinotoolkit/datumaro/issues/404>)
- Reading, writing anno file and saving name of the subset for test subset
  (<https://github.com/openvinotoolkit/datumaro/pull/447>)

### Security
- Fixed unsafe unpickling in CIFAR import (<https://github.com/openvinotoolkit/datumaro/pull/362>)

## 14/07/2021 - Release v0.1.10
### Added
- Support for import/export zip archives with images (<https://github.com/openvinotoolkit/datumaro/pull/273>)
- Subformat importers for VOC and COCO (<https://github.com/openvinotoolkit/datumaro/pull/281>)
- Support for KITTI dataset segmentation and detection format (<https://github.com/openvinotoolkit/datumaro/pull/282>)
- Updated YOLO format user manual (<https://github.com/openvinotoolkit/datumaro/pull/295>)
- `ItemTransform` class, which describes item-wise dataset `Transform`s (<https://github.com/openvinotoolkit/datumaro/pull/297>)
- `keep-empty` export parameter in VOC format (<https://github.com/openvinotoolkit/datumaro/pull/297>)
- A base class for dataset validation plugins (<https://github.com/openvinotoolkit/datumaro/pull/299>)
- Partial support for the Open Images format;
  only images and image-level labels can be read/written
  (<https://github.com/openvinotoolkit/datumaro/pull/291>,
  <https://github.com/openvinotoolkit/datumaro/pull/315>).
- Support for Supervisely Point Cloud dataset format (<https://github.com/openvinotoolkit/datumaro/pull/245>, <https://github.com/openvinotoolkit/datumaro/pull/353>)
- Support for KITTI Raw / Velodyne Points dataset format (<https://github.com/openvinotoolkit/datumaro/pull/245>)
- Support for CIFAR-100 and documentation for CIFAR-10/100 (<https://github.com/openvinotoolkit/datumaro/pull/301>)

### Changed
- Tensorflow AVX check is made optional in API and disabled by default (<https://github.com/openvinotoolkit/datumaro/pull/305>)
- Extensions for images in ImageNet_txt are now mandatory (<https://github.com/openvinotoolkit/datumaro/pull/302>)
- Several dependencies now have lower bounds (<https://github.com/openvinotoolkit/datumaro/pull/308>)

### Deprecated
- TBD

### Removed
- TBD

### Fixed
- Incorrect image layout on saving and a problem with ecoding on loading (<https://github.com/openvinotoolkit/datumaro/pull/284>)
- An error when XPath filter is applied to the dataset or its subset (<https://github.com/openvinotoolkit/datumaro/issues/259>)
- Tracking of `Dataset` changes done by transforms (<https://github.com/openvinotoolkit/datumaro/pull/297>)
- Improved CLI startup time in several cases (<https://github.com/openvinotoolkit/datumaro/pull/306>)

### Security
- Known issue: loading CIFAR can result in arbitrary code execution (<https://github.com/openvinotoolkit/datumaro/issues/327>)

## 03/06/2021 - Release v0.1.9
### Added
- Support for escaping in attribute values in LabelMe format (<https://github.com/openvinotoolkit/datumaro/issues/49>)
- Support for Segmentation Splitting (<https://github.com/openvinotoolkit/datumaro/pull/223>)
- Support for CIFAR-10/100 dataset format (<https://github.com/openvinotoolkit/datumaro/pull/225>, <https://github.com/openvinotoolkit/datumaro/pull/243>)
- Support for COCO panoptic and stuff format (<https://github.com/openvinotoolkit/datumaro/pull/210>)
- Documentation file and integration tests for Pascal VOC format (<https://github.com/openvinotoolkit/datumaro/pull/228>)
- Support for MNIST and MNIST in CSV dataset formats (<https://github.com/openvinotoolkit/datumaro/pull/234>)
- Documentation file for COCO format (<https://github.com/openvinotoolkit/datumaro/pull/241>)
- Documentation file and integration tests for YOLO format (<https://github.com/openvinotoolkit/datumaro/pull/246>)
- Support for Cityscapes dataset format (<https://github.com/openvinotoolkit/datumaro/pull/249>)
- Support for Validator configurable threshold (<https://github.com/openvinotoolkit/datumaro/pull/250>)

### Changed
- LabelMe format saves dataset items with their relative paths by subsets
  without changing names (<https://github.com/openvinotoolkit/datumaro/pull/200>)
- Allowed arbitrary subset count and names in classification and detection
  splitters (<https://github.com/openvinotoolkit/datumaro/pull/207>)
- Annotation-less dataset elements are now participate in subset splitting (<https://github.com/openvinotoolkit/datumaro/pull/211>)
- Classification task in LFW dataset format (<https://github.com/openvinotoolkit/datumaro/pull/222>)
- Testing is now performed with pytest instead of unittest (<https://github.com/openvinotoolkit/datumaro/pull/248>)

### Deprecated
- TBD

### Removed
- TBD

### Fixed
- Added support for auto-merging (joining) of datasets with no labels and
  having labels (<https://github.com/openvinotoolkit/datumaro/pull/200>)
- Allowed explicit label removal in `remap_labels` transform (<https://github.com/openvinotoolkit/datumaro/pull/203>)
- Image extension in CVAT format export (<https://github.com/openvinotoolkit/datumaro/pull/214>)
- Added a label "face" for bounding boxes in Wider Face (<https://github.com/openvinotoolkit/datumaro/pull/215>)
- Allowed adding "difficult", "truncated", "occluded" attributes when
  converting to Pascal VOC if these attributes are not present (<https://github.com/openvinotoolkit/datumaro/pull/216>)
- Empty lines in YOLO annotations are ignored (<https://github.com/openvinotoolkit/datumaro/pull/221>)
- Export in VOC format when no image info is available (<https://github.com/openvinotoolkit/datumaro/pull/239>)
- Fixed saving attribute in WiderFace extractor (<https://github.com/openvinotoolkit/datumaro/pull/251>)

### Security
- TBD

## 31/03/2021 - Release v0.1.8
### Added
- TBD

### Changed
- Added an option to allow undeclared annotation attributes in CVAT format
  export (<https://github.com/openvinotoolkit/datumaro/pull/192>)
- COCO exports images in separate dirs by subsets. Added an option to control
  this (<https://github.com/openvinotoolkit/datumaro/pull/195>)

### Deprecated
- TBD

### Removed
- TBD

### Fixed
- Instance masks of `background` class no more introduce an instance (<https://github.com/openvinotoolkit/datumaro/pull/188>)
- Added support for label attributes in Datumaro format (<https://github.com/openvinotoolkit/datumaro/pull/192>)

### Security
- TBD

## 24/03/2021 - Release v0.1.7
### Added
- OpenVINO plugin examples (<https://github.com/openvinotoolkit/datumaro/pull/159>)
- Dataset validation for classification and detection datasets (<https://github.com/openvinotoolkit/datumaro/pull/160>)
- Arbitrary image extensions in formats (import and export) (<https://github.com/openvinotoolkit/datumaro/issues/166>)
- Ability to set a custom subset name for an imported dataset (<https://github.com/openvinotoolkit/datumaro/issues/166>)
- CLI support for NDR(<https://github.com/openvinotoolkit/datumaro/pull/178>)

### Changed
- Common ICDAR format is split into 3 sub-formats (<https://github.com/openvinotoolkit/datumaro/pull/174>)

### Deprecated
- TBD

### Removed
- TBD

### Fixed
- The ability to work with file names containing Cyrillic and spaces (<https://github.com/openvinotoolkit/datumaro/pull/148>)
- Image reading and saving in ICDAR formats (<https://github.com/openvinotoolkit/datumaro/pull/174>)
- Unnecessary image loading on dataset saving (<https://github.com/openvinotoolkit/datumaro/pull/176>)
- Allowed spaces in ICDAR captions (<https://github.com/openvinotoolkit/datumaro/pull/182>)
- Saving of masks in VOC when masks are not requested (<https://github.com/openvinotoolkit/datumaro/pull/184>)

### Security
- TBD

## 03/02/2021 - Release v0.1.6.1 (hotfix)
### Added
- TBD

### Changed
- TBD

### Deprecated
- TBD

### Removed
- TBD

### Fixed
- Images with no annotations are exported again in VOC formats (<https://github.com/openvinotoolkit/datumaro/pull/123>)
- Inference result for only one output layer in OpenVINO launcher (<https://github.com/openvinotoolkit/datumaro/pull/125>)

### Security
- TBD

## 02/26/2021 - Release v0.1.6
### Added
- `Icdar13/15` dataset format (<https://github.com/openvinotoolkit/datumaro/pull/96>)
- Laziness, source caching, tracking of changes and partial updating for `Dataset` (<https://github.com/openvinotoolkit/datumaro/pull/102>)
- `Market-1501` dataset format (<https://github.com/openvinotoolkit/datumaro/pull/108>)
- `LFW` dataset format (<https://github.com/openvinotoolkit/datumaro/pull/110>)
- Support of polygons' and masks' confusion matrices and mismathing classes in
  `diff` command (<https://github.com/openvinotoolkit/datumaro/pull/117>)
- Add near duplicate image removal plugin (<https://github.com/openvinotoolkit/datumaro/pull/113>)
- Sampler Plugin that analyzes inference result from the given dataset and
  selects samples for annotation(<https://github.com/openvinotoolkit/datumaro/pull/115>)

### Changed
- OpenVINO model launcher is updated for OpenVINO r2021.1 (<https://github.com/openvinotoolkit/datumaro/pull/100>)

### Deprecated
- TBD

### Removed
- TBD

### Fixed
- High memory consumption and low performance of mask import/export, #53 (<https://github.com/openvinotoolkit/datumaro/pull/101>)
- Masks, covered by class 0 (background), should be exported with holes inside
(<https://github.com/openvinotoolkit/datumaro/pull/104>)
- `diff` command invocation problem with missing class methods (<https://github.com/openvinotoolkit/datumaro/pull/117>)

### Security
- TBD

## 01/23/2021 - Release v0.1.5
### Added
- `WiderFace` dataset format (<https://github.com/openvinotoolkit/datumaro/pull/65>, <https://github.com/openvinotoolkit/datumaro/pull/90>)
- Function to transform annotations to labels (<https://github.com/openvinotoolkit/datumaro/pull/66>)
- Dataset splits for classification, detection and re-id tasks (<https://github.com/openvinotoolkit/datumaro/pull/68>, <https://github.com/openvinotoolkit/datumaro/pull/81>)
- `VGGFace2` dataset format (<https://github.com/openvinotoolkit/datumaro/pull/69>, <https://github.com/openvinotoolkit/datumaro/pull/82>)
- Unique image count statistic (<https://github.com/openvinotoolkit/datumaro/pull/87>)
- Installation with pip by name `datumaro`

### Changed
- `Dataset` class extended with new operations: `save`, `load`, `export`, `import_from`, `detect`, `run_model` (<https://github.com/openvinotoolkit/datumaro/pull/71>)
- Allowed importing `Extractor`-only defined formats
  (in `Project.import_from`, `dataset.import_from` and CLI/`project import`) (<https://github.com/openvinotoolkit/datumaro/pull/71>)
- `datum project ...` commands replaced with `datum ...` commands (<https://github.com/openvinotoolkit/datumaro/pull/84>)
- Supported more image formats in `ImageNet` extractors (<https://github.com/openvinotoolkit/datumaro/pull/85>)
- Allowed adding `Importer`-defined formats as project sources (`source add`) (<https://github.com/openvinotoolkit/datumaro/pull/86>)
- Added max search depth in `ImageDir` format and importers (<https://github.com/openvinotoolkit/datumaro/pull/86>)

### Deprecated
- `datum project ...` CLI context (<https://github.com/openvinotoolkit/datumaro/pull/84>)

### Removed
- TBD

### Fixed
- Allow plugins inherited from `Extractor` (instead of only `SourceExtractor`)
  (<https://github.com/openvinotoolkit/datumaro/pull/70>)
- Windows installation with `pip` for `pycocotools` (<https://github.com/openvinotoolkit/datumaro/pull/73>)
- `YOLO` extractor path matching on Windows (<https://github.com/openvinotoolkit/datumaro/pull/73>)
- Fixed inplace file copying when saving images (<https://github.com/openvinotoolkit/datumaro/pull/76>)
- Fixed `labelmap` parameter type checking in `VOC` converter (<https://github.com/openvinotoolkit/datumaro/pull/76>)
- Fixed model copying on addition in CLI (<https://github.com/openvinotoolkit/datumaro/pull/94>)

### Security
- TBD

## 12/10/2020 - Release v0.1.4
### Added
- `CamVid` dataset format (<https://github.com/openvinotoolkit/datumaro/pull/57>)
- Ability to install `opencv-python-headless` dependency with `DATUMARO_HEADLESS=1`
  environment variable instead of `opencv-python` (<https://github.com/openvinotoolkit/datumaro/pull/62>)

### Changed
- Allow empty supercategory in COCO (<https://github.com/openvinotoolkit/datumaro/pull/54>)
- Allow Pascal VOC to search in subdirectories (<https://github.com/openvinotoolkit/datumaro/pull/50>)

### Deprecated
- TBD

### Removed
- TBD

### Fixed
- TBD

### Security
- TBD

## 10/28/2020 - Release v0.1.3
### Added
- `ImageNet` and `ImageNetTxt` dataset formats (<https://github.com/openvinotoolkit/datumaro/pull/41>)

### Changed
- TBD

### Deprecated
- TBD

### Removed
- TBD

### Fixed
- Default `label-map` parameter value for VOC converter (<https://github.com/openvinotoolkit/datumaro/pull/34>)
- Randomness of random split transform (<https://github.com/openvinotoolkit/datumaro/pull/38>)
- `Transform.subsets()` method (<https://github.com/openvinotoolkit/datumaro/pull/38>)
- Supported unknown image formats in TF Detection API converter (<https://github.com/openvinotoolkit/datumaro/pull/40>)
- Supported empty attribute values in CVAT extractor (<https://github.com/openvinotoolkit/datumaro/pull/45>)

### Security
- TBD

## 10/05/2020 - Release v0.1.2
### Added
- `ByteImage` class to represent encoded images in memory and avoid recoding
  on save (<https://github.com/openvinotoolkit/datumaro/pull/27>)

### Changed
- Implementation of format plugins simplified (<https://github.com/openvinotoolkit/datumaro/pull/22>)
- `default` is now a default subset name, instead of `None`. The values are
  interchangeable. (<https://github.com/openvinotoolkit/datumaro/pull/22>)
- Improved performance of transforms (<https://github.com/openvinotoolkit/datumaro/pull/22>)

### Deprecated
- TBD

### Removed
- `image/depth` value from VOC export (<https://github.com/openvinotoolkit/datumaro/pull/27>)

### Fixed
- Zero division errors in dataset statistics (<https://github.com/openvinotoolkit/datumaro/pull/31>)

### Security
- TBD

## 09/24/2020 - Release v0.1.1
### Added
- `reindex` option in COCO and CVAT converters (<https://github.com/openvinotoolkit/datumaro/pull/18>)
- Support for relative paths in LabelMe format (<https://github.com/openvinotoolkit/datumaro/pull/19>)
- MOTS png mask format support (<https://github.com/openvinotoolkit/datumaro/21>)

### Changed
- TBD

### Deprecated
- TBD

### Removed
- TBD

### Fixed
- TBD

### Security
- TBD

## 09/10/2020 - Release v0.1.0
### Added
- Initial release

## Template
```
## [Unreleased]
### Added
- TBD

### Changed
- TBD

### Deprecated
- TBD

### Removed
- TBD

### Fixed
- TBD

### Security
- TBD
```<|MERGE_RESOLUTION|>--- conflicted
+++ resolved
@@ -39,13 +39,10 @@
   (<https://github.com/openvinotoolkit/datumaro/pull/758>)
 
 ### Changed
-<<<<<<< HEAD
 - Wrap title text according to its plot width
   (<https://github.com/openvinotoolkit/datumaro/pull/769>)
-=======
 - Get list of subsets and support only Image media type in visualizer
   (<https://github.com/openvinotoolkit/datumaro/pull/768>)
->>>>>>> eabce025
 
 ### Deprecated
 - N/A
