--- conflicted
+++ resolved
@@ -16,11 +16,7 @@
 - Add SAM OVMS and Triton server Docker image builders
   (<https://github.com/openvinotoolkit/datumaro/pull/1129>)
 - Add SAMBboxToInstanceMask transform
-<<<<<<< HEAD
   (<https://github.com/openvinotoolkit/datumaro/pull/1133>, <https://github.com/openvinotoolkit/datumaro/pull/1134>)
-=======
-  (<https://github.com/openvinotoolkit/datumaro/pull/1133>)
->>>>>>> 8ee3d031
 
 ### Enhancements
 - Remove xfail marks from the convert integration tests
@@ -35,11 +31,8 @@
   (<https://github.com/openvinotoolkit/datumaro/pull/1120>)
 - Support a dictionary input in addition to a single image input for the model launcher to support Segment Anything Model
   (<https://github.com/openvinotoolkit/datumaro/pull/1133>)
-<<<<<<< HEAD
-=======
 - Remove deprecates announced to be removed in 1.5.0
   (<https://github.com/openvinotoolkit/datumaro/pull/1140>)
->>>>>>> 8ee3d031
 
 ### Bug fixes
 - Fix bugs for Tile transform
