# Changelog

All notable changes to this project will be documented in this file.

The format is based on [Keep a Changelog](https://keepachangelog.com/en/1.0.0/),
and this project adheres to [Semantic Versioning](https://semver.org/spec/v2.0.0.html).


## \[Unreleased\]
### Added
- Ability to import a video as frames with the `video_frames` format and
  to split a video into frames with the `datum util split_video` command
  (<https://github.com/openvinotoolkit/datumaro/pull/555>)
- `--subset` parameter in the `image_dir` format
  (<https://github.com/openvinotoolkit/datumaro/pull/555>)
- `MediaManager` API to control loaded media resources at runtime
  (<https://github.com/openvinotoolkit/datumaro/pull/555>)
- Command to download public datasets
  (<https://github.com/openvinotoolkit/datumaro/pull/582>)
- Extension autodetection in `ByteImage`
  (<https://github.com/openvinotoolkit/datumaro/pull/595>)
- MPII Human Pose Dataset (import-only) (.mat and .json)
  (<https://github.com/openvinotoolkit/datumaro/pull/584>)
- MARS format (import-only)
  (<https://github.com/openvinotoolkit/datumaro/pull/585>)

### Changed
- The `pycocotools` dependency lower bound is raised to `2.0.4`.
  (<https://github.com/openvinotoolkit/datumaro/pull/449>)
- Allowed direct file paths in `datum import`. Such sources are imported like
  when the `rpath` parameter is specified, however, only the selected path
  is copied into the project
  (<https://github.com/openvinotoolkit/datumaro/pull/555>)
- `smooth_line` from `datumaro.util.annotation_util` - the function
  is renamed to `approximate_line` and has updated interface
  (<https://github.com/openvinotoolkit/datumaro/pull/592>)
<<<<<<< HEAD
=======
- The `pycocotools` dependency lower bound is raised to `2.0.4`.
  (<https://github.com/openvinotoolkit/datumaro/pull/449>)
- Improved `stats` performance, added new filtering parameters,
  image stats (`unique`, `repeated`) moved to the `dataset` section,
  removed `mean` and `std` from the `dataset` section
  (<https://github.com/openvinotoolkit/datumaro/pull/621>)
>>>>>>> 61e590f4
- OpenVINO telemetry library 2022.1.0 from PyPI.
  (<https://github.com/openvinotoolkit/datumaro/pull/625>)

### Deprecated
- TBD

### Removed
- Official support of Python 3.6 (due to it's EOL)
  (<https://github.com/openvinotoolkit/datumaro/pull/617>)

### Fixed
- Prohibited calling `add`, `import` and `export` commands without a project
  (<https://github.com/openvinotoolkit/datumaro/pull/555>)
- Calling `make_dataset` on empty project tree now produces the error properly
  (<https://github.com/openvinotoolkit/datumaro/pull/555>)
- Fails in multimerge when lines are not approximated and when there are no
  label categories (<https://github.com/openvinotoolkit/datumaro/pull/592>)
- Cannot convert LabelMe dataset, that has no subsets
  (<https://github.com/openvinotoolkit/datumaro/pull/600>)
- Saving (overwriting) a dataset in a project when rpath is used
  (<https://github.com/openvinotoolkit/datumaro/pull/613>)
- Output image extension preserving in the `Resize` transform
  (<https://github.com/openvinotoolkit/datumaro/issues/606>)
- Memory overuse in the `Resize` transform
  (<https://github.com/openvinotoolkit/datumaro/issues/607>)
- Invalid image pixels produced by the `Resize` transform
  (<https://github.com/openvinotoolkit/datumaro/issues/618>)
- Numeric warnings that sometimes occurred in `stats` command
  (e.g. <https://github.com/openvinotoolkit/datumaro/issues/607>)
  (<https://github.com/openvinotoolkit/datumaro/pull/621>)

### Security
- TBD

## 24/12/2021 - Release v0.2.2
### Added
- Video reading API
  (<https://github.com/openvinotoolkit/datumaro/pull/521>)
- Python API documentation
  (<https://github.com/openvinotoolkit/datumaro/pull/526>)
- Mapillary Vistas dataset format (Import-only)
  (<https://github.com/openvinotoolkit/datumaro/pull/537>)
- Datumaro can now be installed on Windows on Python 3.9
  (<https://github.com/openvinotoolkit/datumaro/pull/547>)
- Import for SYNTHIA dataset format
  (<https://github.com/openvinotoolkit/datumaro/pull/532>)
- Support of `score` attribute in KITTI detetion
  (<https://github.com/openvinotoolkit/datumaro/pull/571>)
- Support for Accuracy Checker dataset meta files in formats
  (<https://github.com/openvinotoolkit/datumaro/pull/553>,
  <https://github.com/openvinotoolkit/datumaro/pull/569>,
  <https://github.com/openvinotoolkit/datumaro/pull/575>)
- Import for VoTT dataset format
  (<https://github.com/openvinotoolkit/datumaro/pull/573>)
- Image resizing transform
  (<https://github.com/openvinotoolkit/datumaro/pull/581>)

### Changed
- The following formats can now be detected unambiguously:
  `ade20k2017`, `ade20k2020`, `camvid`, `coco`, `cvat`, `datumaro`,
  `icdar_text_localization`, `icdar_text_segmentation`,
  `icdar_word_recognition`, `imagenet_txt`, `kitti_raw`, `label_me`, `lfw`,
  `mot_seq`, `open_images`, `vgg_face2`, `voc`, `widerface`, `yolo`
  (<https://github.com/openvinotoolkit/datumaro/pull/531>,
  <https://github.com/openvinotoolkit/datumaro/pull/536>,
  <https://github.com/openvinotoolkit/datumaro/pull/550>,
  <https://github.com/openvinotoolkit/datumaro/pull/557>,
  <https://github.com/openvinotoolkit/datumaro/pull/558>)
- Allowed Pytest-native tests
  (<https://github.com/openvinotoolkit/datumaro/pull/563>)
- Allowed export options in the `datum merge` command
  (<https://github.com/openvinotoolkit/datumaro/pull/545>)

### Deprecated
- Using `Image`, `ByteImage` from `datumaro.util.image` - these classes
  are moved to `datumaro.components.media`
  (<https://github.com/openvinotoolkit/datumaro/pull/538>)

### Removed
- Equality comparison support between `datumaro.components.media.Image`
  and `numpy.ndarray`
  (<https://github.com/openvinotoolkit/datumaro/pull/568>)

### Fixed
- Bug #560: import issue with MOT dataset when using seqinfo.ini file
  (<https://github.com/openvinotoolkit/datumaro/pull/564>)
- Empty lines in VOC subset lists are not ignored
  (<https://github.com/openvinotoolkit/datumaro/pull/587>)

### Security
- TBD

## 16/11/2021 - Release v0.2.1
### Added
- Import for CelebA dataset format.
  (<https://github.com/openvinotoolkit/datumaro/pull/484>)

### Changed
- File `people.txt` became optional in LFW
  (<https://github.com/openvinotoolkit/datumaro/pull/509>)
- File `image_ids_and_rotation.csv` became optional Open Images
  (<https://github.com/openvinotoolkit/datumaro/pull/509>)
- Allowed underscores (`_`) in subset names in COCO
  (<https://github.com/openvinotoolkit/datumaro/pull/509>)
- Allowed annotation files with arbitrary names in COCO
  (<https://github.com/openvinotoolkit/datumaro/pull/509>)
- The `icdar_text_localization` format is no longer detected in every directory
  (<https://github.com/openvinotoolkit/datumaro/pull/531>)
- Updated `pycocotools` version to 2.0.2
  (<https://github.com/openvinotoolkit/datumaro/pull/534>)

### Deprecated
- TBD

### Removed
- TBD

### Fixed
- Unhandled exception when a file is specified as the source for a COCO or
  MOTS dataset
  (<https://github.com/openvinotoolkit/datumaro/pull/530>)
- Exporting dataset without `color` attribute into the
  `icdar_text_segmentation` format
  (<https://github.com/openvinotoolkit/datumaro/pull/556>)
### Security
- TBD

## 14/10/2021 - Release v0.2
### Added
- A new installation target: `pip install datumaro[default]`, which should
  be used by default. The simple `datumaro` is supposed for library users.
  (<https://github.com/openvinotoolkit/datumaro/pull/238>)
- Dataset and project versioning capabilities (Git-like)
  (<https://github.com/openvinotoolkit/datumaro/pull/238>)
- "dataset revpath" concept in CLI, allowing to pass a dataset path with
  the dataset format in `diff`, `merge`, `explain` and `info` CLI commands
  (<https://github.com/openvinotoolkit/datumaro/pull/238>)
- `import`, `remove`, `commit`, `checkout`, `log`, `status`, `info` CLI commands
  (<https://github.com/openvinotoolkit/datumaro/pull/238>)
- `Coco*Extractor` classes now have an option to preserve label IDs from the
  original annotation file
  (<https://github.com/openvinotoolkit/datumaro/pull/453>)
- `patch` CLI command to patch datasets
  (<https://github.com/openvinotoolkit/datumaro/pull/401>)
- `ProjectLabels` transform to change dataset labels for merging etc.
  (<https://github.com/openvinotoolkit/datumaro/pull/401>,
   <https://github.com/openvinotoolkit/datumaro/pull/478>)
- Support for custom labels in the KITTI detection format
  (<https://github.com/openvinotoolkit/datumaro/pull/481>)
- Type annotations and docs for Annotation classes
  (<https://github.com/openvinotoolkit/datumaro/pull/493>)
- Options to control label loading behavior in `imagenet_txt` import
  (<https://github.com/openvinotoolkit/datumaro/pull/434>,
  <https://github.com/openvinotoolkit/datumaro/pull/489>)

### Changed
- A project can contain and manage multiple datasets instead of a single one.
  CLI operations can be applied to the whole project, or to separate datasets.
  Datasets are modified inplace, by default
  (<https://github.com/openvinotoolkit/datumaro/issues/328>)
- CLI help for builtin plugins doesn't require project
  (<https://github.com/openvinotoolkit/datumaro/issues/328>)
- Annotation-related classes were moved into a new module,
  `datumaro.components.annotation`
  (<https://github.com/openvinotoolkit/datumaro/pull/439>)
- Rollback utilities replaced with Scope utilities
  (<https://github.com/openvinotoolkit/datumaro/pull/444>)
- The `Project` class from `datumaro.components` is changed completely
  (<https://github.com/openvinotoolkit/datumaro/pull/238>)
- `diff` and `ediff` are joined into a single `diff` CLI command
  (<https://github.com/openvinotoolkit/datumaro/pull/238>)
- Projects use new file layout, incompatible with old projects.
  An old project can be updated with `datum project migrate`
  (<https://github.com/openvinotoolkit/datumaro/pull/238>)
- Inheriting `CliPlugin` is not required in plugin classes
  (<https://github.com/openvinotoolkit/datumaro/pull/238>)
- `Importer`s do not create `Project`s anymore and just return a list of
  extractor configurations
  (<https://github.com/openvinotoolkit/datumaro/pull/238>)

### Deprecated
- TBD

### Removed
- `import`, `project merge` CLI commands
  (<https://github.com/openvinotoolkit/datumaro/pull/238>)
- Support for project hierarchies. A project cannot be a source anymore
  (<https://github.com/openvinotoolkit/datumaro/pull/238>)
- Project cannot have independent internal dataset anymore. All the project
  data must be stored in the project data sources
  (<https://github.com/openvinotoolkit/datumaro/pull/238>)
- `datumaro_project` format
  (<https://github.com/openvinotoolkit/datumaro/pull/238>)
- Unused `path` field of `DatasetItem`
  (<https://github.com/openvinotoolkit/datumaro/pull/455>)

### Fixed
- Deprecation warning in `open_images_format.py`
  (<https://github.com/openvinotoolkit/datumaro/pull/440>)
- `lazy_image` returning unrelated data sometimes
  (<https://github.com/openvinotoolkit/datumaro/issues/409>)
- Invalid call to `pycocotools.mask.iou`
  (<https://github.com/openvinotoolkit/datumaro/pull/450>)
- Importing of Open Images datasets without image data
  (<https://github.com/openvinotoolkit/datumaro/pull/463>)
- Return value type in `Dataset.is_modified`
  (<https://github.com/openvinotoolkit/datumaro/pull/401>)
- Remapping of secondary categories in `RemapLabels`
  (<https://github.com/openvinotoolkit/datumaro/pull/401>)
- VOC dataset patching for classification and segmentation tasks
  (<https://github.com/openvinotoolkit/datumaro/pull/478>)
- Exported mask label ids in KITTI segmentation
  (<https://github.com/openvinotoolkit/datumaro/pull/481>)
- Missing `label` for `Points` read in the LFW format
  (<https://github.com/openvinotoolkit/datumaro/pull/494>)

### Security
- TBD

## 24/08/2021 - Release v0.1.11
### Added
- The Open Images format now supports bounding box
  and segmentation mask annotations
  (<https://github.com/openvinotoolkit/datumaro/pull/352>,
  <https://github.com/openvinotoolkit/datumaro/pull/388>).
- Bounding boxes values decrement transform (<https://github.com/openvinotoolkit/datumaro/pull/366>)
- Improved error reporting in `Dataset` (<https://github.com/openvinotoolkit/datumaro/pull/386>)
- Support ADE20K format (import only) (<https://github.com/openvinotoolkit/datumaro/pull/400>)
- Documentation website at <https://openvinotoolkit.github.io/datumaro> (<https://github.com/openvinotoolkit/datumaro/pull/420>)

### Changed
- Datumaro no longer depends on scikit-image
  (<https://github.com/openvinotoolkit/datumaro/pull/379>)
- `Dataset` remembers export options on saving / exporting for the first time (<https://github.com/openvinotoolkit/datumaro/pull/386>)

### Deprecated
- TBD

### Removed
- TBD

### Fixed
- Application of `remap_labels` to dataset categories of different length (<https://github.com/openvinotoolkit/datumaro/issues/314>)
- Patching of datasets in formats (<https://github.com/openvinotoolkit/datumaro/issues/348>)
- Improved Cityscapes export performance (<https://github.com/openvinotoolkit/datumaro/pull/367>)
- Incorrect format of `*_labelIds.png` in Cityscapes export (<https://github.com/openvinotoolkit/datumaro/issues/325>, <https://github.com/openvinotoolkit/datumaro/issues/342>)
- Item id in ImageNet format (<https://github.com/openvinotoolkit/datumaro/pull/371>)
- Double quotes for ICDAR Word Recognition (<https://github.com/openvinotoolkit/datumaro/pull/375>)
- Wrong display of builtin formats in CLI (<https://github.com/openvinotoolkit/datumaro/issues/332>)
- Non utf-8 encoding of annotation files in Market-1501 export (<https://github.com/openvinotoolkit/datumaro/pull/392>)
- Import of ICDAR, PASCAL VOC and VGGFace2 images from subdirectories on WIndows
  (<https://github.com/openvinotoolkit/datumaro/pull/392>)
- Saving of images with Unicode paths on Windows (<https://github.com/openvinotoolkit/datumaro/pull/392>)
- Calling `ProjectDataset.transform()` with a string argument (<https://github.com/openvinotoolkit/datumaro/issues/402>)
- Attributes casting for CVAT format (<https://github.com/openvinotoolkit/datumaro/pull/403>)
- Loading of custom project plugins (<https://github.com/openvinotoolkit/datumaro/issues/404>)
- Reading, writing anno file and saving name of the subset for test subset
  (<https://github.com/openvinotoolkit/datumaro/pull/447>)

### Security
- Fixed unsafe unpickling in CIFAR import (<https://github.com/openvinotoolkit/datumaro/pull/362>)

## 14/07/2021 - Release v0.1.10
### Added
- Support for import/export zip archives with images (<https://github.com/openvinotoolkit/datumaro/pull/273>)
- Subformat importers for VOC and COCO (<https://github.com/openvinotoolkit/datumaro/pull/281>)
- Support for KITTI dataset segmentation and detection format (<https://github.com/openvinotoolkit/datumaro/pull/282>)
- Updated YOLO format user manual (<https://github.com/openvinotoolkit/datumaro/pull/295>)
- `ItemTransform` class, which describes item-wise dataset `Transform`s (<https://github.com/openvinotoolkit/datumaro/pull/297>)
- `keep-empty` export parameter in VOC format (<https://github.com/openvinotoolkit/datumaro/pull/297>)
- A base class for dataset validation plugins (<https://github.com/openvinotoolkit/datumaro/pull/299>)
- Partial support for the Open Images format;
  only images and image-level labels can be read/written
  (<https://github.com/openvinotoolkit/datumaro/pull/291>,
  <https://github.com/openvinotoolkit/datumaro/pull/315>).
- Support for Supervisely Point Cloud dataset format (<https://github.com/openvinotoolkit/datumaro/pull/245>, <https://github.com/openvinotoolkit/datumaro/pull/353>)
- Support for KITTI Raw / Velodyne Points dataset format (<https://github.com/openvinotoolkit/datumaro/pull/245>)
- Support for CIFAR-100 and documentation for CIFAR-10/100 (<https://github.com/openvinotoolkit/datumaro/pull/301>)

### Changed
- Tensorflow AVX check is made optional in API and disabled by default (<https://github.com/openvinotoolkit/datumaro/pull/305>)
- Extensions for images in ImageNet_txt are now mandatory (<https://github.com/openvinotoolkit/datumaro/pull/302>)
- Several dependencies now have lower bounds (<https://github.com/openvinotoolkit/datumaro/pull/308>)

### Deprecated
- TBD

### Removed
- TBD

### Fixed
- Incorrect image layout on saving and a problem with ecoding on loading (<https://github.com/openvinotoolkit/datumaro/pull/284>)
- An error when XPath filter is applied to the dataset or its subset (<https://github.com/openvinotoolkit/datumaro/issues/259>)
- Tracking of `Dataset` changes done by transforms (<https://github.com/openvinotoolkit/datumaro/pull/297>)
- Improved CLI startup time in several cases (<https://github.com/openvinotoolkit/datumaro/pull/306>)

### Security
- Known issue: loading CIFAR can result in arbitrary code execution (<https://github.com/openvinotoolkit/datumaro/issues/327>)

## 03/06/2021 - Release v0.1.9
### Added
- Support for escaping in attribute values in LabelMe format (<https://github.com/openvinotoolkit/datumaro/issues/49>)
- Support for Segmentation Splitting (<https://github.com/openvinotoolkit/datumaro/pull/223>)
- Support for CIFAR-10/100 dataset format (<https://github.com/openvinotoolkit/datumaro/pull/225>, <https://github.com/openvinotoolkit/datumaro/pull/243>)
- Support for COCO panoptic and stuff format (<https://github.com/openvinotoolkit/datumaro/pull/210>)
- Documentation file and integration tests for Pascal VOC format (<https://github.com/openvinotoolkit/datumaro/pull/228>)
- Support for MNIST and MNIST in CSV dataset formats (<https://github.com/openvinotoolkit/datumaro/pull/234>)
- Documentation file for COCO format (<https://github.com/openvinotoolkit/datumaro/pull/241>)
- Documentation file and integration tests for YOLO format (<https://github.com/openvinotoolkit/datumaro/pull/246>)
- Support for Cityscapes dataset format (<https://github.com/openvinotoolkit/datumaro/pull/249>)
- Support for Validator configurable threshold (<https://github.com/openvinotoolkit/datumaro/pull/250>)

### Changed
- LabelMe format saves dataset items with their relative paths by subsets
  without changing names (<https://github.com/openvinotoolkit/datumaro/pull/200>)
- Allowed arbitrary subset count and names in classification and detection
  splitters (<https://github.com/openvinotoolkit/datumaro/pull/207>)
- Annotation-less dataset elements are now participate in subset splitting (<https://github.com/openvinotoolkit/datumaro/pull/211>)
- Classification task in LFW dataset format (<https://github.com/openvinotoolkit/datumaro/pull/222>)
- Testing is now performed with pytest instead of unittest (<https://github.com/openvinotoolkit/datumaro/pull/248>)

### Deprecated
- TBD

### Removed
- TBD

### Fixed
- Added support for auto-merging (joining) of datasets with no labels and
  having labels (<https://github.com/openvinotoolkit/datumaro/pull/200>)
- Allowed explicit label removal in `remap_labels` transform (<https://github.com/openvinotoolkit/datumaro/pull/203>)
- Image extension in CVAT format export (<https://github.com/openvinotoolkit/datumaro/pull/214>)
- Added a label "face" for bounding boxes in Wider Face (<https://github.com/openvinotoolkit/datumaro/pull/215>)
- Allowed adding "difficult", "truncated", "occluded" attributes when
  converting to Pascal VOC if these attributes are not present (<https://github.com/openvinotoolkit/datumaro/pull/216>)
- Empty lines in YOLO annotations are ignored (<https://github.com/openvinotoolkit/datumaro/pull/221>)
- Export in VOC format when no image info is available (<https://github.com/openvinotoolkit/datumaro/pull/239>)
- Fixed saving attribute in WiderFace extractor (<https://github.com/openvinotoolkit/datumaro/pull/251>)

### Security
- TBD

## 31/03/2021 - Release v0.1.8
### Added
- TBD

### Changed
- Added an option to allow undeclared annotation attributes in CVAT format
  export (<https://github.com/openvinotoolkit/datumaro/pull/192>)
- COCO exports images in separate dirs by subsets. Added an option to control
  this (<https://github.com/openvinotoolkit/datumaro/pull/195>)

### Deprecated
- TBD

### Removed
- TBD

### Fixed
- Instance masks of `background` class no more introduce an instance (<https://github.com/openvinotoolkit/datumaro/pull/188>)
- Added support for label attributes in Datumaro format (<https://github.com/openvinotoolkit/datumaro/pull/192>)

### Security
- TBD

## 24/03/2021 - Release v0.1.7
### Added
- OpenVINO plugin examples (<https://github.com/openvinotoolkit/datumaro/pull/159>)
- Dataset validation for classification and detection datasets (<https://github.com/openvinotoolkit/datumaro/pull/160>)
- Arbitrary image extensions in formats (import and export) (<https://github.com/openvinotoolkit/datumaro/issues/166>)
- Ability to set a custom subset name for an imported dataset (<https://github.com/openvinotoolkit/datumaro/issues/166>)
- CLI support for NDR(<https://github.com/openvinotoolkit/datumaro/pull/178>)

### Changed
- Common ICDAR format is split into 3 sub-formats (<https://github.com/openvinotoolkit/datumaro/pull/174>)

### Deprecated
- TBD

### Removed
- TBD

### Fixed
- The ability to work with file names containing Cyrillic and spaces (<https://github.com/openvinotoolkit/datumaro/pull/148>)
- Image reading and saving in ICDAR formats (<https://github.com/openvinotoolkit/datumaro/pull/174>)
- Unnecessary image loading on dataset saving (<https://github.com/openvinotoolkit/datumaro/pull/176>)
- Allowed spaces in ICDAR captions (<https://github.com/openvinotoolkit/datumaro/pull/182>)
- Saving of masks in VOC when masks are not requested (<https://github.com/openvinotoolkit/datumaro/pull/184>)

### Security
- TBD

## 03/02/2021 - Release v0.1.6.1 (hotfix)
### Added
- TBD

### Changed
- TBD

### Deprecated
- TBD

### Removed
- TBD

### Fixed
- Images with no annotations are exported again in VOC formats (<https://github.com/openvinotoolkit/datumaro/pull/123>)
- Inference result for only one output layer in OpenVINO launcher (<https://github.com/openvinotoolkit/datumaro/pull/125>)

### Security
- TBD

## 02/26/2021 - Release v0.1.6
### Added
- `Icdar13/15` dataset format (<https://github.com/openvinotoolkit/datumaro/pull/96>)
- Laziness, source caching, tracking of changes and partial updating for `Dataset` (<https://github.com/openvinotoolkit/datumaro/pull/102>)
- `Market-1501` dataset format (<https://github.com/openvinotoolkit/datumaro/pull/108>)
- `LFW` dataset format (<https://github.com/openvinotoolkit/datumaro/pull/110>)
- Support of polygons' and masks' confusion matrices and mismathing classes in
  `diff` command (<https://github.com/openvinotoolkit/datumaro/pull/117>)
- Add near duplicate image removal plugin (<https://github.com/openvinotoolkit/datumaro/pull/113>)
- Sampler Plugin that analyzes inference result from the given dataset and
  selects samples for annotation(<https://github.com/openvinotoolkit/datumaro/pull/115>)

### Changed
- OpenVINO model launcher is updated for OpenVINO r2021.1 (<https://github.com/openvinotoolkit/datumaro/pull/100>)

### Deprecated
- TBD

### Removed
- TBD

### Fixed
- High memory consumption and low performance of mask import/export, #53 (<https://github.com/openvinotoolkit/datumaro/pull/101>)
- Masks, covered by class 0 (background), should be exported with holes inside
(<https://github.com/openvinotoolkit/datumaro/pull/104>)
- `diff` command invocation problem with missing class methods (<https://github.com/openvinotoolkit/datumaro/pull/117>)

### Security
- TBD

## 01/23/2021 - Release v0.1.5
### Added
- `WiderFace` dataset format (<https://github.com/openvinotoolkit/datumaro/pull/65>, <https://github.com/openvinotoolkit/datumaro/pull/90>)
- Function to transform annotations to labels (<https://github.com/openvinotoolkit/datumaro/pull/66>)
- Dataset splits for classification, detection and re-id tasks (<https://github.com/openvinotoolkit/datumaro/pull/68>, <https://github.com/openvinotoolkit/datumaro/pull/81>)
- `VGGFace2` dataset format (<https://github.com/openvinotoolkit/datumaro/pull/69>, <https://github.com/openvinotoolkit/datumaro/pull/82>)
- Unique image count statistic (<https://github.com/openvinotoolkit/datumaro/pull/87>)
- Installation with pip by name `datumaro`

### Changed
- `Dataset` class extended with new operations: `save`, `load`, `export`, `import_from`, `detect`, `run_model` (<https://github.com/openvinotoolkit/datumaro/pull/71>)
- Allowed importing `Extractor`-only defined formats
  (in `Project.import_from`, `dataset.import_from` and CLI/`project import`) (<https://github.com/openvinotoolkit/datumaro/pull/71>)
- `datum project ...` commands replaced with `datum ...` commands (<https://github.com/openvinotoolkit/datumaro/pull/84>)
- Supported more image formats in `ImageNet` extractors (<https://github.com/openvinotoolkit/datumaro/pull/85>)
- Allowed adding `Importer`-defined formats as project sources (`source add`) (<https://github.com/openvinotoolkit/datumaro/pull/86>)
- Added max search depth in `ImageDir` format and importers (<https://github.com/openvinotoolkit/datumaro/pull/86>)

### Deprecated
- `datum project ...` CLI context (<https://github.com/openvinotoolkit/datumaro/pull/84>)

### Removed
- TBD

### Fixed
- Allow plugins inherited from `Extractor` (instead of only `SourceExtractor`)
  (<https://github.com/openvinotoolkit/datumaro/pull/70>)
- Windows installation with `pip` for `pycocotools` (<https://github.com/openvinotoolkit/datumaro/pull/73>)
- `YOLO` extractor path matching on Windows (<https://github.com/openvinotoolkit/datumaro/pull/73>)
- Fixed inplace file copying when saving images (<https://github.com/openvinotoolkit/datumaro/pull/76>)
- Fixed `labelmap` parameter type checking in `VOC` converter (<https://github.com/openvinotoolkit/datumaro/pull/76>)
- Fixed model copying on addition in CLI (<https://github.com/openvinotoolkit/datumaro/pull/94>)

### Security
- TBD

## 12/10/2020 - Release v0.1.4
### Added
- `CamVid` dataset format (<https://github.com/openvinotoolkit/datumaro/pull/57>)
- Ability to install `opencv-python-headless` dependency with `DATUMARO_HEADLESS=1`
  environment variable instead of `opencv-python` (<https://github.com/openvinotoolkit/datumaro/pull/62>)

### Changed
- Allow empty supercategory in COCO (<https://github.com/openvinotoolkit/datumaro/pull/54>)
- Allow Pascal VOC to search in subdirectories (<https://github.com/openvinotoolkit/datumaro/pull/50>)

### Deprecated
- TBD

### Removed
- TBD

### Fixed
- TBD

### Security
- TBD

## 10/28/2020 - Release v0.1.3
### Added
- `ImageNet` and `ImageNetTxt` dataset formats (<https://github.com/openvinotoolkit/datumaro/pull/41>)

### Changed
- TBD

### Deprecated
- TBD

### Removed
- TBD

### Fixed
- Default `label-map` parameter value for VOC converter (<https://github.com/openvinotoolkit/datumaro/pull/34>)
- Randomness of random split transform (<https://github.com/openvinotoolkit/datumaro/pull/38>)
- `Transform.subsets()` method (<https://github.com/openvinotoolkit/datumaro/pull/38>)
- Supported unknown image formats in TF Detection API converter (<https://github.com/openvinotoolkit/datumaro/pull/40>)
- Supported empty attribute values in CVAT extractor (<https://github.com/openvinotoolkit/datumaro/pull/45>)

### Security
- TBD


## 10/05/2020 - Release v0.1.2
### Added
- `ByteImage` class to represent encoded images in memory and avoid recoding
  on save (<https://github.com/openvinotoolkit/datumaro/pull/27>)

### Changed
- Implementation of format plugins simplified (<https://github.com/openvinotoolkit/datumaro/pull/22>)
- `default` is now a default subset name, instead of `None`. The values are
  interchangeable. (<https://github.com/openvinotoolkit/datumaro/pull/22>)
- Improved performance of transforms (<https://github.com/openvinotoolkit/datumaro/pull/22>)

### Deprecated
- TBD

### Removed
- `image/depth` value from VOC export (<https://github.com/openvinotoolkit/datumaro/pull/27>)

### Fixed
- Zero division errors in dataset statistics (<https://github.com/openvinotoolkit/datumaro/pull/31>)

### Security
- TBD


## 09/24/2020 - Release v0.1.1
### Added
- `reindex` option in COCO and CVAT converters (<https://github.com/openvinotoolkit/datumaro/pull/18>)
- Support for relative paths in LabelMe format (<https://github.com/openvinotoolkit/datumaro/pull/19>)
- MOTS png mask format support (<https://github.com/openvinotoolkit/datumaro/21>)

### Changed
- TBD

### Deprecated
- TBD

### Removed
- TBD

### Fixed
- TBD

### Security
- TBD


## 09/10/2020 - Release v0.1.0
### Added
- Initial release

## Template
```
## [Unreleased]
### Added
- TBD

### Changed
- TBD

### Deprecated
- TBD

### Removed
- TBD

### Fixed
- TBD

### Security
- TBD
```<|MERGE_RESOLUTION|>--- conflicted
+++ resolved
@@ -34,15 +34,10 @@
 - `smooth_line` from `datumaro.util.annotation_util` - the function
   is renamed to `approximate_line` and has updated interface
   (<https://github.com/openvinotoolkit/datumaro/pull/592>)
-<<<<<<< HEAD
-=======
-- The `pycocotools` dependency lower bound is raised to `2.0.4`.
-  (<https://github.com/openvinotoolkit/datumaro/pull/449>)
 - Improved `stats` performance, added new filtering parameters,
   image stats (`unique`, `repeated`) moved to the `dataset` section,
   removed `mean` and `std` from the `dataset` section
   (<https://github.com/openvinotoolkit/datumaro/pull/621>)
->>>>>>> 61e590f4
 - OpenVINO telemetry library 2022.1.0 from PyPI.
   (<https://github.com/openvinotoolkit/datumaro/pull/625>)
 
