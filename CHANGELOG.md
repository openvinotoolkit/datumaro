--- conflicted
+++ resolved
@@ -11,22 +11,17 @@
 - Support for escaping in attribiute values in LabelMe format (<https://github.com/openvinotoolkit/datumaro/issues/49>)
 
 ### Changed
-<<<<<<< HEAD
 - LabelMe format saves dataset items with their relative paths by subsets without changing names (<https://github.com/openvinotoolkit/datumaro/pull/200>)
-=======
 - Allowed arbitrary subset count and names in classification and detection splitters (<https://github.com/openvinotoolkit/datumaro/pull/207>)
->>>>>>> 43070f4b
-
-### Deprecated
--
-
-### Removed
--
-
-### Fixed
-<<<<<<< HEAD
+
+### Deprecated
+-
+
+### Removed
+-
+
+### Fixed
 - Added support for auto-merging (joining) of datasets with no labels and having labels (<https://github.com/openvinotoolkit/datumaro/pull/200>)
-=======
 - Allowed explicit label removal in `remap_labels` transform (<https://github.com/openvinotoolkit/datumaro/pull/203>)
 
 ### Security
@@ -45,7 +40,6 @@
 
 ### Removed
 -
->>>>>>> 43070f4b
 
 ### Fixed
 - Instance masks of `background` class no more introduce an instance (<https://github.com/openvinotoolkit/datumaro/pull/188>)
