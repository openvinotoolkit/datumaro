# Changelog

All notable changes to this project will be documented in this file.

The format is based on [Keep a Changelog](https://keepachangelog.com/en/1.0.0/),
and this project adheres to [Semantic Versioning](https://semver.org/spec/v2.0.0.html).


## \[Unreleased\]
### Added
- Ability to import a video as frames with the `video_frames` format and
  to split a video into frames with the `datum util split_video` command
  (<https://github.com/openvinotoolkit/datumaro/pull/555>)
- `--subset` parameter in the `image_dir` format
  (<https://github.com/openvinotoolkit/datumaro/pull/555>)
- `MediaManager` API to control loaded media resources at runtime
  (<https://github.com/openvinotoolkit/datumaro/pull/555>)
- Command to download public datasets
  (<https://github.com/openvinotoolkit/datumaro/pull/582>)
- Extension autodetection in `ByteImage`
  (<https://github.com/openvinotoolkit/datumaro/pull/595>)
- MPII Human Pose Dataset (import-only) (.mat and .json)
  (<https://github.com/openvinotoolkit/datumaro/pull/584>)
- MARS format (import-only)
  (<https://github.com/openvinotoolkit/datumaro/pull/585>)
<<<<<<< HEAD
- Random sampling transform to create smaller datasets
  (<https://github.com/openvinotoolkit/datumaro/pull/636>)
=======
- Command to detect the format of a dataset
  (<https://github.com/openvinotoolkit/datumaro/pull/576>)
>>>>>>> 895efae2

### Changed
- The `pycocotools` dependency lower bound is raised to `2.0.4`.
  (<https://github.com/openvinotoolkit/datumaro/pull/449>)
- Allowed direct file paths in `datum import`. Such sources are imported like
  when the `rpath` parameter is specified, however, only the selected path
  is copied into the project
  (<https://github.com/openvinotoolkit/datumaro/pull/555>)
- `smooth_line` from `datumaro.util.annotation_util` - the function
  is renamed to `approximate_line` and has updated interface
  (<https://github.com/openvinotoolkit/datumaro/pull/592>)
- Improved `stats` performance, added new filtering parameters,
  image stats (`unique`, `repeated`) moved to the `dataset` section,
  removed `mean` and `std` from the `dataset` section
  (<https://github.com/openvinotoolkit/datumaro/pull/621>)
- OpenVINO telemetry library 2022.1.0 from PyPI.
  (<https://github.com/openvinotoolkit/datumaro/pull/625>)

### Deprecated
- TBD

### Removed
- Official support of Python 3.6 (due to it's EOL)
  (<https://github.com/openvinotoolkit/datumaro/pull/617>)

### Fixed
- Prohibited calling `add`, `import` and `export` commands without a project
  (<https://github.com/openvinotoolkit/datumaro/pull/555>)
- Calling `make_dataset` on empty project tree now produces the error properly
  (<https://github.com/openvinotoolkit/datumaro/pull/555>)
- Fails in multimerge when lines are not approximated and when there are no
  label categories (<https://github.com/openvinotoolkit/datumaro/pull/592>)
- Cannot convert LabelMe dataset, that has no subsets
  (<https://github.com/openvinotoolkit/datumaro/pull/600>)
- Saving (overwriting) a dataset in a project when rpath is used
  (<https://github.com/openvinotoolkit/datumaro/pull/613>)
- Output image extension preserving in the `Resize` transform
  (<https://github.com/openvinotoolkit/datumaro/issues/606>)
- Memory overuse in the `Resize` transform
  (<https://github.com/openvinotoolkit/datumaro/issues/607>)
- Invalid image pixels produced by the `Resize` transform
  (<https://github.com/openvinotoolkit/datumaro/issues/618>)
- Numeric warnings that sometimes occurred in `stats` command
  (e.g. <https://github.com/openvinotoolkit/datumaro/issues/607>)
  (<https://github.com/openvinotoolkit/datumaro/pull/621>)

### Security
- TBD

## 24/12/2021 - Release v0.2.2
### Added
- Video reading API
  (<https://github.com/openvinotoolkit/datumaro/pull/521>)
- Python API documentation
  (<https://github.com/openvinotoolkit/datumaro/pull/526>)
- Mapillary Vistas dataset format (Import-only)
  (<https://github.com/openvinotoolkit/datumaro/pull/537>)
- Datumaro can now be installed on Windows on Python 3.9
  (<https://github.com/openvinotoolkit/datumaro/pull/547>)
- Import for SYNTHIA dataset format
  (<https://github.com/openvinotoolkit/datumaro/pull/532>)
- Support of `score` attribute in KITTI detetion
  (<https://github.com/openvinotoolkit/datumaro/pull/571>)
- Support for Accuracy Checker dataset meta files in formats
  (<https://github.com/openvinotoolkit/datumaro/pull/553>,
  <https://github.com/openvinotoolkit/datumaro/pull/569>,
  <https://github.com/openvinotoolkit/datumaro/pull/575>)
- Import for VoTT dataset format
  (<https://github.com/openvinotoolkit/datumaro/pull/573>)
- Image resizing transform
  (<https://github.com/openvinotoolkit/datumaro/pull/581>)

### Changed
- The following formats can now be detected unambiguously:
  `ade20k2017`, `ade20k2020`, `camvid`, `coco`, `cvat`, `datumaro`,
  `icdar_text_localization`, `icdar_text_segmentation`,
  `icdar_word_recognition`, `imagenet_txt`, `kitti_raw`, `label_me`, `lfw`,
  `mot_seq`, `open_images`, `vgg_face2`, `voc`, `widerface`, `yolo`
  (<https://github.com/openvinotoolkit/datumaro/pull/531>,
  <https://github.com/openvinotoolkit/datumaro/pull/536>,
  <https://github.com/openvinotoolkit/datumaro/pull/550>,
  <https://github.com/openvinotoolkit/datumaro/pull/557>,
  <https://github.com/openvinotoolkit/datumaro/pull/558>)
- Allowed Pytest-native tests
  (<https://github.com/openvinotoolkit/datumaro/pull/563>)
- Allowed export options in the `datum merge` command
  (<https://github.com/openvinotoolkit/datumaro/pull/545>)

### Deprecated
- Using `Image`, `ByteImage` from `datumaro.util.image` - these classes
  are moved to `datumaro.components.media`
  (<https://github.com/openvinotoolkit/datumaro/pull/538>)

### Removed
- Equality comparison support between `datumaro.components.media.Image`
  and `numpy.ndarray`
  (<https://github.com/openvinotoolkit/datumaro/pull/568>)

### Fixed
- Bug #560: import issue with MOT dataset when using seqinfo.ini file
  (<https://github.com/openvinotoolkit/datumaro/pull/564>)
- Empty lines in VOC subset lists are not ignored
  (<https://github.com/openvinotoolkit/datumaro/pull/587>)

### Security
- TBD

## 16/11/2021 - Release v0.2.1
### Added
- Import for CelebA dataset format.
  (<https://github.com/openvinotoolkit/datumaro/pull/484>)

### Changed
- File `people.txt` became optional in LFW
  (<https://github.com/openvinotoolkit/datumaro/pull/509>)
- File `image_ids_and_rotation.csv` became optional Open Images
  (<https://github.com/openvinotoolkit/datumaro/pull/509>)
- Allowed underscores (`_`) in subset names in COCO
  (<https://github.com/openvinotoolkit/datumaro/pull/509>)
- Allowed annotation files with arbitrary names in COCO
  (<https://github.com/openvinotoolkit/datumaro/pull/509>)
- The `icdar_text_localization` format is no longer detected in every directory
  (<https://github.com/openvinotoolkit/datumaro/pull/531>)
- Updated `pycocotools` version to 2.0.2
  (<https://github.com/openvinotoolkit/datumaro/pull/534>)

### Deprecated
- TBD

### Removed
- TBD

### Fixed
- Unhandled exception when a file is specified as the source for a COCO or
  MOTS dataset
  (<https://github.com/openvinotoolkit/datumaro/pull/530>)
- Exporting dataset without `color` attribute into the
  `icdar_text_segmentation` format
  (<https://github.com/openvinotoolkit/datumaro/pull/556>)
### Security
- TBD

## 14/10/2021 - Release v0.2
### Added
- A new installation target: `pip install datumaro[default]`, which should
  be used by default. The simple `datumaro` is supposed for library users.
  (<https://github.com/openvinotoolkit/datumaro/pull/238>)
- Dataset and project versioning capabilities (Git-like)
  (<https://github.com/openvinotoolkit/datumaro/pull/238>)
- "dataset revpath" concept in CLI, allowing to pass a dataset path with
  the dataset format in `diff`, `merge`, `explain` and `info` CLI commands
  (<https://github.com/openvinotoolkit/datumaro/pull/238>)
- `import`, `remove`, `commit`, `checkout`, `log`, `status`, `info` CLI commands
  (<https://github.com/openvinotoolkit/datumaro/pull/238>)
- `Coco*Extractor` classes now have an option to preserve label IDs from the
  original annotation file
  (<https://github.com/openvinotoolkit/datumaro/pull/453>)
- `patch` CLI command to patch datasets
  (<https://github.com/openvinotoolkit/datumaro/pull/401>)
- `ProjectLabels` transform to change dataset labels for merging etc.
  (<https://github.com/openvinotoolkit/datumaro/pull/401>,
   <https://github.com/openvinotoolkit/datumaro/pull/478>)
- Support for custom labels in the KITTI detection format
  (<https://github.com/openvinotoolkit/datumaro/pull/481>)
- Type annotations and docs for Annotation classes
  (<https://github.com/openvinotoolkit/datumaro/pull/493>)
- Options to control label loading behavior in `imagenet_txt` import
  (<https://github.com/openvinotoolkit/datumaro/pull/434>,
  <https://github.com/openvinotoolkit/datumaro/pull/489>)

### Changed
- A project can contain and manage multiple datasets instead of a single one.
  CLI operations can be applied to the whole project, or to separate datasets.
  Datasets are modified inplace, by default
  (<https://github.com/openvinotoolkit/datumaro/issues/328>)
- CLI help for builtin plugins doesn't require project
  (<https://github.com/openvinotoolkit/datumaro/issues/328>)
- Annotation-related classes were moved into a new module,
  `datumaro.components.annotation`
  (<https://github.com/openvinotoolkit/datumaro/pull/439>)
- Rollback utilities replaced with Scope utilities
  (<https://github.com/openvinotoolkit/datumaro/pull/444>)
- The `Project` class from `datumaro.components` is changed completely
  (<https://github.com/openvinotoolkit/datumaro/pull/238>)
- `diff` and `ediff` are joined into a single `diff` CLI command
  (<https://github.com/openvinotoolkit/datumaro/pull/238>)
- Projects use new file layout, incompatible with old projects.
  An old project can be updated with `datum project migrate`
  (<https://github.com/openvinotoolkit/datumaro/pull/238>)
- Inheriting `CliPlugin` is not required in plugin classes
  (<https://github.com/openvinotoolkit/datumaro/pull/238>)
- `Importer`s do not create `Project`s anymore and just return a list of
  extractor configurations
  (<https://github.com/openvinotoolkit/datumaro/pull/238>)

### Deprecated
- TBD

### Removed
- `import`, `project merge` CLI commands
  (<https://github.com/openvinotoolkit/datumaro/pull/238>)
- Support for project hierarchies. A project cannot be a source anymore
  (<https://github.com/openvinotoolkit/datumaro/pull/238>)
- Project cannot have independent internal dataset anymore. All the project
  data must be stored in the project data sources
  (<https://github.com/openvinotoolkit/datumaro/pull/238>)
- `datumaro_project` format
  (<https://github.com/openvinotoolkit/datumaro/pull/238>)
- Unused `path` field of `DatasetItem`
  (<https://github.com/openvinotoolkit/datumaro/pull/455>)

### Fixed
- Deprecation warning in `open_images_format.py`
  (<https://github.com/openvinotoolkit/datumaro/pull/440>)
- `lazy_image` returning unrelated data sometimes
  (<https://github.com/openvinotoolkit/datumaro/issues/409>)
- Invalid call to `pycocotools.mask.iou`
  (<https://github.com/openvinotoolkit/datumaro/pull/450>)
- Importing of Open Images datasets without image data
  (<https://github.com/openvinotoolkit/datumaro/pull/463>)
- Return value type in `Dataset.is_modified`
  (<https://github.com/openvinotoolkit/datumaro/pull/401>)
- Remapping of secondary categories in `RemapLabels`
  (<https://github.com/openvinotoolkit/datumaro/pull/401>)
- VOC dataset patching for classification and segmentation tasks
  (<https://github.com/openvinotoolkit/datumaro/pull/478>)
- Exported mask label ids in KITTI segmentation
  (<https://github.com/openvinotoolkit/datumaro/pull/481>)
- Missing `label` for `Points` read in the LFW format
  (<https://github.com/openvinotoolkit/datumaro/pull/494>)

### Security
- TBD

## 24/08/2021 - Release v0.1.11
### Added
- The Open Images format now supports bounding box
  and segmentation mask annotations
  (<https://github.com/openvinotoolkit/datumaro/pull/352>,
  <https://github.com/openvinotoolkit/datumaro/pull/388>).
- Bounding boxes values decrement transform (<https://github.com/openvinotoolkit/datumaro/pull/366>)
- Improved error reporting in `Dataset` (<https://github.com/openvinotoolkit/datumaro/pull/386>)
- Support ADE20K format (import only) (<https://github.com/openvinotoolkit/datumaro/pull/400>)
- Documentation website at <https://openvinotoolkit.github.io/datumaro> (<https://github.com/openvinotoolkit/datumaro/pull/420>)

### Changed
- Datumaro no longer depends on scikit-image
  (<https://github.com/openvinotoolkit/datumaro/pull/379>)
- `Dataset` remembers export options on saving / exporting for the first time (<https://github.com/openvinotoolkit/datumaro/pull/386>)

### Deprecated
- TBD

### Removed
- TBD

### Fixed
- Application of `remap_labels` to dataset categories of different length (<https://github.com/openvinotoolkit/datumaro/issues/314>)
- Patching of datasets in formats (<https://github.com/openvinotoolkit/datumaro/issues/348>)
- Improved Cityscapes export performance (<https://github.com/openvinotoolkit/datumaro/pull/367>)
- Incorrect format of `*_labelIds.png` in Cityscapes export (<https://github.com/openvinotoolkit/datumaro/issues/325>, <https://github.com/openvinotoolkit/datumaro/issues/342>)
- Item id in ImageNet format (<https://github.com/openvinotoolkit/datumaro/pull/371>)
- Double quotes for ICDAR Word Recognition (<https://github.com/openvinotoolkit/datumaro/pull/375>)
- Wrong display of builtin formats in CLI (<https://github.com/openvinotoolkit/datumaro/issues/332>)
- Non utf-8 encoding of annotation files in Market-1501 export (<https://github.com/openvinotoolkit/datumaro/pull/392>)
- Import of ICDAR, PASCAL VOC and VGGFace2 images from subdirectories on WIndows
  (<https://github.com/openvinotoolkit/datumaro/pull/392>)
- Saving of images with Unicode paths on Windows (<https://github.com/openvinotoolkit/datumaro/pull/392>)
- Calling `ProjectDataset.transform()` with a string argument (<https://github.com/openvinotoolkit/datumaro/issues/402>)
- Attributes casting for CVAT format (<https://github.com/openvinotoolkit/datumaro/pull/403>)
- Loading of custom project plugins (<https://github.com/openvinotoolkit/datumaro/issues/404>)
- Reading, writing anno file and saving name of the subset for test subset
  (<https://github.com/openvinotoolkit/datumaro/pull/447>)

### Security
- Fixed unsafe unpickling in CIFAR import (<https://github.com/openvinotoolkit/datumaro/pull/362>)

## 14/07/2021 - Release v0.1.10
### Added
- Support for import/export zip archives with images (<https://github.com/openvinotoolkit/datumaro/pull/273>)
- Subformat importers for VOC and COCO (<https://github.com/openvinotoolkit/datumaro/pull/281>)
- Support for KITTI dataset segmentation and detection format (<https://github.com/openvinotoolkit/datumaro/pull/282>)
- Updated YOLO format user manual (<https://github.com/openvinotoolkit/datumaro/pull/295>)
- `ItemTransform` class, which describes item-wise dataset `Transform`s (<https://github.com/openvinotoolkit/datumaro/pull/297>)
- `keep-empty` export parameter in VOC format (<https://github.com/openvinotoolkit/datumaro/pull/297>)
- A base class for dataset validation plugins (<https://github.com/openvinotoolkit/datumaro/pull/299>)
- Partial support for the Open Images format;
  only images and image-level labels can be read/written
  (<https://github.com/openvinotoolkit/datumaro/pull/291>,
  <https://github.com/openvinotoolkit/datumaro/pull/315>).
- Support for Supervisely Point Cloud dataset format (<https://github.com/openvinotoolkit/datumaro/pull/245>, <https://github.com/openvinotoolkit/datumaro/pull/353>)
- Support for KITTI Raw / Velodyne Points dataset format (<https://github.com/openvinotoolkit/datumaro/pull/245>)
- Support for CIFAR-100 and documentation for CIFAR-10/100 (<https://github.com/openvinotoolkit/datumaro/pull/301>)

### Changed
- Tensorflow AVX check is made optional in API and disabled by default (<https://github.com/openvinotoolkit/datumaro/pull/305>)
- Extensions for images in ImageNet_txt are now mandatory (<https://github.com/openvinotoolkit/datumaro/pull/302>)
- Several dependencies now have lower bounds (<https://github.com/openvinotoolkit/datumaro/pull/308>)

### Deprecated
- TBD

### Removed
- TBD

### Fixed
- Incorrect image layout on saving and a problem with ecoding on loading (<https://github.com/openvinotoolkit/datumaro/pull/284>)
- An error when XPath filter is applied to the dataset or its subset (<https://github.com/openvinotoolkit/datumaro/issues/259>)
- Tracking of `Dataset` changes done by transforms (<https://github.com/openvinotoolkit/datumaro/pull/297>)
- Improved CLI startup time in several cases (<https://github.com/openvinotoolkit/datumaro/pull/306>)

### Security
- Known issue: loading CIFAR can result in arbitrary code execution (<https://github.com/openvinotoolkit/datumaro/issues/327>)

## 03/06/2021 - Release v0.1.9
### Added
- Support for escaping in attribute values in LabelMe format (<https://github.com/openvinotoolkit/datumaro/issues/49>)
- Support for Segmentation Splitting (<https://github.com/openvinotoolkit/datumaro/pull/223>)
- Support for CIFAR-10/100 dataset format (<https://github.com/openvinotoolkit/datumaro/pull/225>, <https://github.com/openvinotoolkit/datumaro/pull/243>)
- Support for COCO panoptic and stuff format (<https://github.com/openvinotoolkit/datumaro/pull/210>)
- Documentation file and integration tests for Pascal VOC format (<https://github.com/openvinotoolkit/datumaro/pull/228>)
- Support for MNIST and MNIST in CSV dataset formats (<https://github.com/openvinotoolkit/datumaro/pull/234>)
- Documentation file for COCO format (<https://github.com/openvinotoolkit/datumaro/pull/241>)
- Documentation file and integration tests for YOLO format (<https://github.com/openvinotoolkit/datumaro/pull/246>)
- Support for Cityscapes dataset format (<https://github.com/openvinotoolkit/datumaro/pull/249>)
- Support for Validator configurable threshold (<https://github.com/openvinotoolkit/datumaro/pull/250>)

### Changed
- LabelMe format saves dataset items with their relative paths by subsets
  without changing names (<https://github.com/openvinotoolkit/datumaro/pull/200>)
- Allowed arbitrary subset count and names in classification and detection
  splitters (<https://github.com/openvinotoolkit/datumaro/pull/207>)
- Annotation-less dataset elements are now participate in subset splitting (<https://github.com/openvinotoolkit/datumaro/pull/211>)
- Classification task in LFW dataset format (<https://github.com/openvinotoolkit/datumaro/pull/222>)
- Testing is now performed with pytest instead of unittest (<https://github.com/openvinotoolkit/datumaro/pull/248>)

### Deprecated
- TBD

### Removed
- TBD

### Fixed
- Added support for auto-merging (joining) of datasets with no labels and
  having labels (<https://github.com/openvinotoolkit/datumaro/pull/200>)
- Allowed explicit label removal in `remap_labels` transform (<https://github.com/openvinotoolkit/datumaro/pull/203>)
- Image extension in CVAT format export (<https://github.com/openvinotoolkit/datumaro/pull/214>)
- Added a label "face" for bounding boxes in Wider Face (<https://github.com/openvinotoolkit/datumaro/pull/215>)
- Allowed adding "difficult", "truncated", "occluded" attributes when
  converting to Pascal VOC if these attributes are not present (<https://github.com/openvinotoolkit/datumaro/pull/216>)
- Empty lines in YOLO annotations are ignored (<https://github.com/openvinotoolkit/datumaro/pull/221>)
- Export in VOC format when no image info is available (<https://github.com/openvinotoolkit/datumaro/pull/239>)
- Fixed saving attribute in WiderFace extractor (<https://github.com/openvinotoolkit/datumaro/pull/251>)

### Security
- TBD

## 31/03/2021 - Release v0.1.8
### Added
- TBD

### Changed
- Added an option to allow undeclared annotation attributes in CVAT format
  export (<https://github.com/openvinotoolkit/datumaro/pull/192>)
- COCO exports images in separate dirs by subsets. Added an option to control
  this (<https://github.com/openvinotoolkit/datumaro/pull/195>)

### Deprecated
- TBD

### Removed
- TBD

### Fixed
- Instance masks of `background` class no more introduce an instance (<https://github.com/openvinotoolkit/datumaro/pull/188>)
- Added support for label attributes in Datumaro format (<https://github.com/openvinotoolkit/datumaro/pull/192>)

### Security
- TBD

## 24/03/2021 - Release v0.1.7
### Added
- OpenVINO plugin examples (<https://github.com/openvinotoolkit/datumaro/pull/159>)
- Dataset validation for classification and detection datasets (<https://github.com/openvinotoolkit/datumaro/pull/160>)
- Arbitrary image extensions in formats (import and export) (<https://github.com/openvinotoolkit/datumaro/issues/166>)
- Ability to set a custom subset name for an imported dataset (<https://github.com/openvinotoolkit/datumaro/issues/166>)
- CLI support for NDR(<https://github.com/openvinotoolkit/datumaro/pull/178>)

### Changed
- Common ICDAR format is split into 3 sub-formats (<https://github.com/openvinotoolkit/datumaro/pull/174>)

### Deprecated
- TBD

### Removed
- TBD

### Fixed
- The ability to work with file names containing Cyrillic and spaces (<https://github.com/openvinotoolkit/datumaro/pull/148>)
- Image reading and saving in ICDAR formats (<https://github.com/openvinotoolkit/datumaro/pull/174>)
- Unnecessary image loading on dataset saving (<https://github.com/openvinotoolkit/datumaro/pull/176>)
- Allowed spaces in ICDAR captions (<https://github.com/openvinotoolkit/datumaro/pull/182>)
- Saving of masks in VOC when masks are not requested (<https://github.com/openvinotoolkit/datumaro/pull/184>)

### Security
- TBD

## 03/02/2021 - Release v0.1.6.1 (hotfix)
### Added
- TBD

### Changed
- TBD

### Deprecated
- TBD

### Removed
- TBD

### Fixed
- Images with no annotations are exported again in VOC formats (<https://github.com/openvinotoolkit/datumaro/pull/123>)
- Inference result for only one output layer in OpenVINO launcher (<https://github.com/openvinotoolkit/datumaro/pull/125>)

### Security
- TBD

## 02/26/2021 - Release v0.1.6
### Added
- `Icdar13/15` dataset format (<https://github.com/openvinotoolkit/datumaro/pull/96>)
- Laziness, source caching, tracking of changes and partial updating for `Dataset` (<https://github.com/openvinotoolkit/datumaro/pull/102>)
- `Market-1501` dataset format (<https://github.com/openvinotoolkit/datumaro/pull/108>)
- `LFW` dataset format (<https://github.com/openvinotoolkit/datumaro/pull/110>)
- Support of polygons' and masks' confusion matrices and mismathing classes in
  `diff` command (<https://github.com/openvinotoolkit/datumaro/pull/117>)
- Add near duplicate image removal plugin (<https://github.com/openvinotoolkit/datumaro/pull/113>)
- Sampler Plugin that analyzes inference result from the given dataset and
  selects samples for annotation(<https://github.com/openvinotoolkit/datumaro/pull/115>)

### Changed
- OpenVINO model launcher is updated for OpenVINO r2021.1 (<https://github.com/openvinotoolkit/datumaro/pull/100>)

### Deprecated
- TBD

### Removed
- TBD

### Fixed
- High memory consumption and low performance of mask import/export, #53 (<https://github.com/openvinotoolkit/datumaro/pull/101>)
- Masks, covered by class 0 (background), should be exported with holes inside
(<https://github.com/openvinotoolkit/datumaro/pull/104>)
- `diff` command invocation problem with missing class methods (<https://github.com/openvinotoolkit/datumaro/pull/117>)

### Security
- TBD

## 01/23/2021 - Release v0.1.5
### Added
- `WiderFace` dataset format (<https://github.com/openvinotoolkit/datumaro/pull/65>, <https://github.com/openvinotoolkit/datumaro/pull/90>)
- Function to transform annotations to labels (<https://github.com/openvinotoolkit/datumaro/pull/66>)
- Dataset splits for classification, detection and re-id tasks (<https://github.com/openvinotoolkit/datumaro/pull/68>, <https://github.com/openvinotoolkit/datumaro/pull/81>)
- `VGGFace2` dataset format (<https://github.com/openvinotoolkit/datumaro/pull/69>, <https://github.com/openvinotoolkit/datumaro/pull/82>)
- Unique image count statistic (<https://github.com/openvinotoolkit/datumaro/pull/87>)
- Installation with pip by name `datumaro`

### Changed
- `Dataset` class extended with new operations: `save`, `load`, `export`, `import_from`, `detect`, `run_model` (<https://github.com/openvinotoolkit/datumaro/pull/71>)
- Allowed importing `Extractor`-only defined formats
  (in `Project.import_from`, `dataset.import_from` and CLI/`project import`) (<https://github.com/openvinotoolkit/datumaro/pull/71>)
- `datum project ...` commands replaced with `datum ...` commands (<https://github.com/openvinotoolkit/datumaro/pull/84>)
- Supported more image formats in `ImageNet` extractors (<https://github.com/openvinotoolkit/datumaro/pull/85>)
- Allowed adding `Importer`-defined formats as project sources (`source add`) (<https://github.com/openvinotoolkit/datumaro/pull/86>)
- Added max search depth in `ImageDir` format and importers (<https://github.com/openvinotoolkit/datumaro/pull/86>)

### Deprecated
- `datum project ...` CLI context (<https://github.com/openvinotoolkit/datumaro/pull/84>)

### Removed
- TBD

### Fixed
- Allow plugins inherited from `Extractor` (instead of only `SourceExtractor`)
  (<https://github.com/openvinotoolkit/datumaro/pull/70>)
- Windows installation with `pip` for `pycocotools` (<https://github.com/openvinotoolkit/datumaro/pull/73>)
- `YOLO` extractor path matching on Windows (<https://github.com/openvinotoolkit/datumaro/pull/73>)
- Fixed inplace file copying when saving images (<https://github.com/openvinotoolkit/datumaro/pull/76>)
- Fixed `labelmap` parameter type checking in `VOC` converter (<https://github.com/openvinotoolkit/datumaro/pull/76>)
- Fixed model copying on addition in CLI (<https://github.com/openvinotoolkit/datumaro/pull/94>)

### Security
- TBD

## 12/10/2020 - Release v0.1.4
### Added
- `CamVid` dataset format (<https://github.com/openvinotoolkit/datumaro/pull/57>)
- Ability to install `opencv-python-headless` dependency with `DATUMARO_HEADLESS=1`
  environment variable instead of `opencv-python` (<https://github.com/openvinotoolkit/datumaro/pull/62>)

### Changed
- Allow empty supercategory in COCO (<https://github.com/openvinotoolkit/datumaro/pull/54>)
- Allow Pascal VOC to search in subdirectories (<https://github.com/openvinotoolkit/datumaro/pull/50>)

### Deprecated
- TBD

### Removed
- TBD

### Fixed
- TBD

### Security
- TBD

## 10/28/2020 - Release v0.1.3
### Added
- `ImageNet` and `ImageNetTxt` dataset formats (<https://github.com/openvinotoolkit/datumaro/pull/41>)

### Changed
- TBD

### Deprecated
- TBD

### Removed
- TBD

### Fixed
- Default `label-map` parameter value for VOC converter (<https://github.com/openvinotoolkit/datumaro/pull/34>)
- Randomness of random split transform (<https://github.com/openvinotoolkit/datumaro/pull/38>)
- `Transform.subsets()` method (<https://github.com/openvinotoolkit/datumaro/pull/38>)
- Supported unknown image formats in TF Detection API converter (<https://github.com/openvinotoolkit/datumaro/pull/40>)
- Supported empty attribute values in CVAT extractor (<https://github.com/openvinotoolkit/datumaro/pull/45>)

### Security
- TBD


## 10/05/2020 - Release v0.1.2
### Added
- `ByteImage` class to represent encoded images in memory and avoid recoding
  on save (<https://github.com/openvinotoolkit/datumaro/pull/27>)

### Changed
- Implementation of format plugins simplified (<https://github.com/openvinotoolkit/datumaro/pull/22>)
- `default` is now a default subset name, instead of `None`. The values are
  interchangeable. (<https://github.com/openvinotoolkit/datumaro/pull/22>)
- Improved performance of transforms (<https://github.com/openvinotoolkit/datumaro/pull/22>)

### Deprecated
- TBD

### Removed
- `image/depth` value from VOC export (<https://github.com/openvinotoolkit/datumaro/pull/27>)

### Fixed
- Zero division errors in dataset statistics (<https://github.com/openvinotoolkit/datumaro/pull/31>)

### Security
- TBD


## 09/24/2020 - Release v0.1.1
### Added
- `reindex` option in COCO and CVAT converters (<https://github.com/openvinotoolkit/datumaro/pull/18>)
- Support for relative paths in LabelMe format (<https://github.com/openvinotoolkit/datumaro/pull/19>)
- MOTS png mask format support (<https://github.com/openvinotoolkit/datumaro/21>)

### Changed
- TBD

### Deprecated
- TBD

### Removed
- TBD

### Fixed
- TBD

### Security
- TBD


## 09/10/2020 - Release v0.1.0
### Added
- Initial release

## Template
```
## [Unreleased]
### Added
- TBD

### Changed
- TBD

### Deprecated
- TBD

### Removed
- TBD

### Fixed
- TBD

### Security
- TBD
```<|MERGE_RESOLUTION|>--- conflicted
+++ resolved
@@ -23,13 +23,10 @@
   (<https://github.com/openvinotoolkit/datumaro/pull/584>)
 - MARS format (import-only)
   (<https://github.com/openvinotoolkit/datumaro/pull/585>)
-<<<<<<< HEAD
+- Command to detect the format of a dataset
+  (<https://github.com/openvinotoolkit/datumaro/pull/576>)
 - Random sampling transform to create smaller datasets
   (<https://github.com/openvinotoolkit/datumaro/pull/636>)
-=======
-- Command to detect the format of a dataset
-  (<https://github.com/openvinotoolkit/datumaro/pull/576>)
->>>>>>> 895efae2
 
 ### Changed
 - The `pycocotools` dependency lower bound is raised to `2.0.4`.
