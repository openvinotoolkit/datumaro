# Changelog

All notable changes to this project will be documented in this file.

The format is based on [Keep a Changelog](https://keepachangelog.com/en/1.0.0/),
and this project adheres to [Semantic Versioning](https://semver.org/spec/v2.0.0.html).


## \[Unreleased\]
### Added
- A new installation target: `pip install datumaro[default]`, which should
  be used by default. The simple `datumaro` is supposed for library users.
  (<https://github.com/openvinotoolkit/datumaro/pull/238>)
- Dataset and project versioning capabilities (Git-like)
  (<https://github.com/openvinotoolkit/datumaro/pull/238>)
- "dataset revpath" concept in CLI, allowing to pass a dataset path with
  the dataset format in `diff`, `merge`, `explain` and `info` CLI commands
  (<https://github.com/openvinotoolkit/datumaro/pull/238>)
- `import`, `remove`, `commit`, `checkout`, `log`, `status`, `info` CLI commands
  (<https://github.com/openvinotoolkit/datumaro/pull/238>)
- `Coco*Extractor` classes now have an option to preserve label IDs from the
  original annotation file
  (<https://github.com/openvinotoolkit/datumaro/pull/453>)
- `patch` CLI command to patch datasets
  (<https://github.com/openvinotoolkit/datumaro/pull/401>)
- `ProjectLabels` transform (library API only) to arrange dataset labels
  for merging etc. (<https://github.com/openvinotoolkit/datumaro/pull/401>)
<<<<<<< HEAD
- Import for CelebA dataset format.
  (<https://github.com/openvinotoolkit/datumaro/pull/484>)
=======
- Support for custom labels in the KITTI detection format
  (<https://github.com/openvinotoolkit/datumaro/pull/481>)
>>>>>>> 5ad28727

### Changed
- A project can contain and manage multiple datasets instead of a single one.
  CLI operations can be applied to the whole project, or to separate datasets.
  Datasets are modified inplace, by default
  (<https://github.com/openvinotoolkit/datumaro/issues/328>)
- CLI help for builtin plugins doesn't require project
  (<https://github.com/openvinotoolkit/datumaro/issues/328>)
- Annotation-related classes were moved into a new module,
  `datumaro.components.annotation`
  (<https://github.com/openvinotoolkit/datumaro/pull/439>)
- Rollback utilities replaced with Scope utilities
  (<https://github.com/openvinotoolkit/datumaro/pull/444>)
- The `Project` class from `datumaro.components` is changed completely
  (<https://github.com/openvinotoolkit/datumaro/pull/238>)
- `diff` and `ediff` are joined into a single `diff` CLI command
  (<https://github.com/openvinotoolkit/datumaro/pull/238>)
- Projects use new file layout, incompatible with old projects.
  An old project can be updated with `datum project migrate`
  (<https://github.com/openvinotoolkit/datumaro/pull/238>)
- Inheriting `CliPlugin` is not required in plugin classes
  (<https://github.com/openvinotoolkit/datumaro/pull/238>)
- `Importer`s do not create `Project`s anymore and just return a list of
  extractor configurations
  (<https://github.com/openvinotoolkit/datumaro/pull/238>)

### Deprecated
- TBD

### Removed
- `import`, `project merge` CLI commands
  (<https://github.com/openvinotoolkit/datumaro/pull/238>)
- Support for project hierarchies. A project cannot be a source anymore
  (<https://github.com/openvinotoolkit/datumaro/pull/238>)
- Project cannot have independent internal dataset anymore. All the project
  data must be stored in the project data sources
  (<https://github.com/openvinotoolkit/datumaro/pull/238>)
- `datumaro_project` format
  (<https://github.com/openvinotoolkit/datumaro/pull/238>)
- Unused `path` field of `DatasetItem`
  (<https://github.com/openvinotoolkit/datumaro/pull/455>)

### Fixed
- Deprecation warning in `open_images_format.py`
  (<https://github.com/openvinotoolkit/datumaro/pull/440>)
- `lazy_image` returning unrelated data sometimes
  (<https://github.com/openvinotoolkit/datumaro/issues/409>)
- Invalid call to `pycocotools.mask.iou`
  (<https://github.com/openvinotoolkit/datumaro/pull/450>)
- Importing of Open Images datasets without image data
  (<https://github.com/openvinotoolkit/datumaro/pull/463>)
- Return value type in `Dataset.is_modified`
  (<https://github.com/openvinotoolkit/datumaro/pull/401>)
- Remapping of secondary categories in `RemapLabels`
  (<https://github.com/openvinotoolkit/datumaro/pull/401>)
- Exported mask label ids in KITTI segmentation
  (<https://github.com/openvinotoolkit/datumaro/pull/481>)
- Missing `label` for `Points` read in the LFW format
  (<https://github.com/openvinotoolkit/datumaro/pull/494>)

### Security
- TBD

## 24/08/2021 - Release v0.1.11
### Added
- The Open Images format now supports bounding box
  and segmentation mask annotations
  (<https://github.com/openvinotoolkit/datumaro/pull/352>,
  <https://github.com/openvinotoolkit/datumaro/pull/388>).
- Bounding boxes values decrement transform (<https://github.com/openvinotoolkit/datumaro/pull/366>)
- Improved error reporting in `Dataset` (<https://github.com/openvinotoolkit/datumaro/pull/386>)
- Support ADE20K format (import only) (<https://github.com/openvinotoolkit/datumaro/pull/400>)
- Documentation website at <https://openvinotoolkit.github.io/datumaro> (<https://github.com/openvinotoolkit/datumaro/pull/420>)

### Changed
- Datumaro no longer depends on scikit-image
  (<https://github.com/openvinotoolkit/datumaro/pull/379>)
- `Dataset` remembers export options on saving / exporting for the first time (<https://github.com/openvinotoolkit/datumaro/pull/386>)

### Deprecated
- TBD

### Removed
- TBD

### Fixed
- Application of `remap_labels` to dataset categories of different length (<https://github.com/openvinotoolkit/datumaro/issues/314>)
- Patching of datasets in formats (<https://github.com/openvinotoolkit/datumaro/issues/348>)
- Improved Cityscapes export performance (<https://github.com/openvinotoolkit/datumaro/pull/367>)
- Incorrect format of `*_labelIds.png` in Cityscapes export (<https://github.com/openvinotoolkit/datumaro/issues/325>, <https://github.com/openvinotoolkit/datumaro/issues/342>)
- Item id in ImageNet format (<https://github.com/openvinotoolkit/datumaro/pull/371>)
- Double quotes for ICDAR Word Recognition (<https://github.com/openvinotoolkit/datumaro/pull/375>)
- Wrong display of builtin formats in CLI (<https://github.com/openvinotoolkit/datumaro/issues/332>)
- Non utf-8 encoding of annotation files in Market-1501 export (<https://github.com/openvinotoolkit/datumaro/pull/392>)
- Import of ICDAR, PASCAL VOC and VGGFace2 images from subdirectories on WIndows
  (<https://github.com/openvinotoolkit/datumaro/pull/392>)
- Saving of images with Unicode paths on Windows (<https://github.com/openvinotoolkit/datumaro/pull/392>)
- Calling `ProjectDataset.transform()` with a string argument (<https://github.com/openvinotoolkit/datumaro/issues/402>)
- Attributes casting for CVAT format (<https://github.com/openvinotoolkit/datumaro/pull/403>)
- Loading of custom project plugins (<https://github.com/openvinotoolkit/datumaro/issues/404>)
- Reading, writing anno file and saving name of the subset for test subset
  (<https://github.com/openvinotoolkit/datumaro/pull/447>)

### Security
- Fixed unsafe unpickling in CIFAR import (<https://github.com/openvinotoolkit/datumaro/pull/362>)

## 14/07/2021 - Release v0.1.10
### Added
- Support for import/export zip archives with images (<https://github.com/openvinotoolkit/datumaro/pull/273>)
- Subformat importers for VOC and COCO (<https://github.com/openvinotoolkit/datumaro/pull/281>)
- Support for KITTI dataset segmentation and detection format (<https://github.com/openvinotoolkit/datumaro/pull/282>)
- Updated YOLO format user manual (<https://github.com/openvinotoolkit/datumaro/pull/295>)
- `ItemTransform` class, which describes item-wise dataset `Transform`s (<https://github.com/openvinotoolkit/datumaro/pull/297>)
- `keep-empty` export parameter in VOC format (<https://github.com/openvinotoolkit/datumaro/pull/297>)
- A base class for dataset validation plugins (<https://github.com/openvinotoolkit/datumaro/pull/299>)
- Partial support for the Open Images format;
  only images and image-level labels can be read/written
  (<https://github.com/openvinotoolkit/datumaro/pull/291>,
  <https://github.com/openvinotoolkit/datumaro/pull/315>).
- Support for Supervisely Point Cloud dataset format (<https://github.com/openvinotoolkit/datumaro/pull/245>, <https://github.com/openvinotoolkit/datumaro/pull/353>)
- Support for KITTI Raw / Velodyne Points dataset format (<https://github.com/openvinotoolkit/datumaro/pull/245>)
- Support for CIFAR-100 and documentation for CIFAR-10/100 (<https://github.com/openvinotoolkit/datumaro/pull/301>)

### Changed
- Tensorflow AVX check is made optional in API and disabled by default (<https://github.com/openvinotoolkit/datumaro/pull/305>)
- Extensions for images in ImageNet_txt are now mandatory (<https://github.com/openvinotoolkit/datumaro/pull/302>)
- Several dependencies now have lower bounds (<https://github.com/openvinotoolkit/datumaro/pull/308>)

### Deprecated
- TBD

### Removed
- TBD

### Fixed
- Incorrect image layout on saving and a problem with ecoding on loading (<https://github.com/openvinotoolkit/datumaro/pull/284>)
- An error when XPath filter is applied to the dataset or its subset (<https://github.com/openvinotoolkit/datumaro/issues/259>)
- Tracking of `Dataset` changes done by transforms (<https://github.com/openvinotoolkit/datumaro/pull/297>)
- Improved CLI startup time in several cases (<https://github.com/openvinotoolkit/datumaro/pull/306>)

### Security
- Known issue: loading CIFAR can result in arbitrary code execution (<https://github.com/openvinotoolkit/datumaro/issues/327>)

## 03/06/2021 - Release v0.1.9
### Added
- Support for escaping in attribute values in LabelMe format (<https://github.com/openvinotoolkit/datumaro/issues/49>)
- Support for Segmentation Splitting (<https://github.com/openvinotoolkit/datumaro/pull/223>)
- Support for CIFAR-10/100 dataset format (<https://github.com/openvinotoolkit/datumaro/pull/225>, <https://github.com/openvinotoolkit/datumaro/pull/243>)
- Support for COCO panoptic and stuff format (<https://github.com/openvinotoolkit/datumaro/pull/210>)
- Documentation file and integration tests for Pascal VOC format (<https://github.com/openvinotoolkit/datumaro/pull/228>)
- Support for MNIST and MNIST in CSV dataset formats (<https://github.com/openvinotoolkit/datumaro/pull/234>)
- Documentation file for COCO format (<https://github.com/openvinotoolkit/datumaro/pull/241>)
- Documentation file and integration tests for YOLO format (<https://github.com/openvinotoolkit/datumaro/pull/246>)
- Support for Cityscapes dataset format (<https://github.com/openvinotoolkit/datumaro/pull/249>)
- Support for Validator configurable threshold (<https://github.com/openvinotoolkit/datumaro/pull/250>)

### Changed
- LabelMe format saves dataset items with their relative paths by subsets
  without changing names (<https://github.com/openvinotoolkit/datumaro/pull/200>)
- Allowed arbitrary subset count and names in classification and detection
  splitters (<https://github.com/openvinotoolkit/datumaro/pull/207>)
- Annotation-less dataset elements are now participate in subset splitting (<https://github.com/openvinotoolkit/datumaro/pull/211>)
- Classification task in LFW dataset format (<https://github.com/openvinotoolkit/datumaro/pull/222>)
- Testing is now performed with pytest instead of unittest (<https://github.com/openvinotoolkit/datumaro/pull/248>)

### Deprecated
- TBD

### Removed
- TBD

### Fixed
- Added support for auto-merging (joining) of datasets with no labels and
  having labels (<https://github.com/openvinotoolkit/datumaro/pull/200>)
- Allowed explicit label removal in `remap_labels` transform (<https://github.com/openvinotoolkit/datumaro/pull/203>)
- Image extension in CVAT format export (<https://github.com/openvinotoolkit/datumaro/pull/214>)
- Added a label "face" for bounding boxes in Wider Face (<https://github.com/openvinotoolkit/datumaro/pull/215>)
- Allowed adding "difficult", "truncated", "occluded" attributes when
  converting to Pascal VOC if these attributes are not present (<https://github.com/openvinotoolkit/datumaro/pull/216>)
- Empty lines in YOLO annotations are ignored (<https://github.com/openvinotoolkit/datumaro/pull/221>)
- Export in VOC format when no image info is available (<https://github.com/openvinotoolkit/datumaro/pull/239>)
- Fixed saving attribute in WiderFace extractor (<https://github.com/openvinotoolkit/datumaro/pull/251>)

### Security
- TBD

## 31/03/2021 - Release v0.1.8
### Added
- TBD

### Changed
- Added an option to allow undeclared annotation attributes in CVAT format
  export (<https://github.com/openvinotoolkit/datumaro/pull/192>)
- COCO exports images in separate dirs by subsets. Added an option to control
  this (<https://github.com/openvinotoolkit/datumaro/pull/195>)

### Deprecated
- TBD

### Removed
- TBD

### Fixed
- Instance masks of `background` class no more introduce an instance (<https://github.com/openvinotoolkit/datumaro/pull/188>)
- Added support for label attributes in Datumaro format (<https://github.com/openvinotoolkit/datumaro/pull/192>)

### Security
- TBD

## 24/03/2021 - Release v0.1.7
### Added
- OpenVINO plugin examples (<https://github.com/openvinotoolkit/datumaro/pull/159>)
- Dataset validation for classification and detection datasets (<https://github.com/openvinotoolkit/datumaro/pull/160>)
- Arbitrary image extensions in formats (import and export) (<https://github.com/openvinotoolkit/datumaro/issues/166>)
- Ability to set a custom subset name for an imported dataset (<https://github.com/openvinotoolkit/datumaro/issues/166>)
- CLI support for NDR(<https://github.com/openvinotoolkit/datumaro/pull/178>)

### Changed
- Common ICDAR format is split into 3 sub-formats (<https://github.com/openvinotoolkit/datumaro/pull/174>)

### Deprecated
- TBD

### Removed
- TBD

### Fixed
- The ability to work with file names containing Cyrillic and spaces (<https://github.com/openvinotoolkit/datumaro/pull/148>)
- Image reading and saving in ICDAR formats (<https://github.com/openvinotoolkit/datumaro/pull/174>)
- Unnecessary image loading on dataset saving (<https://github.com/openvinotoolkit/datumaro/pull/176>)
- Allowed spaces in ICDAR captions (<https://github.com/openvinotoolkit/datumaro/pull/182>)
- Saving of masks in VOC when masks are not requested (<https://github.com/openvinotoolkit/datumaro/pull/184>)

### Security
- TBD

## 03/02/2021 - Release v0.1.6.1 (hotfix)
### Added
- TBD

### Changed
- TBD

### Deprecated
- TBD

### Removed
- TBD

### Fixed
- Images with no annotations are exported again in VOC formats (<https://github.com/openvinotoolkit/datumaro/pull/123>)
- Inference result for only one output layer in OpenVINO launcher (<https://github.com/openvinotoolkit/datumaro/pull/125>)

### Security
- TBD

## 02/26/2021 - Release v0.1.6
### Added
- `Icdar13/15` dataset format (<https://github.com/openvinotoolkit/datumaro/pull/96>)
- Laziness, source caching, tracking of changes and partial updating for `Dataset` (<https://github.com/openvinotoolkit/datumaro/pull/102>)
- `Market-1501` dataset format (<https://github.com/openvinotoolkit/datumaro/pull/108>)
- `LFW` dataset format (<https://github.com/openvinotoolkit/datumaro/pull/110>)
- Support of polygons' and masks' confusion matrices and mismathing classes in
  `diff` command (<https://github.com/openvinotoolkit/datumaro/pull/117>)
- Add near duplicate image removal plugin (<https://github.com/openvinotoolkit/datumaro/pull/113>)
- Sampler Plugin that analyzes inference result from the given dataset and
  selects samples for annotation(<https://github.com/openvinotoolkit/datumaro/pull/115>)

### Changed
- OpenVINO model launcher is updated for OpenVINO r2021.1 (<https://github.com/openvinotoolkit/datumaro/pull/100>)

### Deprecated
- TBD

### Removed
- TBD

### Fixed
- High memory consumption and low performance of mask import/export, #53 (<https://github.com/openvinotoolkit/datumaro/pull/101>)
- Masks, covered by class 0 (background), should be exported with holes inside
(<https://github.com/openvinotoolkit/datumaro/pull/104>)
- `diff` command invocation problem with missing class methods (<https://github.com/openvinotoolkit/datumaro/pull/117>)

### Security
- TBD

## 01/23/2021 - Release v0.1.5
### Added
- `WiderFace` dataset format (<https://github.com/openvinotoolkit/datumaro/pull/65>, <https://github.com/openvinotoolkit/datumaro/pull/90>)
- Function to transform annotations to labels (<https://github.com/openvinotoolkit/datumaro/pull/66>)
- Dataset splits for classification, detection and re-id tasks (<https://github.com/openvinotoolkit/datumaro/pull/68>, <https://github.com/openvinotoolkit/datumaro/pull/81>)
- `VGGFace2` dataset format (<https://github.com/openvinotoolkit/datumaro/pull/69>, <https://github.com/openvinotoolkit/datumaro/pull/82>)
- Unique image count statistic (<https://github.com/openvinotoolkit/datumaro/pull/87>)
- Installation with pip by name `datumaro`

### Changed
- `Dataset` class extended with new operations: `save`, `load`, `export`, `import_from`, `detect`, `run_model` (<https://github.com/openvinotoolkit/datumaro/pull/71>)
- Allowed importing `Extractor`-only defined formats
  (in `Project.import_from`, `dataset.import_from` and CLI/`project import`) (<https://github.com/openvinotoolkit/datumaro/pull/71>)
- `datum project ...` commands replaced with `datum ...` commands (<https://github.com/openvinotoolkit/datumaro/pull/84>)
- Supported more image formats in `ImageNet` extractors (<https://github.com/openvinotoolkit/datumaro/pull/85>)
- Allowed adding `Importer`-defined formats as project sources (`source add`) (<https://github.com/openvinotoolkit/datumaro/pull/86>)
- Added max search depth in `ImageDir` format and importers (<https://github.com/openvinotoolkit/datumaro/pull/86>)

### Deprecated
- `datum project ...` CLI context (<https://github.com/openvinotoolkit/datumaro/pull/84>)

### Removed
- TBD

### Fixed
- Allow plugins inherited from `Extractor` (instead of only `SourceExtractor`)
  (<https://github.com/openvinotoolkit/datumaro/pull/70>)
- Windows installation with `pip` for `pycocotools` (<https://github.com/openvinotoolkit/datumaro/pull/73>)
- `YOLO` extractor path matching on Windows (<https://github.com/openvinotoolkit/datumaro/pull/73>)
- Fixed inplace file copying when saving images (<https://github.com/openvinotoolkit/datumaro/pull/76>)
- Fixed `labelmap` parameter type checking in `VOC` converter (<https://github.com/openvinotoolkit/datumaro/pull/76>)
- Fixed model copying on addition in CLI (<https://github.com/openvinotoolkit/datumaro/pull/94>)

### Security
- TBD

## 12/10/2020 - Release v0.1.4
### Added
- `CamVid` dataset format (<https://github.com/openvinotoolkit/datumaro/pull/57>)
- Ability to install `opencv-python-headless` dependency with `DATUMARO_HEADLESS=1`
  environment variable instead of `opencv-python` (<https://github.com/openvinotoolkit/datumaro/pull/62>)

### Changed
- Allow empty supercategory in COCO (<https://github.com/openvinotoolkit/datumaro/pull/54>)
- Allow Pascal VOC to search in subdirectories (<https://github.com/openvinotoolkit/datumaro/pull/50>)

### Deprecated
- TBD

### Removed
- TBD

### Fixed
- TBD

### Security
- TBD

## 10/28/2020 - Release v0.1.3
### Added
- `ImageNet` and `ImageNetTxt` dataset formats (<https://github.com/openvinotoolkit/datumaro/pull/41>)

### Changed
- TBD

### Deprecated
- TBD

### Removed
- TBD

### Fixed
- Default `label-map` parameter value for VOC converter (<https://github.com/openvinotoolkit/datumaro/pull/34>)
- Randomness of random split transform (<https://github.com/openvinotoolkit/datumaro/pull/38>)
- `Transform.subsets()` method (<https://github.com/openvinotoolkit/datumaro/pull/38>)
- Supported unknown image formats in TF Detection API converter (<https://github.com/openvinotoolkit/datumaro/pull/40>)
- Supported empty attribute values in CVAT extractor (<https://github.com/openvinotoolkit/datumaro/pull/45>)

### Security
- TBD


## 10/05/2020 - Release v0.1.2
### Added
- `ByteImage` class to represent encoded images in memory and avoid recoding
  on save (<https://github.com/openvinotoolkit/datumaro/pull/27>)

### Changed
- Implementation of format plugins simplified (<https://github.com/openvinotoolkit/datumaro/pull/22>)
- `default` is now a default subset name, instead of `None`. The values are
  interchangeable. (<https://github.com/openvinotoolkit/datumaro/pull/22>)
- Improved performance of transforms (<https://github.com/openvinotoolkit/datumaro/pull/22>)

### Deprecated
- TBD

### Removed
- `image/depth` value from VOC export (<https://github.com/openvinotoolkit/datumaro/pull/27>)

### Fixed
- Zero division errors in dataset statistics (<https://github.com/openvinotoolkit/datumaro/pull/31>)

### Security
- TBD


## 09/24/2020 - Release v0.1.1
### Added
- `reindex` option in COCO and CVAT converters (<https://github.com/openvinotoolkit/datumaro/pull/18>)
- Support for relative paths in LabelMe format (<https://github.com/openvinotoolkit/datumaro/pull/19>)
- MOTS png mask format support (<https://github.com/openvinotoolkit/datumaro/21>)

### Changed
- TBD

### Deprecated
- TBD

### Removed
- TBD

### Fixed
- TBD

### Security
- TBD


## 09/10/2020 - Release v0.1.0
### Added
- Initial release

## Template
```
## [Unreleased]
### Added
-

### Changed
-

### Deprecated
-

### Removed
-

### Fixed
-

### Security
-
```<|MERGE_RESOLUTION|>--- conflicted
+++ resolved
@@ -25,13 +25,10 @@
   (<https://github.com/openvinotoolkit/datumaro/pull/401>)
 - `ProjectLabels` transform (library API only) to arrange dataset labels
   for merging etc. (<https://github.com/openvinotoolkit/datumaro/pull/401>)
-<<<<<<< HEAD
+- Support for custom labels in the KITTI detection format
+  (<https://github.com/openvinotoolkit/datumaro/pull/481>)
 - Import for CelebA dataset format.
   (<https://github.com/openvinotoolkit/datumaro/pull/484>)
-=======
-- Support for custom labels in the KITTI detection format
-  (<https://github.com/openvinotoolkit/datumaro/pull/481>)
->>>>>>> 5ad28727
 
 ### Changed
 - A project can contain and manage multiple datasets instead of a single one.
