# Changelog

All notable changes to this project will be documented in this file.

The format is based on [Keep a Changelog](https://keepachangelog.com/en/1.0.0/),
and this project adheres to [Semantic Versioning](https://semver.org/spec/v2.0.0.html).


## \[Unreleased\]
### Added

### Changed
- File `people.txt` became optional in LFW
  (<https://github.com/openvinotoolkit/datumaro/pull/509>)
- File `image_ids_and_rotation.csv` became optional Open Images
  (<https://github.com/openvinotoolkit/datumaro/pull/509>)
- Allowed underscores (`_`) in subset names in COCO
  (<https://github.com/openvinotoolkit/datumaro/pull/509>)
- Allowed annotation files with arbitrary names in COCO
  (<https://github.com/openvinotoolkit/datumaro/pull/509>)

### Deprecated
- TBD

### Removed
- TBD

### Fixed
- TBD

### Security
- TBD

## 14/10/2021 - Release v0.2
### Added
- A new installation target: `pip install datumaro[default]`, which should
  be used by default. The simple `datumaro` is supposed for library users.
  (<https://github.com/openvinotoolkit/datumaro/pull/238>)
- Dataset and project versioning capabilities (Git-like)
  (<https://github.com/openvinotoolkit/datumaro/pull/238>)
- "dataset revpath" concept in CLI, allowing to pass a dataset path with
  the dataset format in `diff`, `merge`, `explain` and `info` CLI commands
  (<https://github.com/openvinotoolkit/datumaro/pull/238>)
- `import`, `remove`, `commit`, `checkout`, `log`, `status`, `info` CLI commands
  (<https://github.com/openvinotoolkit/datumaro/pull/238>)
- `Coco*Extractor` classes now have an option to preserve label IDs from the
  original annotation file
  (<https://github.com/openvinotoolkit/datumaro/pull/453>)
- `patch` CLI command to patch datasets
  (<https://github.com/openvinotoolkit/datumaro/pull/401>)
- `ProjectLabels` transform to change dataset labels for merging etc.
  (<https://github.com/openvinotoolkit/datumaro/pull/401>,
   <https://github.com/openvinotoolkit/datumaro/pull/478>)
- Support for custom labels in the KITTI detection format
  (<https://github.com/openvinotoolkit/datumaro/pull/481>)
- Type annotations and docs for Annotation classes
  (<https://github.com/openvinotoolkit/datumaro/pull/493>)
<<<<<<< HEAD
- Import for CelebA dataset format.
  (<https://github.com/openvinotoolkit/datumaro/pull/484>)
=======
- Options to control label loading behavior in `imagenet_txt` import
  (<https://github.com/openvinotoolkit/datumaro/pull/434>,
  <https://github.com/openvinotoolkit/datumaro/pull/489>)
>>>>>>> cd584970

### Changed
- A project can contain and manage multiple datasets instead of a single one.
  CLI operations can be applied to the whole project, or to separate datasets.
  Datasets are modified inplace, by default
  (<https://github.com/openvinotoolkit/datumaro/issues/328>)
- CLI help for builtin plugins doesn't require project
  (<https://github.com/openvinotoolkit/datumaro/issues/328>)
- Annotation-related classes were moved into a new module,
  `datumaro.components.annotation`
  (<https://github.com/openvinotoolkit/datumaro/pull/439>)
- Rollback utilities replaced with Scope utilities
  (<https://github.com/openvinotoolkit/datumaro/pull/444>)
- The `Project` class from `datumaro.components` is changed completely
  (<https://github.com/openvinotoolkit/datumaro/pull/238>)
- `diff` and `ediff` are joined into a single `diff` CLI command
  (<https://github.com/openvinotoolkit/datumaro/pull/238>)
- Projects use new file layout, incompatible with old projects.
  An old project can be updated with `datum project migrate`
  (<https://github.com/openvinotoolkit/datumaro/pull/238>)
- Inheriting `CliPlugin` is not required in plugin classes
  (<https://github.com/openvinotoolkit/datumaro/pull/238>)
- `Importer`s do not create `Project`s anymore and just return a list of
  extractor configurations
  (<https://github.com/openvinotoolkit/datumaro/pull/238>)

### Deprecated
- TBD

### Removed
- `import`, `project merge` CLI commands
  (<https://github.com/openvinotoolkit/datumaro/pull/238>)
- Support for project hierarchies. A project cannot be a source anymore
  (<https://github.com/openvinotoolkit/datumaro/pull/238>)
- Project cannot have independent internal dataset anymore. All the project
  data must be stored in the project data sources
  (<https://github.com/openvinotoolkit/datumaro/pull/238>)
- `datumaro_project` format
  (<https://github.com/openvinotoolkit/datumaro/pull/238>)
- Unused `path` field of `DatasetItem`
  (<https://github.com/openvinotoolkit/datumaro/pull/455>)

### Fixed
- Deprecation warning in `open_images_format.py`
  (<https://github.com/openvinotoolkit/datumaro/pull/440>)
- `lazy_image` returning unrelated data sometimes
  (<https://github.com/openvinotoolkit/datumaro/issues/409>)
- Invalid call to `pycocotools.mask.iou`
  (<https://github.com/openvinotoolkit/datumaro/pull/450>)
- Importing of Open Images datasets without image data
  (<https://github.com/openvinotoolkit/datumaro/pull/463>)
- Return value type in `Dataset.is_modified`
  (<https://github.com/openvinotoolkit/datumaro/pull/401>)
- Remapping of secondary categories in `RemapLabels`
  (<https://github.com/openvinotoolkit/datumaro/pull/401>)
- VOC dataset patching for classification and segmentation tasks
  (<https://github.com/openvinotoolkit/datumaro/pull/478>)
- Exported mask label ids in KITTI segmentation
  (<https://github.com/openvinotoolkit/datumaro/pull/481>)
- Missing `label` for `Points` read in the LFW format
  (<https://github.com/openvinotoolkit/datumaro/pull/494>)

### Security
- TBD

## 24/08/2021 - Release v0.1.11
### Added
- The Open Images format now supports bounding box
  and segmentation mask annotations
  (<https://github.com/openvinotoolkit/datumaro/pull/352>,
  <https://github.com/openvinotoolkit/datumaro/pull/388>).
- Bounding boxes values decrement transform (<https://github.com/openvinotoolkit/datumaro/pull/366>)
- Improved error reporting in `Dataset` (<https://github.com/openvinotoolkit/datumaro/pull/386>)
- Support ADE20K format (import only) (<https://github.com/openvinotoolkit/datumaro/pull/400>)
- Documentation website at <https://openvinotoolkit.github.io/datumaro> (<https://github.com/openvinotoolkit/datumaro/pull/420>)

### Changed
- Datumaro no longer depends on scikit-image
  (<https://github.com/openvinotoolkit/datumaro/pull/379>)
- `Dataset` remembers export options on saving / exporting for the first time (<https://github.com/openvinotoolkit/datumaro/pull/386>)

### Deprecated
- TBD

### Removed
- TBD

### Fixed
- Application of `remap_labels` to dataset categories of different length (<https://github.com/openvinotoolkit/datumaro/issues/314>)
- Patching of datasets in formats (<https://github.com/openvinotoolkit/datumaro/issues/348>)
- Improved Cityscapes export performance (<https://github.com/openvinotoolkit/datumaro/pull/367>)
- Incorrect format of `*_labelIds.png` in Cityscapes export (<https://github.com/openvinotoolkit/datumaro/issues/325>, <https://github.com/openvinotoolkit/datumaro/issues/342>)
- Item id in ImageNet format (<https://github.com/openvinotoolkit/datumaro/pull/371>)
- Double quotes for ICDAR Word Recognition (<https://github.com/openvinotoolkit/datumaro/pull/375>)
- Wrong display of builtin formats in CLI (<https://github.com/openvinotoolkit/datumaro/issues/332>)
- Non utf-8 encoding of annotation files in Market-1501 export (<https://github.com/openvinotoolkit/datumaro/pull/392>)
- Import of ICDAR, PASCAL VOC and VGGFace2 images from subdirectories on WIndows
  (<https://github.com/openvinotoolkit/datumaro/pull/392>)
- Saving of images with Unicode paths on Windows (<https://github.com/openvinotoolkit/datumaro/pull/392>)
- Calling `ProjectDataset.transform()` with a string argument (<https://github.com/openvinotoolkit/datumaro/issues/402>)
- Attributes casting for CVAT format (<https://github.com/openvinotoolkit/datumaro/pull/403>)
- Loading of custom project plugins (<https://github.com/openvinotoolkit/datumaro/issues/404>)
- Reading, writing anno file and saving name of the subset for test subset
  (<https://github.com/openvinotoolkit/datumaro/pull/447>)

### Security
- Fixed unsafe unpickling in CIFAR import (<https://github.com/openvinotoolkit/datumaro/pull/362>)

## 14/07/2021 - Release v0.1.10
### Added
- Support for import/export zip archives with images (<https://github.com/openvinotoolkit/datumaro/pull/273>)
- Subformat importers for VOC and COCO (<https://github.com/openvinotoolkit/datumaro/pull/281>)
- Support for KITTI dataset segmentation and detection format (<https://github.com/openvinotoolkit/datumaro/pull/282>)
- Updated YOLO format user manual (<https://github.com/openvinotoolkit/datumaro/pull/295>)
- `ItemTransform` class, which describes item-wise dataset `Transform`s (<https://github.com/openvinotoolkit/datumaro/pull/297>)
- `keep-empty` export parameter in VOC format (<https://github.com/openvinotoolkit/datumaro/pull/297>)
- A base class for dataset validation plugins (<https://github.com/openvinotoolkit/datumaro/pull/299>)
- Partial support for the Open Images format;
  only images and image-level labels can be read/written
  (<https://github.com/openvinotoolkit/datumaro/pull/291>,
  <https://github.com/openvinotoolkit/datumaro/pull/315>).
- Support for Supervisely Point Cloud dataset format (<https://github.com/openvinotoolkit/datumaro/pull/245>, <https://github.com/openvinotoolkit/datumaro/pull/353>)
- Support for KITTI Raw / Velodyne Points dataset format (<https://github.com/openvinotoolkit/datumaro/pull/245>)
- Support for CIFAR-100 and documentation for CIFAR-10/100 (<https://github.com/openvinotoolkit/datumaro/pull/301>)

### Changed
- Tensorflow AVX check is made optional in API and disabled by default (<https://github.com/openvinotoolkit/datumaro/pull/305>)
- Extensions for images in ImageNet_txt are now mandatory (<https://github.com/openvinotoolkit/datumaro/pull/302>)
- Several dependencies now have lower bounds (<https://github.com/openvinotoolkit/datumaro/pull/308>)

### Deprecated
- TBD

### Removed
- TBD

### Fixed
- Incorrect image layout on saving and a problem with ecoding on loading (<https://github.com/openvinotoolkit/datumaro/pull/284>)
- An error when XPath filter is applied to the dataset or its subset (<https://github.com/openvinotoolkit/datumaro/issues/259>)
- Tracking of `Dataset` changes done by transforms (<https://github.com/openvinotoolkit/datumaro/pull/297>)
- Improved CLI startup time in several cases (<https://github.com/openvinotoolkit/datumaro/pull/306>)

### Security
- Known issue: loading CIFAR can result in arbitrary code execution (<https://github.com/openvinotoolkit/datumaro/issues/327>)

## 03/06/2021 - Release v0.1.9
### Added
- Support for escaping in attribute values in LabelMe format (<https://github.com/openvinotoolkit/datumaro/issues/49>)
- Support for Segmentation Splitting (<https://github.com/openvinotoolkit/datumaro/pull/223>)
- Support for CIFAR-10/100 dataset format (<https://github.com/openvinotoolkit/datumaro/pull/225>, <https://github.com/openvinotoolkit/datumaro/pull/243>)
- Support for COCO panoptic and stuff format (<https://github.com/openvinotoolkit/datumaro/pull/210>)
- Documentation file and integration tests for Pascal VOC format (<https://github.com/openvinotoolkit/datumaro/pull/228>)
- Support for MNIST and MNIST in CSV dataset formats (<https://github.com/openvinotoolkit/datumaro/pull/234>)
- Documentation file for COCO format (<https://github.com/openvinotoolkit/datumaro/pull/241>)
- Documentation file and integration tests for YOLO format (<https://github.com/openvinotoolkit/datumaro/pull/246>)
- Support for Cityscapes dataset format (<https://github.com/openvinotoolkit/datumaro/pull/249>)
- Support for Validator configurable threshold (<https://github.com/openvinotoolkit/datumaro/pull/250>)

### Changed
- LabelMe format saves dataset items with their relative paths by subsets
  without changing names (<https://github.com/openvinotoolkit/datumaro/pull/200>)
- Allowed arbitrary subset count and names in classification and detection
  splitters (<https://github.com/openvinotoolkit/datumaro/pull/207>)
- Annotation-less dataset elements are now participate in subset splitting (<https://github.com/openvinotoolkit/datumaro/pull/211>)
- Classification task in LFW dataset format (<https://github.com/openvinotoolkit/datumaro/pull/222>)
- Testing is now performed with pytest instead of unittest (<https://github.com/openvinotoolkit/datumaro/pull/248>)

### Deprecated
- TBD

### Removed
- TBD

### Fixed
- Added support for auto-merging (joining) of datasets with no labels and
  having labels (<https://github.com/openvinotoolkit/datumaro/pull/200>)
- Allowed explicit label removal in `remap_labels` transform (<https://github.com/openvinotoolkit/datumaro/pull/203>)
- Image extension in CVAT format export (<https://github.com/openvinotoolkit/datumaro/pull/214>)
- Added a label "face" for bounding boxes in Wider Face (<https://github.com/openvinotoolkit/datumaro/pull/215>)
- Allowed adding "difficult", "truncated", "occluded" attributes when
  converting to Pascal VOC if these attributes are not present (<https://github.com/openvinotoolkit/datumaro/pull/216>)
- Empty lines in YOLO annotations are ignored (<https://github.com/openvinotoolkit/datumaro/pull/221>)
- Export in VOC format when no image info is available (<https://github.com/openvinotoolkit/datumaro/pull/239>)
- Fixed saving attribute in WiderFace extractor (<https://github.com/openvinotoolkit/datumaro/pull/251>)

### Security
- TBD

## 31/03/2021 - Release v0.1.8
### Added
- TBD

### Changed
- Added an option to allow undeclared annotation attributes in CVAT format
  export (<https://github.com/openvinotoolkit/datumaro/pull/192>)
- COCO exports images in separate dirs by subsets. Added an option to control
  this (<https://github.com/openvinotoolkit/datumaro/pull/195>)

### Deprecated
- TBD

### Removed
- TBD

### Fixed
- Instance masks of `background` class no more introduce an instance (<https://github.com/openvinotoolkit/datumaro/pull/188>)
- Added support for label attributes in Datumaro format (<https://github.com/openvinotoolkit/datumaro/pull/192>)

### Security
- TBD

## 24/03/2021 - Release v0.1.7
### Added
- OpenVINO plugin examples (<https://github.com/openvinotoolkit/datumaro/pull/159>)
- Dataset validation for classification and detection datasets (<https://github.com/openvinotoolkit/datumaro/pull/160>)
- Arbitrary image extensions in formats (import and export) (<https://github.com/openvinotoolkit/datumaro/issues/166>)
- Ability to set a custom subset name for an imported dataset (<https://github.com/openvinotoolkit/datumaro/issues/166>)
- CLI support for NDR(<https://github.com/openvinotoolkit/datumaro/pull/178>)

### Changed
- Common ICDAR format is split into 3 sub-formats (<https://github.com/openvinotoolkit/datumaro/pull/174>)

### Deprecated
- TBD

### Removed
- TBD

### Fixed
- The ability to work with file names containing Cyrillic and spaces (<https://github.com/openvinotoolkit/datumaro/pull/148>)
- Image reading and saving in ICDAR formats (<https://github.com/openvinotoolkit/datumaro/pull/174>)
- Unnecessary image loading on dataset saving (<https://github.com/openvinotoolkit/datumaro/pull/176>)
- Allowed spaces in ICDAR captions (<https://github.com/openvinotoolkit/datumaro/pull/182>)
- Saving of masks in VOC when masks are not requested (<https://github.com/openvinotoolkit/datumaro/pull/184>)

### Security
- TBD

## 03/02/2021 - Release v0.1.6.1 (hotfix)
### Added
- TBD

### Changed
- TBD

### Deprecated
- TBD

### Removed
- TBD

### Fixed
- Images with no annotations are exported again in VOC formats (<https://github.com/openvinotoolkit/datumaro/pull/123>)
- Inference result for only one output layer in OpenVINO launcher (<https://github.com/openvinotoolkit/datumaro/pull/125>)

### Security
- TBD

## 02/26/2021 - Release v0.1.6
### Added
- `Icdar13/15` dataset format (<https://github.com/openvinotoolkit/datumaro/pull/96>)
- Laziness, source caching, tracking of changes and partial updating for `Dataset` (<https://github.com/openvinotoolkit/datumaro/pull/102>)
- `Market-1501` dataset format (<https://github.com/openvinotoolkit/datumaro/pull/108>)
- `LFW` dataset format (<https://github.com/openvinotoolkit/datumaro/pull/110>)
- Support of polygons' and masks' confusion matrices and mismathing classes in
  `diff` command (<https://github.com/openvinotoolkit/datumaro/pull/117>)
- Add near duplicate image removal plugin (<https://github.com/openvinotoolkit/datumaro/pull/113>)
- Sampler Plugin that analyzes inference result from the given dataset and
  selects samples for annotation(<https://github.com/openvinotoolkit/datumaro/pull/115>)

### Changed
- OpenVINO model launcher is updated for OpenVINO r2021.1 (<https://github.com/openvinotoolkit/datumaro/pull/100>)

### Deprecated
- TBD

### Removed
- TBD

### Fixed
- High memory consumption and low performance of mask import/export, #53 (<https://github.com/openvinotoolkit/datumaro/pull/101>)
- Masks, covered by class 0 (background), should be exported with holes inside
(<https://github.com/openvinotoolkit/datumaro/pull/104>)
- `diff` command invocation problem with missing class methods (<https://github.com/openvinotoolkit/datumaro/pull/117>)

### Security
- TBD

## 01/23/2021 - Release v0.1.5
### Added
- `WiderFace` dataset format (<https://github.com/openvinotoolkit/datumaro/pull/65>, <https://github.com/openvinotoolkit/datumaro/pull/90>)
- Function to transform annotations to labels (<https://github.com/openvinotoolkit/datumaro/pull/66>)
- Dataset splits for classification, detection and re-id tasks (<https://github.com/openvinotoolkit/datumaro/pull/68>, <https://github.com/openvinotoolkit/datumaro/pull/81>)
- `VGGFace2` dataset format (<https://github.com/openvinotoolkit/datumaro/pull/69>, <https://github.com/openvinotoolkit/datumaro/pull/82>)
- Unique image count statistic (<https://github.com/openvinotoolkit/datumaro/pull/87>)
- Installation with pip by name `datumaro`

### Changed
- `Dataset` class extended with new operations: `save`, `load`, `export`, `import_from`, `detect`, `run_model` (<https://github.com/openvinotoolkit/datumaro/pull/71>)
- Allowed importing `Extractor`-only defined formats
  (in `Project.import_from`, `dataset.import_from` and CLI/`project import`) (<https://github.com/openvinotoolkit/datumaro/pull/71>)
- `datum project ...` commands replaced with `datum ...` commands (<https://github.com/openvinotoolkit/datumaro/pull/84>)
- Supported more image formats in `ImageNet` extractors (<https://github.com/openvinotoolkit/datumaro/pull/85>)
- Allowed adding `Importer`-defined formats as project sources (`source add`) (<https://github.com/openvinotoolkit/datumaro/pull/86>)
- Added max search depth in `ImageDir` format and importers (<https://github.com/openvinotoolkit/datumaro/pull/86>)

### Deprecated
- `datum project ...` CLI context (<https://github.com/openvinotoolkit/datumaro/pull/84>)

### Removed
- TBD

### Fixed
- Allow plugins inherited from `Extractor` (instead of only `SourceExtractor`)
  (<https://github.com/openvinotoolkit/datumaro/pull/70>)
- Windows installation with `pip` for `pycocotools` (<https://github.com/openvinotoolkit/datumaro/pull/73>)
- `YOLO` extractor path matching on Windows (<https://github.com/openvinotoolkit/datumaro/pull/73>)
- Fixed inplace file copying when saving images (<https://github.com/openvinotoolkit/datumaro/pull/76>)
- Fixed `labelmap` parameter type checking in `VOC` converter (<https://github.com/openvinotoolkit/datumaro/pull/76>)
- Fixed model copying on addition in CLI (<https://github.com/openvinotoolkit/datumaro/pull/94>)

### Security
- TBD

## 12/10/2020 - Release v0.1.4
### Added
- `CamVid` dataset format (<https://github.com/openvinotoolkit/datumaro/pull/57>)
- Ability to install `opencv-python-headless` dependency with `DATUMARO_HEADLESS=1`
  environment variable instead of `opencv-python` (<https://github.com/openvinotoolkit/datumaro/pull/62>)

### Changed
- Allow empty supercategory in COCO (<https://github.com/openvinotoolkit/datumaro/pull/54>)
- Allow Pascal VOC to search in subdirectories (<https://github.com/openvinotoolkit/datumaro/pull/50>)

### Deprecated
- TBD

### Removed
- TBD

### Fixed
- TBD

### Security
- TBD

## 10/28/2020 - Release v0.1.3
### Added
- `ImageNet` and `ImageNetTxt` dataset formats (<https://github.com/openvinotoolkit/datumaro/pull/41>)

### Changed
- TBD

### Deprecated
- TBD

### Removed
- TBD

### Fixed
- Default `label-map` parameter value for VOC converter (<https://github.com/openvinotoolkit/datumaro/pull/34>)
- Randomness of random split transform (<https://github.com/openvinotoolkit/datumaro/pull/38>)
- `Transform.subsets()` method (<https://github.com/openvinotoolkit/datumaro/pull/38>)
- Supported unknown image formats in TF Detection API converter (<https://github.com/openvinotoolkit/datumaro/pull/40>)
- Supported empty attribute values in CVAT extractor (<https://github.com/openvinotoolkit/datumaro/pull/45>)

### Security
- TBD


## 10/05/2020 - Release v0.1.2
### Added
- `ByteImage` class to represent encoded images in memory and avoid recoding
  on save (<https://github.com/openvinotoolkit/datumaro/pull/27>)

### Changed
- Implementation of format plugins simplified (<https://github.com/openvinotoolkit/datumaro/pull/22>)
- `default` is now a default subset name, instead of `None`. The values are
  interchangeable. (<https://github.com/openvinotoolkit/datumaro/pull/22>)
- Improved performance of transforms (<https://github.com/openvinotoolkit/datumaro/pull/22>)

### Deprecated
- TBD

### Removed
- `image/depth` value from VOC export (<https://github.com/openvinotoolkit/datumaro/pull/27>)

### Fixed
- Zero division errors in dataset statistics (<https://github.com/openvinotoolkit/datumaro/pull/31>)

### Security
- TBD


## 09/24/2020 - Release v0.1.1
### Added
- `reindex` option in COCO and CVAT converters (<https://github.com/openvinotoolkit/datumaro/pull/18>)
- Support for relative paths in LabelMe format (<https://github.com/openvinotoolkit/datumaro/pull/19>)
- MOTS png mask format support (<https://github.com/openvinotoolkit/datumaro/21>)

### Changed
- TBD

### Deprecated
- TBD

### Removed
- TBD

### Fixed
- TBD

### Security
- TBD


## 09/10/2020 - Release v0.1.0
### Added
- Initial release

## Template
```
## [Unreleased]
### Added
- TBD

### Changed
- TBD

### Deprecated
- TBD

### Removed
- TBD

### Fixed
- TBD

### Security
- TBD
```<|MERGE_RESOLUTION|>--- conflicted
+++ resolved
@@ -8,6 +8,8 @@
 
 ## \[Unreleased\]
 ### Added
+- Import for CelebA dataset format.
+  (<https://github.com/openvinotoolkit/datumaro/pull/484>)
 
 ### Changed
 - File `people.txt` became optional in LFW
@@ -55,14 +57,9 @@
   (<https://github.com/openvinotoolkit/datumaro/pull/481>)
 - Type annotations and docs for Annotation classes
   (<https://github.com/openvinotoolkit/datumaro/pull/493>)
-<<<<<<< HEAD
-- Import for CelebA dataset format.
-  (<https://github.com/openvinotoolkit/datumaro/pull/484>)
-=======
 - Options to control label loading behavior in `imagenet_txt` import
   (<https://github.com/openvinotoolkit/datumaro/pull/434>,
   <https://github.com/openvinotoolkit/datumaro/pull/489>)
->>>>>>> cd584970
 
 ### Changed
 - A project can contain and manage multiple datasets instead of a single one.
