# Changelog

All notable changes to this project will be documented in this file.

The format is based on [Keep a Changelog](https://keepachangelog.com/en/1.0.0/),
and this project adheres to [Semantic Versioning](https://semver.org/spec/v2.0.0.html).


## [Unreleased]
### Added
-

### Changed
<<<<<<< HEAD
- COCO exports images in separate dirs by subsets (<https://github.com/openvinotoolkit/datumaro/pull/195>)
=======
- Added an option to allow undeclared annotation attributes in CVAT format export (<https://github.com/openvinotoolkit/datumaro/pull/192>)
>>>>>>> 0f189083

### Deprecated
-

### Removed
-

### Fixed
- Instance masks of `background` class no more introduce an instance (<https://github.com/openvinotoolkit/datumaro/pull/188>)
- Added support for label attributes in Datumaro format (<https://github.com/openvinotoolkit/datumaro/pull/192>)

### Security
-

## 24/03/2021 - Release v0.1.7
### Added
- OpenVINO plugin examples (<https://github.com/openvinotoolkit/datumaro/pull/159>)
- Dataset validation for classification and detection datasets (<https://github.com/openvinotoolkit/datumaro/pull/160>)
- Arbitrary image extensions in formats (import and export) (<https://github.com/openvinotoolkit/datumaro/issues/166>)
- Ability to set a custom subset name for an imported dataset (<https://github.com/openvinotoolkit/datumaro/issues/166>)
- CLI support for NDR(<https://github.com/openvinotoolkit/datumaro/pull/178>)

### Changed
- Common ICDAR format is split into 3 sub-formats (<https://github.com/openvinotoolkit/datumaro/pull/174>)

### Deprecated
-

### Removed
-

### Fixed
- The ability to work with file names containing Cyrillic and spaces (<https://github.com/openvinotoolkit/datumaro/pull/148>)
- Image reading and saving in ICDAR formats (<https://github.com/openvinotoolkit/datumaro/pull/174>)
- Unnecessary image loading on dataset saving (<https://github.com/openvinotoolkit/datumaro/pull/176>)
- Allowed spaces in ICDAR captions (<https://github.com/openvinotoolkit/datumaro/pull/182>)
- Saving of masks in VOC when masks are not requested (<https://github.com/openvinotoolkit/datumaro/pull/184>)

### Security
-

## 03/02/2021 - Release v0.1.6.1 (hotfix)
### Added
-

### Changed
-

### Deprecated
-

### Removed
-

### Fixed
- Images with no annotations are exported again in VOC formats (<https://github.com/openvinotoolkit/datumaro/pull/123>)
- Inference result for only one output layer in OpenVINO launcher (<https://github.com/openvinotoolkit/datumaro/pull/125>)

### Security
-

## 02/26/2021 - Release v0.1.6
### Added
- `Icdar13/15` dataset format (<https://github.com/openvinotoolkit/datumaro/pull/96>)
- Laziness, source caching, tracking of changes and partial updating for `Dataset` (<https://github.com/openvinotoolkit/datumaro/pull/102>)
- `Market-1501` dataset format (<https://github.com/openvinotoolkit/datumaro/pull/108>)
- `LFW` dataset format (<https://github.com/openvinotoolkit/datumaro/pull/110>)
- Support of polygons' and masks' confusion matrices and mismathing classes in `diff` command (<https://github.com/openvinotoolkit/datumaro/pull/117>)
- Add near duplicate image removal plugin (<https://github.com/openvinotoolkit/datumaro/pull/113>)
- Sampler Plugin that analyzes inference result from the given dataset and selects samples for annotation(<https://github.com/openvinotoolkit/datumaro/pull/115>)

### Changed
- OpenVINO model launcher is updated for OpenVINO r2021.1 (<https://github.com/openvinotoolkit/datumaro/pull/100>)

### Deprecated
-

### Removed
-

### Fixed
- High memory consumption and low performance of mask import/export, #53 (<https://github.com/openvinotoolkit/datumaro/pull/101>)
- Masks, covered by class 0 (background), should be exported with holes inside (<https://github.com/openvinotoolkit/datumaro/pull/104>)
- `diff` command invocation problem with missing class methods (<https://github.com/openvinotoolkit/datumaro/pull/117>)

### Security
-

## 01/23/2021 - Release v0.1.5
### Added
- `WiderFace` dataset format (<https://github.com/openvinotoolkit/datumaro/pull/65>, <https://github.com/openvinotoolkit/datumaro/pull/90>)
- Function to transform annotations to labels (<https://github.com/openvinotoolkit/datumaro/pull/66>)
- Dataset splits for classification, detection and re-id tasks (<https://github.com/openvinotoolkit/datumaro/pull/68>, <https://github.com/openvinotoolkit/datumaro/pull/81>)
- `VGGFace2` dataset format (<https://github.com/openvinotoolkit/datumaro/pull/69>, <https://github.com/openvinotoolkit/datumaro/pull/82>)
- Unique image count statistic (<https://github.com/openvinotoolkit/datumaro/pull/87>)
- Installation with pip by name `datumaro`

### Changed
- `Dataset` class extended with new operations: `save`, `load`, `export`, `import_from`, `detect`, `run_model` (<https://github.com/openvinotoolkit/datumaro/pull/71>)
- Allowed importing `Extractor`-only defined formats (in `Project.import_from`, `dataset.import_from` and CLI/`project import`) (<https://github.com/openvinotoolkit/datumaro/pull/71>)
- `datum project ...` commands replaced with `datum ...` commands (<https://github.com/openvinotoolkit/datumaro/pull/84>)
- Supported more image formats in `ImageNet` extractors (<https://github.com/openvinotoolkit/datumaro/pull/85>)
- Allowed adding `Importer`-defined formats as project sources (`source add`) (<https://github.com/openvinotoolkit/datumaro/pull/86>)
- Added max search depth in `ImageDir` format and importers (<https://github.com/openvinotoolkit/datumaro/pull/86>)

### Deprecated
- `datum project ...` CLI context (<https://github.com/openvinotoolkit/datumaro/pull/84>)

### Removed
-

### Fixed
- Allow plugins inherited from `Extractor` (instead of only `SourceExtractor`) (<https://github.com/openvinotoolkit/datumaro/pull/70>)
- Windows installation with `pip` for `pycocotools` (<https://github.com/openvinotoolkit/datumaro/pull/73>)
- `YOLO` extractor path matching on Windows (<https://github.com/openvinotoolkit/datumaro/pull/73>)
- Fixed inplace file copying when saving images (<https://github.com/openvinotoolkit/datumaro/pull/76>)
- Fixed `labelmap` parameter type checking in `VOC` converter (<https://github.com/openvinotoolkit/datumaro/pull/76>)
- Fixed model copying on addition in CLI (<https://github.com/openvinotoolkit/datumaro/pull/94>)

### Security
-

## 12/10/2020 - Release v0.1.4
### Added
- `CamVid` dataset format (<https://github.com/openvinotoolkit/datumaro/pull/57>)
- Ability to install `opencv-python-headless` dependency with `DATUMARO_HEADLESS=1`
  enviroment variable instead of `opencv-python` (<https://github.com/openvinotoolkit/datumaro/pull/62>)

### Changed
- Allow empty supercategory in COCO (<https://github.com/openvinotoolkit/datumaro/pull/54>)
- Allow Pascal VOC to search in subdirectories (<https://github.com/openvinotoolkit/datumaro/pull/50>)

### Deprecated
-

### Removed
-

### Fixed
-

### Security
-

## 10/28/2020 - Release v0.1.3
### Added
- `ImageNet` and `ImageNetTxt` dataset formats (<https://github.com/openvinotoolkit/datumaro/pull/41>)

### Changed
-

### Deprecated
-

### Removed
-

### Fixed
- Default `label-map` parameter value for VOC converter (<https://github.com/openvinotoolkit/datumaro/pull/34>)
- Randomness of random split transform (<https://github.com/openvinotoolkit/datumaro/pull/38>)
- `Transform.subsets()` method (<https://github.com/openvinotoolkit/datumaro/pull/38>)
- Supported unknown image formats in TF Detection API converter (<https://github.com/openvinotoolkit/datumaro/pull/40>)
- Supported empty attribute values in CVAT extractor (<https://github.com/openvinotoolkit/datumaro/pull/45>)

### Security
-


## 10/05/2020 - Release v0.1.2
### Added
- `ByteImage` class to represent encoded images in memory and avoid recoding on save (<https://github.com/openvinotoolkit/datumaro/pull/27>)

### Changed
- Implementation of format plugins simplified (<https://github.com/openvinotoolkit/datumaro/pull/22>)
- `default` is now a default subset name, instead of `None`. The values are interchangeable. (<https://github.com/openvinotoolkit/datumaro/pull/22>)
- Improved performance of transforms (<https://github.com/openvinotoolkit/datumaro/pull/22>)

### Deprecated
-

### Removed
- `image/depth` value from VOC export (<https://github.com/openvinotoolkit/datumaro/pull/27>)

### Fixed
- Zero division errors in dataset statistics (<https://github.com/openvinotoolkit/datumaro/pull/31>)

### Security
-


## 09/24/2020 - Release v0.1.1
### Added
- `reindex` option in COCO and CVAT converters (<https://github.com/openvinotoolkit/datumaro/pull/18>)
- Support for relative paths in LabelMe format (<https://github.com/openvinotoolkit/datumaro/pull/19>)
- MOTS png mask format support (<https://github.com/openvinotoolkit/datumaro/21>)

### Changed
-

### Deprecated
-

### Removed
-

### Fixed
-

### Security
-


## 09/10/2020 - Release v0.1.0
### Added
- Initial release

## Template
```
## [Unreleased]
### Added
-

### Changed
-

### Deprecated
-

### Removed
-

### Fixed
-

### Security
-
```<|MERGE_RESOLUTION|>--- conflicted
+++ resolved
@@ -11,11 +11,8 @@
 -
 
 ### Changed
-<<<<<<< HEAD
-- COCO exports images in separate dirs by subsets (<https://github.com/openvinotoolkit/datumaro/pull/195>)
-=======
 - Added an option to allow undeclared annotation attributes in CVAT format export (<https://github.com/openvinotoolkit/datumaro/pull/192>)
->>>>>>> 0f189083
+- COCO exports images in separate dirs by subsets. Added an option to control this (<https://github.com/openvinotoolkit/datumaro/pull/195>)
 
 ### Deprecated
 -
