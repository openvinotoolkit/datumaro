--- conflicted
+++ resolved
@@ -27,18 +27,15 @@
   (<https://github.com/openvinotoolkit/datumaro/pull/680>)
 
 ### Changed
-<<<<<<< HEAD
-- Improved parsing error messages in COCO, VOC and YOLO formats
-  (<https://github.com/openvinotoolkit/datumaro/pull/684>,
-   <https://github.com/openvinotoolkit/datumaro/pull/686>,
-   <https://github.com/openvinotoolkit/datumaro/pull/687>)
-=======
 - `env.detect_dataset()` now returns a list of detected formats at all recursion levels
   instead of just the lowest one
   (<https://github.com/openvinotoolkit/datumaro/pull/680>)
 - Open Images: allowed to store annotations file in root path as well
   (<https://github.com/openvinotoolkit/datumaro/pull/680>)
->>>>>>> 6c111450
+- Improved parsing error messages in COCO, VOC and YOLO formats
+  (<https://github.com/openvinotoolkit/datumaro/pull/684>,
+   <https://github.com/openvinotoolkit/datumaro/pull/686>,
+   <https://github.com/openvinotoolkit/datumaro/pull/687>)
 
 ### Deprecated
 - `--save-images` is replaced with `--save-media` in CLI and converter API
