--- conflicted
+++ resolved
@@ -7,13 +7,10 @@
 
 ## \[Unreleased\]
 ### Fixed
-<<<<<<< HEAD
-- Fix code format with the latest black==23.1.0
-(<https://github.com/openvinotoolkit/datumaro/pull/802>)
-=======
 - Fix for importing CVAT image 1.1 data format exported to project level
   (<https://github.com/openvinotoolkit/datumaro/pull/795>)
->>>>>>> 380ba25c
+- Fix code format with the latest black==23.1.0
+  (<https://github.com/openvinotoolkit/datumaro/pull/802>)
 
 ## 27/01/2023 - Release v0.5.0
 ### Added
