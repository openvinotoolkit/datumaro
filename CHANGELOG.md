--- conflicted
+++ resolved
@@ -23,15 +23,12 @@
   (<https://github.com/openvinotoolkit/datumaro/pull/592>)
 - The `pycocotools` dependency lower bound is raised to `2.0.4`.
   (<https://github.com/openvinotoolkit/datumaro/pull/449>)
-<<<<<<< HEAD
 - Improved `stats` performance, added new filtering parameters,
   image stats (`unique`, `repeated`) moved to the `dataset` section,
   removed `mean` and `std` from the `dataset` section
   (<https://github.com/openvinotoolkit/datumaro/pull/621>)
-=======
 - OpenVINO telemetry library 2022.1.0 from PyPI.
   (<https://github.com/openvinotoolkit/datumaro/pull/625>)
->>>>>>> 72f3a382
 
 ### Deprecated
 - TBD
@@ -47,20 +44,17 @@
   (<https://github.com/openvinotoolkit/datumaro/pull/600>)
 - Saving (overwriting) a dataset in a project when rpath is used
   (<https://github.com/openvinotoolkit/datumaro/pull/613>)
-<<<<<<< HEAD
-- `--loglevel` option in CLI now properly affects output
-  (<https://github.com/openvinotoolkit/datumaro/pull/621>)
-- Numeric warnings that sometimes occurred in `stats` command
-  (e.g. <https://github.com/openvinotoolkit/datumaro/issues/607>)
-  (<https://github.com/openvinotoolkit/datumaro/pull/621>)
-=======
 - Output image extension preserving in the `Resize` transform
   (<https://github.com/openvinotoolkit/datumaro/issues/606>)
 - Memory overuse in the `Resize` transform
   (<https://github.com/openvinotoolkit/datumaro/issues/607>)
 - Invalid image pixels produced by the `Resize` transform
   (<https://github.com/openvinotoolkit/datumaro/issues/618>)
->>>>>>> 72f3a382
+- `--loglevel` option in CLI now properly affects output
+  (<https://github.com/openvinotoolkit/datumaro/pull/621>)
+- Numeric warnings that sometimes occurred in `stats` command
+  (e.g. <https://github.com/openvinotoolkit/datumaro/issues/607>)
+  (<https://github.com/openvinotoolkit/datumaro/pull/621>)
 
 ### Security
 - TBD
