# Changelog

All notable changes to this project will be documented in this file.

The format is based on [Keep a Changelog](https://keepachangelog.com/en/1.0.0/),
and this project adheres to [Semantic Versioning](https://semver.org/spec/v2.0.0.html).


## \[Unreleased\]
### Added
- Command to download public datasets
  (<https://github.com/openvinotoolkit/datumaro/pull/582>)
- Extension autodetection in `ByteImage`
  (<https://github.com/openvinotoolkit/datumaro/pull/595>)
- MPII Human Pose Dataset (import-only) (.mat and .json)
  (<https://github.com/openvinotoolkit/datumaro/pull/584>)
- MARS format (import-only)
  (<https://github.com/openvinotoolkit/datumaro/pull/585>)

### Changed
- `smooth_line` from `datumaro.util.annotation_util` - the function
  is renamed to `approximate_line` and has updated interface
  (<https://github.com/openvinotoolkit/datumaro/pull/592>)

### Deprecated
- TBD

### Removed
- TBD

### Fixed
- Fails in multimerge when lines are not approximated and when there are no
  label categories (<https://github.com/openvinotoolkit/datumaro/pull/592>)
<<<<<<< HEAD
- Saving (overwiriting) a dataset in a project when rpath is used
  (<https://github.com/openvinotoolkit/datumaro/pull/613>)
=======
- Cannot convert LabelMe dataset, that has no subsets
  (<https://github.com/openvinotoolkit/datumaro/pull/600>)
>>>>>>> add81ddb

### Security
- TBD

## 24/12/2021 - Release v0.2.2
### Added
- Video reading API
  (<https://github.com/openvinotoolkit/datumaro/pull/521>)
- Python API documentation
  (<https://github.com/openvinotoolkit/datumaro/pull/526>)
- Mapillary Vistas dataset format (Import-only)
  (<https://github.com/openvinotoolkit/datumaro/pull/537>)
- Datumaro can now be installed on Windows on Python 3.9
  (<https://github.com/openvinotoolkit/datumaro/pull/547>)
- Import for SYNTHIA dataset format
  (<https://github.com/openvinotoolkit/datumaro/pull/532>)
- Support of `score` attribute in KITTI detetion
  (<https://github.com/openvinotoolkit/datumaro/pull/571>)
- Support for Accuracy Checker dataset meta files in formats
  (<https://github.com/openvinotoolkit/datumaro/pull/553>,
  <https://github.com/openvinotoolkit/datumaro/pull/569>,
  <https://github.com/openvinotoolkit/datumaro/pull/575>)
- Import for VoTT dataset format
  (<https://github.com/openvinotoolkit/datumaro/pull/573>)
- Image resizing transform
  (<https://github.com/openvinotoolkit/datumaro/pull/581>)

### Changed
- The following formats can now be detected unambiguously:
  `ade20k2017`, `ade20k2020`, `camvid`, `coco`, `cvat`, `datumaro`,
  `icdar_text_localization`, `icdar_text_segmentation`,
  `icdar_word_recognition`, `imagenet_txt`, `kitti_raw`, `label_me`, `lfw`,
  `mot_seq`, `open_images`, `vgg_face2`, `voc`, `widerface`, `yolo`
  (<https://github.com/openvinotoolkit/datumaro/pull/531>,
  <https://github.com/openvinotoolkit/datumaro/pull/536>,
  <https://github.com/openvinotoolkit/datumaro/pull/550>,
  <https://github.com/openvinotoolkit/datumaro/pull/557>,
  <https://github.com/openvinotoolkit/datumaro/pull/558>)
- Allowed Pytest-native tests
  (<https://github.com/openvinotoolkit/datumaro/pull/563>)
- Allowed export options in the `datum merge` command
  (<https://github.com/openvinotoolkit/datumaro/pull/545>)

### Deprecated
- Using `Image`, `ByteImage` from `datumaro.util.image` - these classes
  are moved to `datumaro.components.media`
  (<https://github.com/openvinotoolkit/datumaro/pull/538>)

### Removed
- Equality comparison support between `datumaro.components.media.Image`
  and `numpy.ndarray`
  (<https://github.com/openvinotoolkit/datumaro/pull/568>)

### Fixed
- Bug #560: import issue with MOT dataset when using seqinfo.ini file
  (<https://github.com/openvinotoolkit/datumaro/pull/564>)
- Empty lines in VOC subset lists are not ignored
  (<https://github.com/openvinotoolkit/datumaro/pull/587>)

### Security
- TBD

## 16/11/2021 - Release v0.2.1
### Added
- Import for CelebA dataset format.
  (<https://github.com/openvinotoolkit/datumaro/pull/484>)

### Changed
- File `people.txt` became optional in LFW
  (<https://github.com/openvinotoolkit/datumaro/pull/509>)
- File `image_ids_and_rotation.csv` became optional Open Images
  (<https://github.com/openvinotoolkit/datumaro/pull/509>)
- Allowed underscores (`_`) in subset names in COCO
  (<https://github.com/openvinotoolkit/datumaro/pull/509>)
- Allowed annotation files with arbitrary names in COCO
  (<https://github.com/openvinotoolkit/datumaro/pull/509>)
- The `icdar_text_localization` format is no longer detected in every directory
  (<https://github.com/openvinotoolkit/datumaro/pull/531>)
- Updated `pycocotools` version to 2.0.2
  (<https://github.com/openvinotoolkit/datumaro/pull/534>)

### Deprecated
- TBD

### Removed
- TBD

### Fixed
- Unhandled exception when a file is specified as the source for a COCO or
  MOTS dataset
  (<https://github.com/openvinotoolkit/datumaro/pull/530>)
- Exporting dataset without `color` attribute into the
  `icdar_text_segmentation` format
  (<https://github.com/openvinotoolkit/datumaro/pull/556>)
### Security
- TBD

## 14/10/2021 - Release v0.2
### Added
- A new installation target: `pip install datumaro[default]`, which should
  be used by default. The simple `datumaro` is supposed for library users.
  (<https://github.com/openvinotoolkit/datumaro/pull/238>)
- Dataset and project versioning capabilities (Git-like)
  (<https://github.com/openvinotoolkit/datumaro/pull/238>)
- "dataset revpath" concept in CLI, allowing to pass a dataset path with
  the dataset format in `diff`, `merge`, `explain` and `info` CLI commands
  (<https://github.com/openvinotoolkit/datumaro/pull/238>)
- `import`, `remove`, `commit`, `checkout`, `log`, `status`, `info` CLI commands
  (<https://github.com/openvinotoolkit/datumaro/pull/238>)
- `Coco*Extractor` classes now have an option to preserve label IDs from the
  original annotation file
  (<https://github.com/openvinotoolkit/datumaro/pull/453>)
- `patch` CLI command to patch datasets
  (<https://github.com/openvinotoolkit/datumaro/pull/401>)
- `ProjectLabels` transform to change dataset labels for merging etc.
  (<https://github.com/openvinotoolkit/datumaro/pull/401>,
   <https://github.com/openvinotoolkit/datumaro/pull/478>)
- Support for custom labels in the KITTI detection format
  (<https://github.com/openvinotoolkit/datumaro/pull/481>)
- Type annotations and docs for Annotation classes
  (<https://github.com/openvinotoolkit/datumaro/pull/493>)
- Options to control label loading behavior in `imagenet_txt` import
  (<https://github.com/openvinotoolkit/datumaro/pull/434>,
  <https://github.com/openvinotoolkit/datumaro/pull/489>)

### Changed
- A project can contain and manage multiple datasets instead of a single one.
  CLI operations can be applied to the whole project, or to separate datasets.
  Datasets are modified inplace, by default
  (<https://github.com/openvinotoolkit/datumaro/issues/328>)
- CLI help for builtin plugins doesn't require project
  (<https://github.com/openvinotoolkit/datumaro/issues/328>)
- Annotation-related classes were moved into a new module,
  `datumaro.components.annotation`
  (<https://github.com/openvinotoolkit/datumaro/pull/439>)
- Rollback utilities replaced with Scope utilities
  (<https://github.com/openvinotoolkit/datumaro/pull/444>)
- The `Project` class from `datumaro.components` is changed completely
  (<https://github.com/openvinotoolkit/datumaro/pull/238>)
- `diff` and `ediff` are joined into a single `diff` CLI command
  (<https://github.com/openvinotoolkit/datumaro/pull/238>)
- Projects use new file layout, incompatible with old projects.
  An old project can be updated with `datum project migrate`
  (<https://github.com/openvinotoolkit/datumaro/pull/238>)
- Inheriting `CliPlugin` is not required in plugin classes
  (<https://github.com/openvinotoolkit/datumaro/pull/238>)
- `Importer`s do not create `Project`s anymore and just return a list of
  extractor configurations
  (<https://github.com/openvinotoolkit/datumaro/pull/238>)

### Deprecated
- TBD

### Removed
- `import`, `project merge` CLI commands
  (<https://github.com/openvinotoolkit/datumaro/pull/238>)
- Support for project hierarchies. A project cannot be a source anymore
  (<https://github.com/openvinotoolkit/datumaro/pull/238>)
- Project cannot have independent internal dataset anymore. All the project
  data must be stored in the project data sources
  (<https://github.com/openvinotoolkit/datumaro/pull/238>)
- `datumaro_project` format
  (<https://github.com/openvinotoolkit/datumaro/pull/238>)
- Unused `path` field of `DatasetItem`
  (<https://github.com/openvinotoolkit/datumaro/pull/455>)

### Fixed
- Deprecation warning in `open_images_format.py`
  (<https://github.com/openvinotoolkit/datumaro/pull/440>)
- `lazy_image` returning unrelated data sometimes
  (<https://github.com/openvinotoolkit/datumaro/issues/409>)
- Invalid call to `pycocotools.mask.iou`
  (<https://github.com/openvinotoolkit/datumaro/pull/450>)
- Importing of Open Images datasets without image data
  (<https://github.com/openvinotoolkit/datumaro/pull/463>)
- Return value type in `Dataset.is_modified`
  (<https://github.com/openvinotoolkit/datumaro/pull/401>)
- Remapping of secondary categories in `RemapLabels`
  (<https://github.com/openvinotoolkit/datumaro/pull/401>)
- VOC dataset patching for classification and segmentation tasks
  (<https://github.com/openvinotoolkit/datumaro/pull/478>)
- Exported mask label ids in KITTI segmentation
  (<https://github.com/openvinotoolkit/datumaro/pull/481>)
- Missing `label` for `Points` read in the LFW format
  (<https://github.com/openvinotoolkit/datumaro/pull/494>)

### Security
- TBD

## 24/08/2021 - Release v0.1.11
### Added
- The Open Images format now supports bounding box
  and segmentation mask annotations
  (<https://github.com/openvinotoolkit/datumaro/pull/352>,
  <https://github.com/openvinotoolkit/datumaro/pull/388>).
- Bounding boxes values decrement transform (<https://github.com/openvinotoolkit/datumaro/pull/366>)
- Improved error reporting in `Dataset` (<https://github.com/openvinotoolkit/datumaro/pull/386>)
- Support ADE20K format (import only) (<https://github.com/openvinotoolkit/datumaro/pull/400>)
- Documentation website at <https://openvinotoolkit.github.io/datumaro> (<https://github.com/openvinotoolkit/datumaro/pull/420>)

### Changed
- Datumaro no longer depends on scikit-image
  (<https://github.com/openvinotoolkit/datumaro/pull/379>)
- `Dataset` remembers export options on saving / exporting for the first time (<https://github.com/openvinotoolkit/datumaro/pull/386>)

### Deprecated
- TBD

### Removed
- TBD

### Fixed
- Application of `remap_labels` to dataset categories of different length (<https://github.com/openvinotoolkit/datumaro/issues/314>)
- Patching of datasets in formats (<https://github.com/openvinotoolkit/datumaro/issues/348>)
- Improved Cityscapes export performance (<https://github.com/openvinotoolkit/datumaro/pull/367>)
- Incorrect format of `*_labelIds.png` in Cityscapes export (<https://github.com/openvinotoolkit/datumaro/issues/325>, <https://github.com/openvinotoolkit/datumaro/issues/342>)
- Item id in ImageNet format (<https://github.com/openvinotoolkit/datumaro/pull/371>)
- Double quotes for ICDAR Word Recognition (<https://github.com/openvinotoolkit/datumaro/pull/375>)
- Wrong display of builtin formats in CLI (<https://github.com/openvinotoolkit/datumaro/issues/332>)
- Non utf-8 encoding of annotation files in Market-1501 export (<https://github.com/openvinotoolkit/datumaro/pull/392>)
- Import of ICDAR, PASCAL VOC and VGGFace2 images from subdirectories on WIndows
  (<https://github.com/openvinotoolkit/datumaro/pull/392>)
- Saving of images with Unicode paths on Windows (<https://github.com/openvinotoolkit/datumaro/pull/392>)
- Calling `ProjectDataset.transform()` with a string argument (<https://github.com/openvinotoolkit/datumaro/issues/402>)
- Attributes casting for CVAT format (<https://github.com/openvinotoolkit/datumaro/pull/403>)
- Loading of custom project plugins (<https://github.com/openvinotoolkit/datumaro/issues/404>)
- Reading, writing anno file and saving name of the subset for test subset
  (<https://github.com/openvinotoolkit/datumaro/pull/447>)

### Security
- Fixed unsafe unpickling in CIFAR import (<https://github.com/openvinotoolkit/datumaro/pull/362>)

## 14/07/2021 - Release v0.1.10
### Added
- Support for import/export zip archives with images (<https://github.com/openvinotoolkit/datumaro/pull/273>)
- Subformat importers for VOC and COCO (<https://github.com/openvinotoolkit/datumaro/pull/281>)
- Support for KITTI dataset segmentation and detection format (<https://github.com/openvinotoolkit/datumaro/pull/282>)
- Updated YOLO format user manual (<https://github.com/openvinotoolkit/datumaro/pull/295>)
- `ItemTransform` class, which describes item-wise dataset `Transform`s (<https://github.com/openvinotoolkit/datumaro/pull/297>)
- `keep-empty` export parameter in VOC format (<https://github.com/openvinotoolkit/datumaro/pull/297>)
- A base class for dataset validation plugins (<https://github.com/openvinotoolkit/datumaro/pull/299>)
- Partial support for the Open Images format;
  only images and image-level labels can be read/written
  (<https://github.com/openvinotoolkit/datumaro/pull/291>,
  <https://github.com/openvinotoolkit/datumaro/pull/315>).
- Support for Supervisely Point Cloud dataset format (<https://github.com/openvinotoolkit/datumaro/pull/245>, <https://github.com/openvinotoolkit/datumaro/pull/353>)
- Support for KITTI Raw / Velodyne Points dataset format (<https://github.com/openvinotoolkit/datumaro/pull/245>)
- Support for CIFAR-100 and documentation for CIFAR-10/100 (<https://github.com/openvinotoolkit/datumaro/pull/301>)

### Changed
- Tensorflow AVX check is made optional in API and disabled by default (<https://github.com/openvinotoolkit/datumaro/pull/305>)
- Extensions for images in ImageNet_txt are now mandatory (<https://github.com/openvinotoolkit/datumaro/pull/302>)
- Several dependencies now have lower bounds (<https://github.com/openvinotoolkit/datumaro/pull/308>)

### Deprecated
- TBD

### Removed
- TBD

### Fixed
- Incorrect image layout on saving and a problem with ecoding on loading (<https://github.com/openvinotoolkit/datumaro/pull/284>)
- An error when XPath filter is applied to the dataset or its subset (<https://github.com/openvinotoolkit/datumaro/issues/259>)
- Tracking of `Dataset` changes done by transforms (<https://github.com/openvinotoolkit/datumaro/pull/297>)
- Improved CLI startup time in several cases (<https://github.com/openvinotoolkit/datumaro/pull/306>)

### Security
- Known issue: loading CIFAR can result in arbitrary code execution (<https://github.com/openvinotoolkit/datumaro/issues/327>)

## 03/06/2021 - Release v0.1.9
### Added
- Support for escaping in attribute values in LabelMe format (<https://github.com/openvinotoolkit/datumaro/issues/49>)
- Support for Segmentation Splitting (<https://github.com/openvinotoolkit/datumaro/pull/223>)
- Support for CIFAR-10/100 dataset format (<https://github.com/openvinotoolkit/datumaro/pull/225>, <https://github.com/openvinotoolkit/datumaro/pull/243>)
- Support for COCO panoptic and stuff format (<https://github.com/openvinotoolkit/datumaro/pull/210>)
- Documentation file and integration tests for Pascal VOC format (<https://github.com/openvinotoolkit/datumaro/pull/228>)
- Support for MNIST and MNIST in CSV dataset formats (<https://github.com/openvinotoolkit/datumaro/pull/234>)
- Documentation file for COCO format (<https://github.com/openvinotoolkit/datumaro/pull/241>)
- Documentation file and integration tests for YOLO format (<https://github.com/openvinotoolkit/datumaro/pull/246>)
- Support for Cityscapes dataset format (<https://github.com/openvinotoolkit/datumaro/pull/249>)
- Support for Validator configurable threshold (<https://github.com/openvinotoolkit/datumaro/pull/250>)

### Changed
- LabelMe format saves dataset items with their relative paths by subsets
  without changing names (<https://github.com/openvinotoolkit/datumaro/pull/200>)
- Allowed arbitrary subset count and names in classification and detection
  splitters (<https://github.com/openvinotoolkit/datumaro/pull/207>)
- Annotation-less dataset elements are now participate in subset splitting (<https://github.com/openvinotoolkit/datumaro/pull/211>)
- Classification task in LFW dataset format (<https://github.com/openvinotoolkit/datumaro/pull/222>)
- Testing is now performed with pytest instead of unittest (<https://github.com/openvinotoolkit/datumaro/pull/248>)

### Deprecated
- TBD

### Removed
- TBD

### Fixed
- Added support for auto-merging (joining) of datasets with no labels and
  having labels (<https://github.com/openvinotoolkit/datumaro/pull/200>)
- Allowed explicit label removal in `remap_labels` transform (<https://github.com/openvinotoolkit/datumaro/pull/203>)
- Image extension in CVAT format export (<https://github.com/openvinotoolkit/datumaro/pull/214>)
- Added a label "face" for bounding boxes in Wider Face (<https://github.com/openvinotoolkit/datumaro/pull/215>)
- Allowed adding "difficult", "truncated", "occluded" attributes when
  converting to Pascal VOC if these attributes are not present (<https://github.com/openvinotoolkit/datumaro/pull/216>)
- Empty lines in YOLO annotations are ignored (<https://github.com/openvinotoolkit/datumaro/pull/221>)
- Export in VOC format when no image info is available (<https://github.com/openvinotoolkit/datumaro/pull/239>)
- Fixed saving attribute in WiderFace extractor (<https://github.com/openvinotoolkit/datumaro/pull/251>)

### Security
- TBD

## 31/03/2021 - Release v0.1.8
### Added
- TBD

### Changed
- Added an option to allow undeclared annotation attributes in CVAT format
  export (<https://github.com/openvinotoolkit/datumaro/pull/192>)
- COCO exports images in separate dirs by subsets. Added an option to control
  this (<https://github.com/openvinotoolkit/datumaro/pull/195>)

### Deprecated
- TBD

### Removed
- TBD

### Fixed
- Instance masks of `background` class no more introduce an instance (<https://github.com/openvinotoolkit/datumaro/pull/188>)
- Added support for label attributes in Datumaro format (<https://github.com/openvinotoolkit/datumaro/pull/192>)

### Security
- TBD

## 24/03/2021 - Release v0.1.7
### Added
- OpenVINO plugin examples (<https://github.com/openvinotoolkit/datumaro/pull/159>)
- Dataset validation for classification and detection datasets (<https://github.com/openvinotoolkit/datumaro/pull/160>)
- Arbitrary image extensions in formats (import and export) (<https://github.com/openvinotoolkit/datumaro/issues/166>)
- Ability to set a custom subset name for an imported dataset (<https://github.com/openvinotoolkit/datumaro/issues/166>)
- CLI support for NDR(<https://github.com/openvinotoolkit/datumaro/pull/178>)

### Changed
- Common ICDAR format is split into 3 sub-formats (<https://github.com/openvinotoolkit/datumaro/pull/174>)

### Deprecated
- TBD

### Removed
- TBD

### Fixed
- The ability to work with file names containing Cyrillic and spaces (<https://github.com/openvinotoolkit/datumaro/pull/148>)
- Image reading and saving in ICDAR formats (<https://github.com/openvinotoolkit/datumaro/pull/174>)
- Unnecessary image loading on dataset saving (<https://github.com/openvinotoolkit/datumaro/pull/176>)
- Allowed spaces in ICDAR captions (<https://github.com/openvinotoolkit/datumaro/pull/182>)
- Saving of masks in VOC when masks are not requested (<https://github.com/openvinotoolkit/datumaro/pull/184>)

### Security
- TBD

## 03/02/2021 - Release v0.1.6.1 (hotfix)
### Added
- TBD

### Changed
- TBD

### Deprecated
- TBD

### Removed
- TBD

### Fixed
- Images with no annotations are exported again in VOC formats (<https://github.com/openvinotoolkit/datumaro/pull/123>)
- Inference result for only one output layer in OpenVINO launcher (<https://github.com/openvinotoolkit/datumaro/pull/125>)

### Security
- TBD

## 02/26/2021 - Release v0.1.6
### Added
- `Icdar13/15` dataset format (<https://github.com/openvinotoolkit/datumaro/pull/96>)
- Laziness, source caching, tracking of changes and partial updating for `Dataset` (<https://github.com/openvinotoolkit/datumaro/pull/102>)
- `Market-1501` dataset format (<https://github.com/openvinotoolkit/datumaro/pull/108>)
- `LFW` dataset format (<https://github.com/openvinotoolkit/datumaro/pull/110>)
- Support of polygons' and masks' confusion matrices and mismathing classes in
  `diff` command (<https://github.com/openvinotoolkit/datumaro/pull/117>)
- Add near duplicate image removal plugin (<https://github.com/openvinotoolkit/datumaro/pull/113>)
- Sampler Plugin that analyzes inference result from the given dataset and
  selects samples for annotation(<https://github.com/openvinotoolkit/datumaro/pull/115>)

### Changed
- OpenVINO model launcher is updated for OpenVINO r2021.1 (<https://github.com/openvinotoolkit/datumaro/pull/100>)

### Deprecated
- TBD

### Removed
- TBD

### Fixed
- High memory consumption and low performance of mask import/export, #53 (<https://github.com/openvinotoolkit/datumaro/pull/101>)
- Masks, covered by class 0 (background), should be exported with holes inside
(<https://github.com/openvinotoolkit/datumaro/pull/104>)
- `diff` command invocation problem with missing class methods (<https://github.com/openvinotoolkit/datumaro/pull/117>)

### Security
- TBD

## 01/23/2021 - Release v0.1.5
### Added
- `WiderFace` dataset format (<https://github.com/openvinotoolkit/datumaro/pull/65>, <https://github.com/openvinotoolkit/datumaro/pull/90>)
- Function to transform annotations to labels (<https://github.com/openvinotoolkit/datumaro/pull/66>)
- Dataset splits for classification, detection and re-id tasks (<https://github.com/openvinotoolkit/datumaro/pull/68>, <https://github.com/openvinotoolkit/datumaro/pull/81>)
- `VGGFace2` dataset format (<https://github.com/openvinotoolkit/datumaro/pull/69>, <https://github.com/openvinotoolkit/datumaro/pull/82>)
- Unique image count statistic (<https://github.com/openvinotoolkit/datumaro/pull/87>)
- Installation with pip by name `datumaro`

### Changed
- `Dataset` class extended with new operations: `save`, `load`, `export`, `import_from`, `detect`, `run_model` (<https://github.com/openvinotoolkit/datumaro/pull/71>)
- Allowed importing `Extractor`-only defined formats
  (in `Project.import_from`, `dataset.import_from` and CLI/`project import`) (<https://github.com/openvinotoolkit/datumaro/pull/71>)
- `datum project ...` commands replaced with `datum ...` commands (<https://github.com/openvinotoolkit/datumaro/pull/84>)
- Supported more image formats in `ImageNet` extractors (<https://github.com/openvinotoolkit/datumaro/pull/85>)
- Allowed adding `Importer`-defined formats as project sources (`source add`) (<https://github.com/openvinotoolkit/datumaro/pull/86>)
- Added max search depth in `ImageDir` format and importers (<https://github.com/openvinotoolkit/datumaro/pull/86>)

### Deprecated
- `datum project ...` CLI context (<https://github.com/openvinotoolkit/datumaro/pull/84>)

### Removed
- TBD

### Fixed
- Allow plugins inherited from `Extractor` (instead of only `SourceExtractor`)
  (<https://github.com/openvinotoolkit/datumaro/pull/70>)
- Windows installation with `pip` for `pycocotools` (<https://github.com/openvinotoolkit/datumaro/pull/73>)
- `YOLO` extractor path matching on Windows (<https://github.com/openvinotoolkit/datumaro/pull/73>)
- Fixed inplace file copying when saving images (<https://github.com/openvinotoolkit/datumaro/pull/76>)
- Fixed `labelmap` parameter type checking in `VOC` converter (<https://github.com/openvinotoolkit/datumaro/pull/76>)
- Fixed model copying on addition in CLI (<https://github.com/openvinotoolkit/datumaro/pull/94>)

### Security
- TBD

## 12/10/2020 - Release v0.1.4
### Added
- `CamVid` dataset format (<https://github.com/openvinotoolkit/datumaro/pull/57>)
- Ability to install `opencv-python-headless` dependency with `DATUMARO_HEADLESS=1`
  environment variable instead of `opencv-python` (<https://github.com/openvinotoolkit/datumaro/pull/62>)

### Changed
- Allow empty supercategory in COCO (<https://github.com/openvinotoolkit/datumaro/pull/54>)
- Allow Pascal VOC to search in subdirectories (<https://github.com/openvinotoolkit/datumaro/pull/50>)

### Deprecated
- TBD

### Removed
- TBD

### Fixed
- TBD

### Security
- TBD

## 10/28/2020 - Release v0.1.3
### Added
- `ImageNet` and `ImageNetTxt` dataset formats (<https://github.com/openvinotoolkit/datumaro/pull/41>)

### Changed
- TBD

### Deprecated
- TBD

### Removed
- TBD

### Fixed
- Default `label-map` parameter value for VOC converter (<https://github.com/openvinotoolkit/datumaro/pull/34>)
- Randomness of random split transform (<https://github.com/openvinotoolkit/datumaro/pull/38>)
- `Transform.subsets()` method (<https://github.com/openvinotoolkit/datumaro/pull/38>)
- Supported unknown image formats in TF Detection API converter (<https://github.com/openvinotoolkit/datumaro/pull/40>)
- Supported empty attribute values in CVAT extractor (<https://github.com/openvinotoolkit/datumaro/pull/45>)

### Security
- TBD


## 10/05/2020 - Release v0.1.2
### Added
- `ByteImage` class to represent encoded images in memory and avoid recoding
  on save (<https://github.com/openvinotoolkit/datumaro/pull/27>)

### Changed
- Implementation of format plugins simplified (<https://github.com/openvinotoolkit/datumaro/pull/22>)
- `default` is now a default subset name, instead of `None`. The values are
  interchangeable. (<https://github.com/openvinotoolkit/datumaro/pull/22>)
- Improved performance of transforms (<https://github.com/openvinotoolkit/datumaro/pull/22>)

### Deprecated
- TBD

### Removed
- `image/depth` value from VOC export (<https://github.com/openvinotoolkit/datumaro/pull/27>)

### Fixed
- Zero division errors in dataset statistics (<https://github.com/openvinotoolkit/datumaro/pull/31>)

### Security
- TBD


## 09/24/2020 - Release v0.1.1
### Added
- `reindex` option in COCO and CVAT converters (<https://github.com/openvinotoolkit/datumaro/pull/18>)
- Support for relative paths in LabelMe format (<https://github.com/openvinotoolkit/datumaro/pull/19>)
- MOTS png mask format support (<https://github.com/openvinotoolkit/datumaro/21>)

### Changed
- TBD

### Deprecated
- TBD

### Removed
- TBD

### Fixed
- TBD

### Security
- TBD


## 09/10/2020 - Release v0.1.0
### Added
- Initial release

## Template
```
## [Unreleased]
### Added
- TBD

### Changed
- TBD

### Deprecated
- TBD

### Removed
- TBD

### Fixed
- TBD

### Security
- TBD
```<|MERGE_RESOLUTION|>--- conflicted
+++ resolved
@@ -31,13 +31,10 @@
 ### Fixed
 - Fails in multimerge when lines are not approximated and when there are no
   label categories (<https://github.com/openvinotoolkit/datumaro/pull/592>)
-<<<<<<< HEAD
+- Cannot convert LabelMe dataset, that has no subsets
+  (<https://github.com/openvinotoolkit/datumaro/pull/600>)
 - Saving (overwiriting) a dataset in a project when rpath is used
   (<https://github.com/openvinotoolkit/datumaro/pull/613>)
-=======
-- Cannot convert LabelMe dataset, that has no subsets
-  (<https://github.com/openvinotoolkit/datumaro/pull/600>)
->>>>>>> add81ddb
 
 ### Security
 - TBD
