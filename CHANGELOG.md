--- conflicted
+++ resolved
@@ -31,13 +31,8 @@
 ### Enhancements
 - Refactor Datumaro format code and test code
   (<https://github.com/openvinotoolkit/datumaro/pull/824>)
-<<<<<<< HEAD
-- Add --no-media-encryption option
-  (<https://github.com/openvinotoolkit/datumaro/pull/875>)
-=======
 - Add publish to PyPI Github action
   (<https://github.com/openvinotoolkit/datumaro/pull/867>)
->>>>>>> 1f8e45ef
 
 ### Bug fixes
 - Fix image filenames and anomaly mask appearance in MVTec exporter
