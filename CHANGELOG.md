--- conflicted
+++ resolved
@@ -11,14 +11,11 @@
   (<https://github.com/openvinotoolkit/datumaro/pull/976>)
 
 ### Enhancements
-<<<<<<< HEAD
 - Use autosummary for fully-automatic Python module docs generation
   (<https://github.com/openvinotoolkit/datumaro/pull/973>)
-=======
 
 ### Bug fixes
 - Fix Mapillary Vistas data format (<https://github.com/openvinotoolkit/datumaro/pull/977>)
->>>>>>> ce714d28
 
 ## 20/04/2023 - Release 1.2.0
 ### New features
