--- conflicted
+++ resolved
@@ -10,15 +10,12 @@
 ### Added
 - CelebA dataset format (Import-only)
   (<https://github.com/openvinotoolkit/datumaro/pull/484>)
-<<<<<<< HEAD
-- Import for SYNTHIA dataset format.
-  (<https://github.com/openvinotoolkit/datumaro/pull/532>)
-=======
 - Mapillary Vistas dataset format (Import-only)
   (<https://github.com/openvinotoolkit/datumaro/pull/537>)
 - Datumaro can now be installed on Windows on Python 3.9
   (<https://github.com/openvinotoolkit/datumaro/pull/547>)
->>>>>>> a182f9a0
+- Import for SYNTHIA dataset format.
+  (<https://github.com/openvinotoolkit/datumaro/pull/532>)
 
 ### Changed
 - File `people.txt` became optional in LFW
