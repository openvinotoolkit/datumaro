# Changelog

All notable changes to this project will be documented in this file.

The format is based on [Keep a Changelog](https://keepachangelog.com/en/1.0.0/),
and this project adheres to [Semantic Versioning](https://semver.org/spec/v2.0.0.html).


## [Unreleased]
### Added
- OpenVINO plugin examples (<https://github.com/openvinotoolkit/datumaro/pull/159>)
- Dataset validation for classification and detection datasets (<https://github.com/openvinotoolkit/datumaro/pull/160>)
- Arbitrary image extensions in formats (import and export) (<https://github.com/openvinotoolkit/datumaro/issues/166>)
- Ability to set a custom subset name for an imported dataset (<https://github.com/openvinotoolkit/datumaro/issues/166>)

### Changed
- Common ICDAR format is split into 3 sub-formats (<https://github.com/openvinotoolkit/datumaro/pull/174>)

### Deprecated
-

### Removed
-

### Fixed
- The ability to work with file names containing Cyrillic and spaces (<https://github.com/openvinotoolkit/datumaro/pull/148>)
<<<<<<< HEAD
- Unnecessary image loading on dataset saving (<https://github.com/openvinotoolkit/datumaro/pull/176>)
=======
- Image reading and saving in ICDAR formats (<https://github.com/openvinotoolkit/datumaro/pull/174>)
>>>>>>> 15e573b8

### Security
-

## 03/02/2021 - Release v0.1.6.1 (hotfix)
### Added
-

### Changed
-

### Deprecated
-

### Removed
-

### Fixed
- Images with no annotations are exported again in VOC formats (<https://github.com/openvinotoolkit/datumaro/pull/123>)
- Inference result for only one output layer in OpenVINO launcher (<https://github.com/openvinotoolkit/datumaro/pull/125>)

### Security
-

## 02/26/2021 - Release v0.1.6
### Added
- `Icdar13/15` dataset format (<https://github.com/openvinotoolkit/datumaro/pull/96>)
- Laziness, source caching, tracking of changes and partial updating for `Dataset` (<https://github.com/openvinotoolkit/datumaro/pull/102>)
- `Market-1501` dataset format (<https://github.com/openvinotoolkit/datumaro/pull/108>)
- `LFW` dataset format (<https://github.com/openvinotoolkit/datumaro/pull/110>)
- Support of polygons' and masks' confusion matrices and mismathing classes in `diff` command (<https://github.com/openvinotoolkit/datumaro/pull/117>)
- Add near duplicate image removal plugin (<https://github.com/openvinotoolkit/datumaro/pull/113>)
- Sampler Plugin that analyzes inference result from the given dataset and selects samples for annotation(<https://github.com/openvinotoolkit/datumaro/pull/115>)

### Changed
- OpenVINO model launcher is updated for OpenVINO r2021.1 (<https://github.com/openvinotoolkit/datumaro/pull/100>)

### Deprecated
-

### Removed
-

### Fixed
- High memory consumption and low performance of mask import/export, #53 (<https://github.com/openvinotoolkit/datumaro/pull/101>)
- Masks, covered by class 0 (background), should be exported with holes inside (<https://github.com/openvinotoolkit/datumaro/pull/104>)
- `diff` command invocation problem with missing class methods (<https://github.com/openvinotoolkit/datumaro/pull/117>)

### Security
-

## 01/23/2021 - Release v0.1.5
### Added
- `WiderFace` dataset format (<https://github.com/openvinotoolkit/datumaro/pull/65>, <https://github.com/openvinotoolkit/datumaro/pull/90>)
- Function to transform annotations to labels (<https://github.com/openvinotoolkit/datumaro/pull/66>)
- Dataset splits for classification, detection and re-id tasks (<https://github.com/openvinotoolkit/datumaro/pull/68>, <https://github.com/openvinotoolkit/datumaro/pull/81>)
- `VGGFace2` dataset format (<https://github.com/openvinotoolkit/datumaro/pull/69>, <https://github.com/openvinotoolkit/datumaro/pull/82>)
- Unique image count statistic (<https://github.com/openvinotoolkit/datumaro/pull/87>)
- Installation with pip by name `datumaro`

### Changed
- `Dataset` class extended with new operations: `save`, `load`, `export`, `import_from`, `detect`, `run_model` (<https://github.com/openvinotoolkit/datumaro/pull/71>)
- Allowed importing `Extractor`-only defined formats (in `Project.import_from`, `dataset.import_from` and CLI/`project import`) (<https://github.com/openvinotoolkit/datumaro/pull/71>)
- `datum project ...` commands replaced with `datum ...` commands (<https://github.com/openvinotoolkit/datumaro/pull/84>)
- Supported more image formats in `ImageNet` extractors (<https://github.com/openvinotoolkit/datumaro/pull/85>)
- Allowed adding `Importer`-defined formats as project sources (`source add`) (<https://github.com/openvinotoolkit/datumaro/pull/86>)
- Added max search depth in `ImageDir` format and importers (<https://github.com/openvinotoolkit/datumaro/pull/86>)

### Deprecated
- `datum project ...` CLI context (<https://github.com/openvinotoolkit/datumaro/pull/84>)

### Removed
-

### Fixed
- Allow plugins inherited from `Extractor` (instead of only `SourceExtractor`) (<https://github.com/openvinotoolkit/datumaro/pull/70>)
- Windows installation with `pip` for `pycocotools` (<https://github.com/openvinotoolkit/datumaro/pull/73>)
- `YOLO` extractor path matching on Windows (<https://github.com/openvinotoolkit/datumaro/pull/73>)
- Fixed inplace file copying when saving images (<https://github.com/openvinotoolkit/datumaro/pull/76>)
- Fixed `labelmap` parameter type checking in `VOC` converter (<https://github.com/openvinotoolkit/datumaro/pull/76>)
- Fixed model copying on addition in CLI (<https://github.com/openvinotoolkit/datumaro/pull/94>)

### Security
-

## 12/10/2020 - Release v0.1.4
### Added
- `CamVid` dataset format (<https://github.com/openvinotoolkit/datumaro/pull/57>)
- Ability to install `opencv-python-headless` dependency with `DATUMARO_HEADLESS=1`
  enviroment variable instead of `opencv-python` (<https://github.com/openvinotoolkit/datumaro/pull/62>)

### Changed
- Allow empty supercategory in COCO (<https://github.com/openvinotoolkit/datumaro/pull/54>)
- Allow Pascal VOC to search in subdirectories (<https://github.com/openvinotoolkit/datumaro/pull/50>)

### Deprecated
-

### Removed
-

### Fixed
-

### Security
-

## 10/28/2020 - Release v0.1.3
### Added
- `ImageNet` and `ImageNetTxt` dataset formats (<https://github.com/openvinotoolkit/datumaro/pull/41>)

### Changed
-

### Deprecated
-

### Removed
-

### Fixed
- Default `label-map` parameter value for VOC converter (<https://github.com/openvinotoolkit/datumaro/pull/34>)
- Randomness of random split transform (<https://github.com/openvinotoolkit/datumaro/pull/38>)
- `Transform.subsets()` method (<https://github.com/openvinotoolkit/datumaro/pull/38>)
- Supported unknown image formats in TF Detection API converter (<https://github.com/openvinotoolkit/datumaro/pull/40>)
- Supported empty attribute values in CVAT extractor (<https://github.com/openvinotoolkit/datumaro/pull/45>)

### Security
-


## 10/05/2020 - Release v0.1.2
### Added
- `ByteImage` class to represent encoded images in memory and avoid recoding on save (<https://github.com/openvinotoolkit/datumaro/pull/27>)

### Changed
- Implementation of format plugins simplified (<https://github.com/openvinotoolkit/datumaro/pull/22>)
- `default` is now a default subset name, instead of `None`. The values are interchangeable. (<https://github.com/openvinotoolkit/datumaro/pull/22>)
- Improved performance of transforms (<https://github.com/openvinotoolkit/datumaro/pull/22>)

### Deprecated
-

### Removed
- `image/depth` value from VOC export (<https://github.com/openvinotoolkit/datumaro/pull/27>)

### Fixed
- Zero division errors in dataset statistics (<https://github.com/openvinotoolkit/datumaro/pull/31>)

### Security
-


## 09/24/2020 - Release v0.1.1
### Added
- `reindex` option in COCO and CVAT converters (<https://github.com/openvinotoolkit/datumaro/pull/18>)
- Support for relative paths in LabelMe format (<https://github.com/openvinotoolkit/datumaro/pull/19>)
- MOTS png mask format support (<https://github.com/openvinotoolkit/datumaro/21>)

### Changed
-

### Deprecated
-

### Removed
-

### Fixed
-

### Security
-


## 09/10/2020 - Release v0.1.0
### Added
- Initial release

## Template
```
## [Unreleased]
### Added
-

### Changed
-

### Deprecated
-

### Removed
-

### Fixed
-

### Security
-
```<|MERGE_RESOLUTION|>--- conflicted
+++ resolved
@@ -24,11 +24,8 @@
 
 ### Fixed
 - The ability to work with file names containing Cyrillic and spaces (<https://github.com/openvinotoolkit/datumaro/pull/148>)
-<<<<<<< HEAD
+- Image reading and saving in ICDAR formats (<https://github.com/openvinotoolkit/datumaro/pull/174>)
 - Unnecessary image loading on dataset saving (<https://github.com/openvinotoolkit/datumaro/pull/176>)
-=======
-- Image reading and saving in ICDAR formats (<https://github.com/openvinotoolkit/datumaro/pull/174>)
->>>>>>> 15e573b8
 
 ### Security
 -
