--- conflicted
+++ resolved
@@ -29,11 +29,6 @@
   (<https://github.com/openvinotoolkit/datumaro/pull/697>)
 
 ### Changed
-<<<<<<< HEAD
-- YOLO format now supports almost any subset names, except of
-  just `train` and `valid`
-  (<https://github.com/openvinotoolkit/datumaro/pull/688>)
-=======
 - `env.detect_dataset()` now returns a list of detected formats at all recursion levels
   instead of just the lowest one
   (<https://github.com/openvinotoolkit/datumaro/pull/680>)
@@ -43,7 +38,9 @@
   (<https://github.com/openvinotoolkit/datumaro/pull/684>,
    <https://github.com/openvinotoolkit/datumaro/pull/686>,
    <https://github.com/openvinotoolkit/datumaro/pull/687>)
->>>>>>> be7bbccd
+- YOLO format now supports almost any subset names, except of
+  just `train` and `valid`
+  (<https://github.com/openvinotoolkit/datumaro/pull/688>)
 
 ### Deprecated
 - `--save-images` is replaced with `--save-media` in CLI and converter API
