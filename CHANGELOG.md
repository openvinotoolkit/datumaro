--- conflicted
+++ resolved
@@ -30,14 +30,11 @@
 - Support for downloading the ImageNetV2 and COCO datasets
   (<https://github.com/openvinotoolkit/datumaro/pull/653>,
    <https://github.com/openvinotoolkit/datumaro/pull/659>)
-<<<<<<< HEAD
-- Delete transforms (`delete_image`, `delete_annotation`, `delete_attribute`)
-  to delete specific images/annoations/attributes from dataset by their ids.
-  (https://github.com/openvinotoolkit/datumaro/pull/666)
-=======
 - A way for formats to signal that they don't support detection
   (<https://github.com/openvinotoolkit/datumaro/pull/665>)
->>>>>>> 1724ccf5
+- Deletion transforms (`delete_images`, `delete_annotations`, `delete_attributes`)
+  to delete specific images/annoations/attributes from dataset
+  (https://github.com/openvinotoolkit/datumaro/pull/666)
 
 ### Changed
 - Allowed direct file paths in `datum import`. Such sources are imported like
