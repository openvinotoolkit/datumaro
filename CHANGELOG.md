# Changelog

All notable changes to this project will be documented in this file.

The format is based on [Keep a Changelog](https://keepachangelog.com/en/1.0.0/),
and this project adheres to [Semantic Versioning](https://semver.org/spec/v2.0.0.html).


## \[Unreleased\]
### Added
- Ability to import a video as frames with the `video_frames` format and
  to split a video into frames with the `datum util split_video` command
  (<https://github.com/openvinotoolkit/datumaro/pull/555>)
- `--subset` parameter in the `image_dir` format
  (<https://github.com/openvinotoolkit/datumaro/pull/555>)
- `MediaManager` API to control loaded media resources at runtime
  (<https://github.com/openvinotoolkit/datumaro/pull/555>)
- Command to detect the format of a dataset
  (<https://github.com/openvinotoolkit/datumaro/pull/576>)
<<<<<<< HEAD
- More comfortable access to library API via `import datumaro`
  (<https://github.com/openvinotoolkit/datumaro/pull/630>)
- CLI command-like free functions (`export`, `transform`, ...)
  (<https://github.com/openvinotoolkit/datumaro/pull/630>)
=======
- Reading specific annotation files for train dataset in Cityscapes
  (<https://github.com/openvinotoolkit/datumaro/pull/632>)
- Random sampling transform to create smaller datasets
  (<https://github.com/openvinotoolkit/datumaro/pull/636>)
>>>>>>> d0536997

### Changed
- Allowed direct file paths in `datum import`. Such sources are imported like
  when the `rpath` parameter is specified, however, only the selected path
  is copied into the project
  (<https://github.com/openvinotoolkit/datumaro/pull/555>)
- Improved `stats` performance, added new filtering parameters,
  image stats (`unique`, `repeated`) moved to the `dataset` section,
  removed `mean` and `std` from the `dataset` section
  (<https://github.com/openvinotoolkit/datumaro/pull/621>)
- OpenVINO telemetry library 2022.1.0 from PyPI.
  (<https://github.com/openvinotoolkit/datumaro/pull/625>)

### Deprecated
- TBD

### Removed
- Official support of Python 3.6 (due to it's EOL)
  (<https://github.com/openvinotoolkit/datumaro/pull/617>)

### Fixed
- Prohibited calling `add`, `import` and `export` commands without a project
  (<https://github.com/openvinotoolkit/datumaro/pull/555>)
- Calling `make_dataset` on empty project tree now produces the error properly
  (<https://github.com/openvinotoolkit/datumaro/pull/555>)
- Saving (overwriting) a dataset in a project when rpath is used
  (<https://github.com/openvinotoolkit/datumaro/pull/613>)
- Output image extension preserving in the `Resize` transform
  (<https://github.com/openvinotoolkit/datumaro/issues/606>)
- Memory overuse in the `Resize` transform
  (<https://github.com/openvinotoolkit/datumaro/issues/607>)
- Invalid image pixels produced by the `Resize` transform
  (<https://github.com/openvinotoolkit/datumaro/issues/618>)
- Numeric warnings that sometimes occurred in `stats` command
  (e.g. <https://github.com/openvinotoolkit/datumaro/issues/607>)
  (<https://github.com/openvinotoolkit/datumaro/pull/621>)

### Security
- TBD

## 28/01/2022 - Release v0.2.3
### Added
- Command to download public datasets
  (<https://github.com/openvinotoolkit/datumaro/pull/582>)
- Extension autodetection in `ByteImage`
  (<https://github.com/openvinotoolkit/datumaro/pull/595>)
- MPII Human Pose Dataset (import-only) (.mat and .json)
  (<https://github.com/openvinotoolkit/datumaro/pull/584>)
- MARS format (import-only)
  (<https://github.com/openvinotoolkit/datumaro/pull/585>)

### Changed
- The `pycocotools` dependency lower bound is raised to `2.0.4`.
  (<https://github.com/openvinotoolkit/datumaro/pull/449>)
- `smooth_line` from `datumaro.util.annotation_util` - the function
  is renamed to `approximate_line` and has updated interface
  (<https://github.com/openvinotoolkit/datumaro/pull/592>)

### Deprecated
- Python 3.6 support

### Removed
- TBD

### Fixed
- Fails in multimerge when lines are not approximated and when there are no
  label categories (<https://github.com/openvinotoolkit/datumaro/pull/592>)
- Cannot convert LabelMe dataset, that has no subsets
  (<https://github.com/openvinotoolkit/datumaro/pull/600>)

### Security
- TBD

## 24/12/2021 - Release v0.2.2
### Added
- Video reading API
  (<https://github.com/openvinotoolkit/datumaro/pull/521>)
- Python API documentation
  (<https://github.com/openvinotoolkit/datumaro/pull/526>)
- Mapillary Vistas dataset format (Import-only)
  (<https://github.com/openvinotoolkit/datumaro/pull/537>)
- Datumaro can now be installed on Windows on Python 3.9
  (<https://github.com/openvinotoolkit/datumaro/pull/547>)
- Import for SYNTHIA dataset format
  (<https://github.com/openvinotoolkit/datumaro/pull/532>)
- Support of `score` attribute in KITTI detetion
  (<https://github.com/openvinotoolkit/datumaro/pull/571>)
- Support for Accuracy Checker dataset meta files in formats
  (<https://github.com/openvinotoolkit/datumaro/pull/553>,
  <https://github.com/openvinotoolkit/datumaro/pull/569>,
  <https://github.com/openvinotoolkit/datumaro/pull/575>)
- Import for VoTT dataset format
  (<https://github.com/openvinotoolkit/datumaro/pull/573>)
- Image resizing transform
  (<https://github.com/openvinotoolkit/datumaro/pull/581>)

### Changed
- The following formats can now be detected unambiguously:
  `ade20k2017`, `ade20k2020`, `camvid`, `coco`, `cvat`, `datumaro`,
  `icdar_text_localization`, `icdar_text_segmentation`,
  `icdar_word_recognition`, `imagenet_txt`, `kitti_raw`, `label_me`, `lfw`,
  `mot_seq`, `open_images`, `vgg_face2`, `voc`, `widerface`, `yolo`
  (<https://github.com/openvinotoolkit/datumaro/pull/531>,
  <https://github.com/openvinotoolkit/datumaro/pull/536>,
  <https://github.com/openvinotoolkit/datumaro/pull/550>,
  <https://github.com/openvinotoolkit/datumaro/pull/557>,
  <https://github.com/openvinotoolkit/datumaro/pull/558>)
- Allowed Pytest-native tests
  (<https://github.com/openvinotoolkit/datumaro/pull/563>)
- Allowed export options in the `datum merge` command
  (<https://github.com/openvinotoolkit/datumaro/pull/545>)

### Deprecated
- Using `Image`, `ByteImage` from `datumaro.util.image` - these classes
  are moved to `datumaro.components.media`
  (<https://github.com/openvinotoolkit/datumaro/pull/538>)

### Removed
- Equality comparison support between `datumaro.components.media.Image`
  and `numpy.ndarray`
  (<https://github.com/openvinotoolkit/datumaro/pull/568>)

### Fixed
- Bug #560: import issue with MOT dataset when using seqinfo.ini file
  (<https://github.com/openvinotoolkit/datumaro/pull/564>)
- Empty lines in VOC subset lists are not ignored
  (<https://github.com/openvinotoolkit/datumaro/pull/587>)

### Security
- TBD

## 16/11/2021 - Release v0.2.1
### Added
- Import for CelebA dataset format.
  (<https://github.com/openvinotoolkit/datumaro/pull/484>)

### Changed
- File `people.txt` became optional in LFW
  (<https://github.com/openvinotoolkit/datumaro/pull/509>)
- File `image_ids_and_rotation.csv` became optional Open Images
  (<https://github.com/openvinotoolkit/datumaro/pull/509>)
- Allowed underscores (`_`) in subset names in COCO
  (<https://github.com/openvinotoolkit/datumaro/pull/509>)
- Allowed annotation files with arbitrary names in COCO
  (<https://github.com/openvinotoolkit/datumaro/pull/509>)
- The `icdar_text_localization` format is no longer detected in every directory
  (<https://github.com/openvinotoolkit/datumaro/pull/531>)
- Updated `pycocotools` version to 2.0.2
  (<https://github.com/openvinotoolkit/datumaro/pull/534>)

### Deprecated
- TBD

### Removed
- TBD

### Fixed
- Unhandled exception when a file is specified as the source for a COCO or
  MOTS dataset
  (<https://github.com/openvinotoolkit/datumaro/pull/530>)
- Exporting dataset without `color` attribute into the
  `icdar_text_segmentation` format
  (<https://github.com/openvinotoolkit/datumaro/pull/556>)
### Security
- TBD

## 14/10/2021 - Release v0.2
### Added
- A new installation target: `pip install datumaro[default]`, which should
  be used by default. The simple `datumaro` is supposed for library users.
  (<https://github.com/openvinotoolkit/datumaro/pull/238>)
- Dataset and project versioning capabilities (Git-like)
  (<https://github.com/openvinotoolkit/datumaro/pull/238>)
- "dataset revpath" concept in CLI, allowing to pass a dataset path with
  the dataset format in `diff`, `merge`, `explain` and `info` CLI commands
  (<https://github.com/openvinotoolkit/datumaro/pull/238>)
- `import`, `remove`, `commit`, `checkout`, `log`, `status`, `info` CLI commands
  (<https://github.com/openvinotoolkit/datumaro/pull/238>)
- `Coco*Extractor` classes now have an option to preserve label IDs from the
  original annotation file
  (<https://github.com/openvinotoolkit/datumaro/pull/453>)
- `patch` CLI command to patch datasets
  (<https://github.com/openvinotoolkit/datumaro/pull/401>)
- `ProjectLabels` transform to change dataset labels for merging etc.
  (<https://github.com/openvinotoolkit/datumaro/pull/401>,
   <https://github.com/openvinotoolkit/datumaro/pull/478>)
- Support for custom labels in the KITTI detection format
  (<https://github.com/openvinotoolkit/datumaro/pull/481>)
- Type annotations and docs for Annotation classes
  (<https://github.com/openvinotoolkit/datumaro/pull/493>)
- Options to control label loading behavior in `imagenet_txt` import
  (<https://github.com/openvinotoolkit/datumaro/pull/434>,
  <https://github.com/openvinotoolkit/datumaro/pull/489>)

### Changed
- A project can contain and manage multiple datasets instead of a single one.
  CLI operations can be applied to the whole project, or to separate datasets.
  Datasets are modified inplace, by default
  (<https://github.com/openvinotoolkit/datumaro/issues/328>)
- CLI help for builtin plugins doesn't require project
  (<https://github.com/openvinotoolkit/datumaro/issues/328>)
- Annotation-related classes were moved into a new module,
  `datumaro.components.annotation`
  (<https://github.com/openvinotoolkit/datumaro/pull/439>)
- Rollback utilities replaced with Scope utilities
  (<https://github.com/openvinotoolkit/datumaro/pull/444>)
- The `Project` class from `datumaro.components` is changed completely
  (<https://github.com/openvinotoolkit/datumaro/pull/238>)
- `diff` and `ediff` are joined into a single `diff` CLI command
  (<https://github.com/openvinotoolkit/datumaro/pull/238>)
- Projects use new file layout, incompatible with old projects.
  An old project can be updated with `datum project migrate`
  (<https://github.com/openvinotoolkit/datumaro/pull/238>)
- Inheriting `CliPlugin` is not required in plugin classes
  (<https://github.com/openvinotoolkit/datumaro/pull/238>)
- `Importer`s do not create `Project`s anymore and just return a list of
  extractor configurations
  (<https://github.com/openvinotoolkit/datumaro/pull/238>)

### Deprecated
- TBD

### Removed
- `import`, `project merge` CLI commands
  (<https://github.com/openvinotoolkit/datumaro/pull/238>)
- Support for project hierarchies. A project cannot be a source anymore
  (<https://github.com/openvinotoolkit/datumaro/pull/238>)
- Project cannot have independent internal dataset anymore. All the project
  data must be stored in the project data sources
  (<https://github.com/openvinotoolkit/datumaro/pull/238>)
- `datumaro_project` format
  (<https://github.com/openvinotoolkit/datumaro/pull/238>)
- Unused `path` field of `DatasetItem`
  (<https://github.com/openvinotoolkit/datumaro/pull/455>)

### Fixed
- Deprecation warning in `open_images_format.py`
  (<https://github.com/openvinotoolkit/datumaro/pull/440>)
- `lazy_image` returning unrelated data sometimes
  (<https://github.com/openvinotoolkit/datumaro/issues/409>)
- Invalid call to `pycocotools.mask.iou`
  (<https://github.com/openvinotoolkit/datumaro/pull/450>)
- Importing of Open Images datasets without image data
  (<https://github.com/openvinotoolkit/datumaro/pull/463>)
- Return value type in `Dataset.is_modified`
  (<https://github.com/openvinotoolkit/datumaro/pull/401>)
- Remapping of secondary categories in `RemapLabels`
  (<https://github.com/openvinotoolkit/datumaro/pull/401>)
- VOC dataset patching for classification and segmentation tasks
  (<https://github.com/openvinotoolkit/datumaro/pull/478>)
- Exported mask label ids in KITTI segmentation
  (<https://github.com/openvinotoolkit/datumaro/pull/481>)
- Missing `label` for `Points` read in the LFW format
  (<https://github.com/openvinotoolkit/datumaro/pull/494>)

### Security
- TBD

## 24/08/2021 - Release v0.1.11
### Added
- The Open Images format now supports bounding box
  and segmentation mask annotations
  (<https://github.com/openvinotoolkit/datumaro/pull/352>,
  <https://github.com/openvinotoolkit/datumaro/pull/388>).
- Bounding boxes values decrement transform (<https://github.com/openvinotoolkit/datumaro/pull/366>)
- Improved error reporting in `Dataset` (<https://github.com/openvinotoolkit/datumaro/pull/386>)
- Support ADE20K format (import only) (<https://github.com/openvinotoolkit/datumaro/pull/400>)
- Documentation website at <https://openvinotoolkit.github.io/datumaro> (<https://github.com/openvinotoolkit/datumaro/pull/420>)

### Changed
- Datumaro no longer depends on scikit-image
  (<https://github.com/openvinotoolkit/datumaro/pull/379>)
- `Dataset` remembers export options on saving / exporting for the first time (<https://github.com/openvinotoolkit/datumaro/pull/386>)

### Deprecated
- TBD

### Removed
- TBD

### Fixed
- Application of `remap_labels` to dataset categories of different length (<https://github.com/openvinotoolkit/datumaro/issues/314>)
- Patching of datasets in formats (<https://github.com/openvinotoolkit/datumaro/issues/348>)
- Improved Cityscapes export performance (<https://github.com/openvinotoolkit/datumaro/pull/367>)
- Incorrect format of `*_labelIds.png` in Cityscapes export (<https://github.com/openvinotoolkit/datumaro/issues/325>, <https://github.com/openvinotoolkit/datumaro/issues/342>)
- Item id in ImageNet format (<https://github.com/openvinotoolkit/datumaro/pull/371>)
- Double quotes for ICDAR Word Recognition (<https://github.com/openvinotoolkit/datumaro/pull/375>)
- Wrong display of builtin formats in CLI (<https://github.com/openvinotoolkit/datumaro/issues/332>)
- Non utf-8 encoding of annotation files in Market-1501 export (<https://github.com/openvinotoolkit/datumaro/pull/392>)
- Import of ICDAR, PASCAL VOC and VGGFace2 images from subdirectories on WIndows
  (<https://github.com/openvinotoolkit/datumaro/pull/392>)
- Saving of images with Unicode paths on Windows (<https://github.com/openvinotoolkit/datumaro/pull/392>)
- Calling `ProjectDataset.transform()` with a string argument (<https://github.com/openvinotoolkit/datumaro/issues/402>)
- Attributes casting for CVAT format (<https://github.com/openvinotoolkit/datumaro/pull/403>)
- Loading of custom project plugins (<https://github.com/openvinotoolkit/datumaro/issues/404>)
- Reading, writing anno file and saving name of the subset for test subset
  (<https://github.com/openvinotoolkit/datumaro/pull/447>)

### Security
- Fixed unsafe unpickling in CIFAR import (<https://github.com/openvinotoolkit/datumaro/pull/362>)

## 14/07/2021 - Release v0.1.10
### Added
- Support for import/export zip archives with images (<https://github.com/openvinotoolkit/datumaro/pull/273>)
- Subformat importers for VOC and COCO (<https://github.com/openvinotoolkit/datumaro/pull/281>)
- Support for KITTI dataset segmentation and detection format (<https://github.com/openvinotoolkit/datumaro/pull/282>)
- Updated YOLO format user manual (<https://github.com/openvinotoolkit/datumaro/pull/295>)
- `ItemTransform` class, which describes item-wise dataset `Transform`s (<https://github.com/openvinotoolkit/datumaro/pull/297>)
- `keep-empty` export parameter in VOC format (<https://github.com/openvinotoolkit/datumaro/pull/297>)
- A base class for dataset validation plugins (<https://github.com/openvinotoolkit/datumaro/pull/299>)
- Partial support for the Open Images format;
  only images and image-level labels can be read/written
  (<https://github.com/openvinotoolkit/datumaro/pull/291>,
  <https://github.com/openvinotoolkit/datumaro/pull/315>).
- Support for Supervisely Point Cloud dataset format (<https://github.com/openvinotoolkit/datumaro/pull/245>, <https://github.com/openvinotoolkit/datumaro/pull/353>)
- Support for KITTI Raw / Velodyne Points dataset format (<https://github.com/openvinotoolkit/datumaro/pull/245>)
- Support for CIFAR-100 and documentation for CIFAR-10/100 (<https://github.com/openvinotoolkit/datumaro/pull/301>)

### Changed
- Tensorflow AVX check is made optional in API and disabled by default (<https://github.com/openvinotoolkit/datumaro/pull/305>)
- Extensions for images in ImageNet_txt are now mandatory (<https://github.com/openvinotoolkit/datumaro/pull/302>)
- Several dependencies now have lower bounds (<https://github.com/openvinotoolkit/datumaro/pull/308>)

### Deprecated
- TBD

### Removed
- TBD

### Fixed
- Incorrect image layout on saving and a problem with ecoding on loading (<https://github.com/openvinotoolkit/datumaro/pull/284>)
- An error when XPath filter is applied to the dataset or its subset (<https://github.com/openvinotoolkit/datumaro/issues/259>)
- Tracking of `Dataset` changes done by transforms (<https://github.com/openvinotoolkit/datumaro/pull/297>)
- Improved CLI startup time in several cases (<https://github.com/openvinotoolkit/datumaro/pull/306>)

### Security
- Known issue: loading CIFAR can result in arbitrary code execution (<https://github.com/openvinotoolkit/datumaro/issues/327>)

## 03/06/2021 - Release v0.1.9
### Added
- Support for escaping in attribute values in LabelMe format (<https://github.com/openvinotoolkit/datumaro/issues/49>)
- Support for Segmentation Splitting (<https://github.com/openvinotoolkit/datumaro/pull/223>)
- Support for CIFAR-10/100 dataset format (<https://github.com/openvinotoolkit/datumaro/pull/225>, <https://github.com/openvinotoolkit/datumaro/pull/243>)
- Support for COCO panoptic and stuff format (<https://github.com/openvinotoolkit/datumaro/pull/210>)
- Documentation file and integration tests for Pascal VOC format (<https://github.com/openvinotoolkit/datumaro/pull/228>)
- Support for MNIST and MNIST in CSV dataset formats (<https://github.com/openvinotoolkit/datumaro/pull/234>)
- Documentation file for COCO format (<https://github.com/openvinotoolkit/datumaro/pull/241>)
- Documentation file and integration tests for YOLO format (<https://github.com/openvinotoolkit/datumaro/pull/246>)
- Support for Cityscapes dataset format (<https://github.com/openvinotoolkit/datumaro/pull/249>)
- Support for Validator configurable threshold (<https://github.com/openvinotoolkit/datumaro/pull/250>)

### Changed
- LabelMe format saves dataset items with their relative paths by subsets
  without changing names (<https://github.com/openvinotoolkit/datumaro/pull/200>)
- Allowed arbitrary subset count and names in classification and detection
  splitters (<https://github.com/openvinotoolkit/datumaro/pull/207>)
- Annotation-less dataset elements are now participate in subset splitting (<https://github.com/openvinotoolkit/datumaro/pull/211>)
- Classification task in LFW dataset format (<https://github.com/openvinotoolkit/datumaro/pull/222>)
- Testing is now performed with pytest instead of unittest (<https://github.com/openvinotoolkit/datumaro/pull/248>)

### Deprecated
- TBD

### Removed
- TBD

### Fixed
- Added support for auto-merging (joining) of datasets with no labels and
  having labels (<https://github.com/openvinotoolkit/datumaro/pull/200>)
- Allowed explicit label removal in `remap_labels` transform (<https://github.com/openvinotoolkit/datumaro/pull/203>)
- Image extension in CVAT format export (<https://github.com/openvinotoolkit/datumaro/pull/214>)
- Added a label "face" for bounding boxes in Wider Face (<https://github.com/openvinotoolkit/datumaro/pull/215>)
- Allowed adding "difficult", "truncated", "occluded" attributes when
  converting to Pascal VOC if these attributes are not present (<https://github.com/openvinotoolkit/datumaro/pull/216>)
- Empty lines in YOLO annotations are ignored (<https://github.com/openvinotoolkit/datumaro/pull/221>)
- Export in VOC format when no image info is available (<https://github.com/openvinotoolkit/datumaro/pull/239>)
- Fixed saving attribute in WiderFace extractor (<https://github.com/openvinotoolkit/datumaro/pull/251>)

### Security
- TBD

## 31/03/2021 - Release v0.1.8
### Added
- TBD

### Changed
- Added an option to allow undeclared annotation attributes in CVAT format
  export (<https://github.com/openvinotoolkit/datumaro/pull/192>)
- COCO exports images in separate dirs by subsets. Added an option to control
  this (<https://github.com/openvinotoolkit/datumaro/pull/195>)

### Deprecated
- TBD

### Removed
- TBD

### Fixed
- Instance masks of `background` class no more introduce an instance (<https://github.com/openvinotoolkit/datumaro/pull/188>)
- Added support for label attributes in Datumaro format (<https://github.com/openvinotoolkit/datumaro/pull/192>)

### Security
- TBD

## 24/03/2021 - Release v0.1.7
### Added
- OpenVINO plugin examples (<https://github.com/openvinotoolkit/datumaro/pull/159>)
- Dataset validation for classification and detection datasets (<https://github.com/openvinotoolkit/datumaro/pull/160>)
- Arbitrary image extensions in formats (import and export) (<https://github.com/openvinotoolkit/datumaro/issues/166>)
- Ability to set a custom subset name for an imported dataset (<https://github.com/openvinotoolkit/datumaro/issues/166>)
- CLI support for NDR(<https://github.com/openvinotoolkit/datumaro/pull/178>)

### Changed
- Common ICDAR format is split into 3 sub-formats (<https://github.com/openvinotoolkit/datumaro/pull/174>)

### Deprecated
- TBD

### Removed
- TBD

### Fixed
- The ability to work with file names containing Cyrillic and spaces (<https://github.com/openvinotoolkit/datumaro/pull/148>)
- Image reading and saving in ICDAR formats (<https://github.com/openvinotoolkit/datumaro/pull/174>)
- Unnecessary image loading on dataset saving (<https://github.com/openvinotoolkit/datumaro/pull/176>)
- Allowed spaces in ICDAR captions (<https://github.com/openvinotoolkit/datumaro/pull/182>)
- Saving of masks in VOC when masks are not requested (<https://github.com/openvinotoolkit/datumaro/pull/184>)

### Security
- TBD

## 03/02/2021 - Release v0.1.6.1 (hotfix)
### Added
- TBD

### Changed
- TBD

### Deprecated
- TBD

### Removed
- TBD

### Fixed
- Images with no annotations are exported again in VOC formats (<https://github.com/openvinotoolkit/datumaro/pull/123>)
- Inference result for only one output layer in OpenVINO launcher (<https://github.com/openvinotoolkit/datumaro/pull/125>)

### Security
- TBD

## 02/26/2021 - Release v0.1.6
### Added
- `Icdar13/15` dataset format (<https://github.com/openvinotoolkit/datumaro/pull/96>)
- Laziness, source caching, tracking of changes and partial updating for `Dataset` (<https://github.com/openvinotoolkit/datumaro/pull/102>)
- `Market-1501` dataset format (<https://github.com/openvinotoolkit/datumaro/pull/108>)
- `LFW` dataset format (<https://github.com/openvinotoolkit/datumaro/pull/110>)
- Support of polygons' and masks' confusion matrices and mismathing classes in
  `diff` command (<https://github.com/openvinotoolkit/datumaro/pull/117>)
- Add near duplicate image removal plugin (<https://github.com/openvinotoolkit/datumaro/pull/113>)
- Sampler Plugin that analyzes inference result from the given dataset and
  selects samples for annotation(<https://github.com/openvinotoolkit/datumaro/pull/115>)

### Changed
- OpenVINO model launcher is updated for OpenVINO r2021.1 (<https://github.com/openvinotoolkit/datumaro/pull/100>)

### Deprecated
- TBD

### Removed
- TBD

### Fixed
- High memory consumption and low performance of mask import/export, #53 (<https://github.com/openvinotoolkit/datumaro/pull/101>)
- Masks, covered by class 0 (background), should be exported with holes inside
(<https://github.com/openvinotoolkit/datumaro/pull/104>)
- `diff` command invocation problem with missing class methods (<https://github.com/openvinotoolkit/datumaro/pull/117>)

### Security
- TBD

## 01/23/2021 - Release v0.1.5
### Added
- `WiderFace` dataset format (<https://github.com/openvinotoolkit/datumaro/pull/65>, <https://github.com/openvinotoolkit/datumaro/pull/90>)
- Function to transform annotations to labels (<https://github.com/openvinotoolkit/datumaro/pull/66>)
- Dataset splits for classification, detection and re-id tasks (<https://github.com/openvinotoolkit/datumaro/pull/68>, <https://github.com/openvinotoolkit/datumaro/pull/81>)
- `VGGFace2` dataset format (<https://github.com/openvinotoolkit/datumaro/pull/69>, <https://github.com/openvinotoolkit/datumaro/pull/82>)
- Unique image count statistic (<https://github.com/openvinotoolkit/datumaro/pull/87>)
- Installation with pip by name `datumaro`

### Changed
- `Dataset` class extended with new operations: `save`, `load`, `export`, `import_from`, `detect`, `run_model` (<https://github.com/openvinotoolkit/datumaro/pull/71>)
- Allowed importing `Extractor`-only defined formats
  (in `Project.import_from`, `dataset.import_from` and CLI/`project import`) (<https://github.com/openvinotoolkit/datumaro/pull/71>)
- `datum project ...` commands replaced with `datum ...` commands (<https://github.com/openvinotoolkit/datumaro/pull/84>)
- Supported more image formats in `ImageNet` extractors (<https://github.com/openvinotoolkit/datumaro/pull/85>)
- Allowed adding `Importer`-defined formats as project sources (`source add`) (<https://github.com/openvinotoolkit/datumaro/pull/86>)
- Added max search depth in `ImageDir` format and importers (<https://github.com/openvinotoolkit/datumaro/pull/86>)

### Deprecated
- `datum project ...` CLI context (<https://github.com/openvinotoolkit/datumaro/pull/84>)

### Removed
- TBD

### Fixed
- Allow plugins inherited from `Extractor` (instead of only `SourceExtractor`)
  (<https://github.com/openvinotoolkit/datumaro/pull/70>)
- Windows installation with `pip` for `pycocotools` (<https://github.com/openvinotoolkit/datumaro/pull/73>)
- `YOLO` extractor path matching on Windows (<https://github.com/openvinotoolkit/datumaro/pull/73>)
- Fixed inplace file copying when saving images (<https://github.com/openvinotoolkit/datumaro/pull/76>)
- Fixed `labelmap` parameter type checking in `VOC` converter (<https://github.com/openvinotoolkit/datumaro/pull/76>)
- Fixed model copying on addition in CLI (<https://github.com/openvinotoolkit/datumaro/pull/94>)

### Security
- TBD

## 12/10/2020 - Release v0.1.4
### Added
- `CamVid` dataset format (<https://github.com/openvinotoolkit/datumaro/pull/57>)
- Ability to install `opencv-python-headless` dependency with `DATUMARO_HEADLESS=1`
  environment variable instead of `opencv-python` (<https://github.com/openvinotoolkit/datumaro/pull/62>)

### Changed
- Allow empty supercategory in COCO (<https://github.com/openvinotoolkit/datumaro/pull/54>)
- Allow Pascal VOC to search in subdirectories (<https://github.com/openvinotoolkit/datumaro/pull/50>)

### Deprecated
- TBD

### Removed
- TBD

### Fixed
- TBD

### Security
- TBD

## 10/28/2020 - Release v0.1.3
### Added
- `ImageNet` and `ImageNetTxt` dataset formats (<https://github.com/openvinotoolkit/datumaro/pull/41>)

### Changed
- TBD

### Deprecated
- TBD

### Removed
- TBD

### Fixed
- Default `label-map` parameter value for VOC converter (<https://github.com/openvinotoolkit/datumaro/pull/34>)
- Randomness of random split transform (<https://github.com/openvinotoolkit/datumaro/pull/38>)
- `Transform.subsets()` method (<https://github.com/openvinotoolkit/datumaro/pull/38>)
- Supported unknown image formats in TF Detection API converter (<https://github.com/openvinotoolkit/datumaro/pull/40>)
- Supported empty attribute values in CVAT extractor (<https://github.com/openvinotoolkit/datumaro/pull/45>)

### Security
- TBD


## 10/05/2020 - Release v0.1.2
### Added
- `ByteImage` class to represent encoded images in memory and avoid recoding
  on save (<https://github.com/openvinotoolkit/datumaro/pull/27>)

### Changed
- Implementation of format plugins simplified (<https://github.com/openvinotoolkit/datumaro/pull/22>)
- `default` is now a default subset name, instead of `None`. The values are
  interchangeable. (<https://github.com/openvinotoolkit/datumaro/pull/22>)
- Improved performance of transforms (<https://github.com/openvinotoolkit/datumaro/pull/22>)

### Deprecated
- TBD

### Removed
- `image/depth` value from VOC export (<https://github.com/openvinotoolkit/datumaro/pull/27>)

### Fixed
- Zero division errors in dataset statistics (<https://github.com/openvinotoolkit/datumaro/pull/31>)

### Security
- TBD


## 09/24/2020 - Release v0.1.1
### Added
- `reindex` option in COCO and CVAT converters (<https://github.com/openvinotoolkit/datumaro/pull/18>)
- Support for relative paths in LabelMe format (<https://github.com/openvinotoolkit/datumaro/pull/19>)
- MOTS png mask format support (<https://github.com/openvinotoolkit/datumaro/21>)

### Changed
- TBD

### Deprecated
- TBD

### Removed
- TBD

### Fixed
- TBD

### Security
- TBD


## 09/10/2020 - Release v0.1.0
### Added
- Initial release

## Template
```
## [Unreleased]
### Added
- TBD

### Changed
- TBD

### Deprecated
- TBD

### Removed
- TBD

### Fixed
- TBD

### Security
- TBD
```<|MERGE_RESOLUTION|>--- conflicted
+++ resolved
@@ -17,17 +17,14 @@
   (<https://github.com/openvinotoolkit/datumaro/pull/555>)
 - Command to detect the format of a dataset
   (<https://github.com/openvinotoolkit/datumaro/pull/576>)
-<<<<<<< HEAD
 - More comfortable access to library API via `import datumaro`
   (<https://github.com/openvinotoolkit/datumaro/pull/630>)
 - CLI command-like free functions (`export`, `transform`, ...)
   (<https://github.com/openvinotoolkit/datumaro/pull/630>)
-=======
 - Reading specific annotation files for train dataset in Cityscapes
   (<https://github.com/openvinotoolkit/datumaro/pull/632>)
 - Random sampling transform to create smaller datasets
   (<https://github.com/openvinotoolkit/datumaro/pull/636>)
->>>>>>> d0536997
 
 ### Changed
 - Allowed direct file paths in `datum import`. Such sources are imported like
@@ -47,6 +44,8 @@
 ### Removed
 - Official support of Python 3.6 (due to it's EOL)
   (<https://github.com/openvinotoolkit/datumaro/pull/617>)
+- Backward compatibility annotation symbols in `components.extractor`
+  (<https://github.com/openvinotoolkit/datumaro/pull/630>)
 
 ### Fixed
 - Prohibited calling `add`, `import` and `export` commands without a project
