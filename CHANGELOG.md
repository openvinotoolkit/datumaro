# Changelog

All notable changes to this project will be documented in this file.

The format is based on [Keep a Changelog](https://keepachangelog.com/en/1.0.0/),
and this project adheres to [Semantic Versioning](https://semver.org/spec/v2.0.0.html).

## \[Unreleased\]
### Added
- Add with_subset_dirs decorator (Add ImagenetWithSubsetDirsImporter)
  (<https://github.com/openvinotoolkit/datumaro/pull/816>)
- Add CommonSemanticSegmentationWithSubsetDirsImporter
  (<https://github.com/openvinotoolkit/datumaro/pull/826>)

### Changed
- Refactor Datumaro format code and test code
  (<https://github.com/openvinotoolkit/datumaro/pull/824>)

### Fixed
<<<<<<< HEAD
- Choose the top priority detect format for all directory depths
  (<https://github.com/openvinotoolkit/datumaro/pull/839>)
=======
- Fix image filenames and anomaly mask appearance in MVTec exporter
  (<https://github.com/openvinotoolkit/datumaro/pull/835>)
>>>>>>> 93df9d18

## 24/02/2023 - Release v1.0.0
### Added
- Add Data Explorer
  (<https://github.com/openvinotoolkit/datumaro/pull/773>)
- Add Ellipse annotation type
  (<https://github.com/openvinotoolkit/datumaro/pull/807>)
- Add MVTec anomaly data support
  (<https://github.com/openvinotoolkit/datumaro/pull/810>)

### Changed
- Refactor existing tests
  (<https://github.com/openvinotoolkit/datumaro/pull/803>)
- Raise ImportError on importing malformed COCO directory
  (<https://github.com/openvinotoolkit/datumaro/pull/812>)
- Remove the duplicated and cyclical category context in documentation
  (<https://github.com/openvinotoolkit/datumaro/pull/822>)

### Fixed
- Fix for importing CVAT image 1.1 data format exported to project level
  (<https://github.com/openvinotoolkit/datumaro/pull/795>)
- Fix a problem on setting log-level via CLI
  (<https://github.com/openvinotoolkit/datumaro/pull/800>)
- Fix code format with the latest black==23.1.0
  (<https://github.com/openvinotoolkit/datumaro/pull/802>)
- Fix [Explain command cannot find the model (#721)](https://github.com/openvinotoolkit/datumaro/issues/721)  (<https://github.com/openvinotoolkit/datumaro/pull/804>)
- Fix a problem found on model remove CLI command
  (<https://github.com/openvinotoolkit/datumaro/pull/805>)

## 27/01/2023 - Release v0.5.0
### Added
- Add Tile transformation
  (<https://github.com/openvinotoolkit/datumaro/pull/790>)
- Add Video keyframe extraction
  (<https://github.com/openvinotoolkit/datumaro/pull/791>)
- Add TileTransform documentation and Jupyter notebook example
  (<https://github.com/openvinotoolkit/datumaro/pull/794>)
- Add MergeTile transformation
  (<https://github.com/openvinotoolkit/datumaro/pull/796>)

### Changed
- Improved mask_to_rle performance
  (<https://github.com/openvinotoolkit/datumaro/pull/770>)

### Deprecated
- N/A

### Removed
- N/A

### Fixed
- Fix MacOS CI failures
  (<https://github.com/openvinotoolkit/datumaro/pull/789>)
- Fix auto-documentation for the data_format plugins
  (<https://github.com/openvinotoolkit/datumaro/pull/793>)

### Security
- Add security.md file for the SDL
  (<https://github.com/openvinotoolkit/datumaro/pull/798>)

## 06/12/2022 - Release v0.4.0.1
### Added
- Support for exclusive of labels with LabelGroup
  (<https://github.com/openvinotoolkit/datumaro/pull/742>)
- Jupyter samples
  - Introducing how to merge datasets
  (<https://github.com/openvinotoolkit/datumaro/pull/738>)
  - Introducing how to visualize dataset
  (<https://github.com/openvinotoolkit/datumaro/pull/747>)
  - Introducing how to filter dataset
  (<https://github.com/openvinotoolkit/datumaro/pull/748>)
  - Introducing how to transform dataset
  (<https://github.com/openvinotoolkit/datumaro/pull/759>)
- Visualization Python API
  - Bbox feature
    (<https://github.com/openvinotoolkit/datumaro/pull/744>)
  - Label, Points, Polygon, PolyLine, and Caption visualization features
    (<https://github.com/openvinotoolkit/datumaro/pull/746>)
  - Mask, SuperResolution, Depth visualization features
    (<https://github.com/openvinotoolkit/datumaro/pull/747>)
- Documentation for Python API
  (<https://github.com/openvinotoolkit/datumaro/pull/753>)
  - dataset handler, visualizer, filter descriptions
    (<https://github.com/openvinotoolkit/datumaro/pull/761>)
- `__repr__` for Dataset
  (<https://github.com/openvinotoolkit/datumaro/pull/750>)
- Support for exporting as CVAT video format
  (<https://github.com/openvinotoolkit/datumaro/pull/757>)
- CodeCov coverage reporting feature to CI/CD
  (<https://github.com/openvinotoolkit/datumaro/pull/756>)
- Jupyter notebook example rendering to documentation
  (<https://github.com/openvinotoolkit/datumaro/pull/758>)
- An interface to manipulate 'infos' to store the dataset meta-info
  (<https://github.com/openvinotoolkit/datumaro/pull/767>)
- 'bbox' annotation when importing a COCO dataset
  (<https://github.com/openvinotoolkit/datumaro/pull/772>)

### Changed
- Wrap title text according to its plot width
  (<https://github.com/openvinotoolkit/datumaro/pull/769>)
- Get list of subsets and support only Image media type in visualizer
  (<https://github.com/openvinotoolkit/datumaro/pull/768>)

### Deprecated
- N/A

### Removed
- N/A

### Fixed
- Correcting static type checking
  (<https://github.com/openvinotoolkit/datumaro/pull/743>)
- Fixing a VOC dataset export when a label contains 'space'
  (<https://github.com/openvinotoolkit/datumaro/pull/771>)

### Security
- N/A

## 06/09/2022 - Release v0.3.1
### Added
- Support for custom media types, new `PointCloud` media type,
  `DatasetItem.media` and `.media_as(type)` members
  (<https://github.com/openvinotoolkit/datumaro/pull/539>)
- \[API\] A way to request dataset and extractor media type with `media_type`
  (<https://github.com/openvinotoolkit/datumaro/pull/539>)
- BraTS format (import-only) (.npy and .nii.gz), new `MultiframeImage`
  media type (<https://github.com/openvinotoolkit/datumaro/pull/628>)
- Common Semantic Segmentation dataset format (import-only)
  (<https://github.com/openvinotoolkit/datumaro/pull/685>)
- An option to disable `data/` prefix inclusion in YOLO export
  (<https://github.com/openvinotoolkit/datumaro/pull/689>)
- New command `describe-downloads` to print information about downloadable datasets
  (<https://github.com/openvinotoolkit/datumaro/pull/678>)
- Detection for Cityscapes format
  (<https://github.com/openvinotoolkit/datumaro/pull/680>)
- Maximum recursion `--depth` parameter for `detect-dataset` CLI command
  (<https://github.com/openvinotoolkit/datumaro/pull/680>)
- An option to save a single subset in the `download` command
  (<https://github.com/openvinotoolkit/datumaro/pull/697>)
- Common Super Resolution dataset format (import-only)
  (<https://github.com/openvinotoolkit/datumaro/pull/700>)
- Kinetics 400/600/700 dataset format (import-only)
  (<https://github.com/openvinotoolkit/datumaro/pull/706>)
- NYU Depth Dataset V2 format (import-only)
  (<https://github.com/openvinotoolkit/datumaro/pull/712>)

### Changed
- `env.detect_dataset()` now returns a list of detected formats at all recursion levels
  instead of just the lowest one
  (<https://github.com/openvinotoolkit/datumaro/pull/680>)
- Open Images: allowed to store annotations file in root path as well
  (<https://github.com/openvinotoolkit/datumaro/pull/680>)
- Improved parsing error messages in COCO, VOC and YOLO formats
  (<https://github.com/openvinotoolkit/datumaro/pull/684>,
   <https://github.com/openvinotoolkit/datumaro/pull/686>,
   <https://github.com/openvinotoolkit/datumaro/pull/687>)
- YOLO format now supports almost any subset names, except `backup`, `names` and `classes`
  (instead of just `train` and `valid`). The reserved names now raise an error on exporting.
  (<https://github.com/openvinotoolkit/datumaro/pull/688>)

### Deprecated
- `--save-images` is replaced with `--save-media` in CLI and converter API
  (<https://github.com/openvinotoolkit/datumaro/pull/539>)
- \[API\] `image`, `point_cloud` and `related_images` of `DatasetItem` are
  replaced with `media` and `media_as(type)` members and c-tor parameters
  (<https://github.com/openvinotoolkit/datumaro/pull/539>)

### Removed
- N/A

### Fixed
- Detection for LFW format
  (<https://github.com/openvinotoolkit/datumaro/pull/680>)
- Adding depth value of image when dataset is exported in VOC format
  (<https://github.com/openvinotoolkit/datumaro/pull/726>)
- Adding to handle the numerical labels in task chains properly
  (<https://github.com/openvinotoolkit/datumaro/pull/726>)
- Fixing the issue that annotations inside another annotation (polygon)
  are duplicated during import for VOC format
  (<https://github.com/openvinotoolkit/datumaro/pull/726>)

### Security
- N/A

## 21/02/2022 - Release v0.3
### Added
- Ability to import a video as frames with the `video_frames` format and
  to split a video into frames with the `datum util split_video` command
  (<https://github.com/openvinotoolkit/datumaro/pull/555>)
- `--subset` parameter in the `image_dir` format
  (<https://github.com/openvinotoolkit/datumaro/pull/555>)
- `MediaManager` API to control loaded media resources at runtime
  (<https://github.com/openvinotoolkit/datumaro/pull/555>)
- Command to detect the format of a dataset
  (<https://github.com/openvinotoolkit/datumaro/pull/576>)
- More comfortable access to library API via `import datumaro`
  (<https://github.com/openvinotoolkit/datumaro/pull/630>)
- CLI command-like free functions (`export`, `transform`, ...)
  (<https://github.com/openvinotoolkit/datumaro/pull/630>)
- Reading specific annotation files for train dataset in Cityscapes
  (<https://github.com/openvinotoolkit/datumaro/pull/632>)
- Random sampling transforms (`random_sampler`, `label_random_sampler`)
  to create smaller datasets from bigger ones
  (<https://github.com/openvinotoolkit/datumaro/pull/636>,
   <https://github.com/openvinotoolkit/datumaro/pull/640>)
- API to report dataset import and export progress;
  API to report dataset import and export errors and take action (skip, fail)
  (supported in COCO, VOC and YOLO formats)
  (<https://github.com/openvinotoolkit/datumaro/pull/650>)
- Support for downloading the ImageNetV2 and COCO datasets
  (<https://github.com/openvinotoolkit/datumaro/pull/653>,
   <https://github.com/openvinotoolkit/datumaro/pull/659>)
- A way for formats to signal that they don't support detection
  (<https://github.com/openvinotoolkit/datumaro/pull/665>)
- Removal transforms to remove items/annoations/attributes from dataset
  (`remove_items`, `remove_annotations`, `remove_attributes`)
  (<https://github.com/openvinotoolkit/datumaro/pull/670>)

### Changed
- Allowed direct file paths in `datum import`. Such sources are imported like
  when the `rpath` parameter is specified, however, only the selected path
  is copied into the project
  (<https://github.com/openvinotoolkit/datumaro/pull/555>)
- Improved `stats` performance, added new filtering parameters,
  image stats (`unique`, `repeated`) moved to the `dataset` section,
  removed `mean` and `std` from the `dataset` section
  (<https://github.com/openvinotoolkit/datumaro/pull/621>)
- Allowed `Image` creation from just `size` info
  (<https://github.com/openvinotoolkit/datumaro/pull/634>)
- Added image search in VOC XML-based subformats
  (<https://github.com/openvinotoolkit/datumaro/pull/634>)
- Added image path equality checks in simple merge, when applicable
  (<https://github.com/openvinotoolkit/datumaro/pull/634>)
- Supported saving box attributes when downloading the TFDS version of VOC
  (<https://github.com/openvinotoolkit/datumaro/pull/668>)
- Switched to a `pyproject.toml`-based build
  (<https://github.com/openvinotoolkit/datumaro/pull/671>)

### Deprecated
- TBD

### Removed
- Official support of Python 3.6 (due to it's EOL)
  (<https://github.com/openvinotoolkit/datumaro/pull/617>)
- Backward compatibility annotation symbols in `components.extractor`
  (<https://github.com/openvinotoolkit/datumaro/pull/630>)

### Fixed
- Prohibited calling `add`, `import` and `export` commands without a project
  (<https://github.com/openvinotoolkit/datumaro/pull/555>)
- Calling `make_dataset` on empty project tree now produces the error properly
  (<https://github.com/openvinotoolkit/datumaro/pull/555>)
- Saving (overwriting) a dataset in a project when rpath is used
  (<https://github.com/openvinotoolkit/datumaro/pull/613>)
- Output image extension preserving in the `Resize` transform
  (<https://github.com/openvinotoolkit/datumaro/issues/606>)
- Memory overuse in the `Resize` transform
  (<https://github.com/openvinotoolkit/datumaro/issues/607>)
- Invalid image pixels produced by the `Resize` transform
  (<https://github.com/openvinotoolkit/datumaro/issues/618>)
- Numeric warnings that sometimes occurred in `stats` command
  (e.g. <https://github.com/openvinotoolkit/datumaro/issues/607>)
  (<https://github.com/openvinotoolkit/datumaro/pull/621>)
- Added missing item attribute merging in simple merge
  (<https://github.com/openvinotoolkit/datumaro/pull/634>)
- Inability to disambiguate VOC from LabelMe in some cases
  (<https://github.com/openvinotoolkit/datumaro/issues/658>)

### Security
- TBD

## 28/01/2022 - Release v0.2.3
### Added
- Command to download public datasets
  (<https://github.com/openvinotoolkit/datumaro/pull/582>)
- Extension autodetection in `ByteImage`
  (<https://github.com/openvinotoolkit/datumaro/pull/595>)
- MPII Human Pose Dataset (import-only) (.mat and .json)
  (<https://github.com/openvinotoolkit/datumaro/pull/584>)
- MARS format (import-only)
  (<https://github.com/openvinotoolkit/datumaro/pull/585>)

### Changed
- The `pycocotools` dependency lower bound is raised to `2.0.4`.
  (<https://github.com/openvinotoolkit/datumaro/pull/449>)
- `smooth_line` from `datumaro.util.annotation_util` - the function
  is renamed to `approximate_line` and has updated interface
  (<https://github.com/openvinotoolkit/datumaro/pull/592>)

### Deprecated
- Python 3.6 support

### Removed
- TBD

### Fixed
- Fails in multimerge when lines are not approximated and when there are no
  label categories (<https://github.com/openvinotoolkit/datumaro/pull/592>)
- Cannot convert LabelMe dataset, that has no subsets
  (<https://github.com/openvinotoolkit/datumaro/pull/600>)

### Security
- TBD

## 24/12/2021 - Release v0.2.2
### Added
- Video reading API
  (<https://github.com/openvinotoolkit/datumaro/pull/521>)
- Python API documentation
  (<https://github.com/openvinotoolkit/datumaro/pull/526>)
- Mapillary Vistas dataset format (Import-only)
  (<https://github.com/openvinotoolkit/datumaro/pull/537>)
- Datumaro can now be installed on Windows on Python 3.9
  (<https://github.com/openvinotoolkit/datumaro/pull/547>)
- Import for SYNTHIA dataset format
  (<https://github.com/openvinotoolkit/datumaro/pull/532>)
- Support of `score` attribute in KITTI detetion
  (<https://github.com/openvinotoolkit/datumaro/pull/571>)
- Support for Accuracy Checker dataset meta files in formats
  (<https://github.com/openvinotoolkit/datumaro/pull/553>,
  <https://github.com/openvinotoolkit/datumaro/pull/569>,
  <https://github.com/openvinotoolkit/datumaro/pull/575>)
- Import for VoTT dataset format
  (<https://github.com/openvinotoolkit/datumaro/pull/573>)
- Image resizing transform
  (<https://github.com/openvinotoolkit/datumaro/pull/581>)

### Changed
- The following formats can now be detected unambiguously:
  `ade20k2017`, `ade20k2020`, `camvid`, `coco`, `cvat`, `datumaro`,
  `icdar_text_localization`, `icdar_text_segmentation`,
  `icdar_word_recognition`, `imagenet_txt`, `kitti_raw`, `label_me`, `lfw`,
  `mot_seq`, `open_images`, `vgg_face2`, `voc`, `widerface`, `yolo`
  (<https://github.com/openvinotoolkit/datumaro/pull/531>,
  <https://github.com/openvinotoolkit/datumaro/pull/536>,
  <https://github.com/openvinotoolkit/datumaro/pull/550>,
  <https://github.com/openvinotoolkit/datumaro/pull/557>,
  <https://github.com/openvinotoolkit/datumaro/pull/558>)
- Allowed Pytest-native tests
  (<https://github.com/openvinotoolkit/datumaro/pull/563>)
- Allowed export options in the `datum merge` command
  (<https://github.com/openvinotoolkit/datumaro/pull/545>)

### Deprecated
- Using `Image`, `ByteImage` from `datumaro.util.image` - these classes
  are moved to `datumaro.components.media`
  (<https://github.com/openvinotoolkit/datumaro/pull/538>)

### Removed
- Equality comparison support between `datumaro.components.media.Image`
  and `numpy.ndarray`
  (<https://github.com/openvinotoolkit/datumaro/pull/568>)

### Fixed
- Bug #560: import issue with MOT dataset when using seqinfo.ini file
  (<https://github.com/openvinotoolkit/datumaro/pull/564>)
- Empty lines in VOC subset lists are not ignored
  (<https://github.com/openvinotoolkit/datumaro/pull/587>)

### Security
- TBD

## 16/11/2021 - Release v0.2.1
### Added
- Import for CelebA dataset format.
  (<https://github.com/openvinotoolkit/datumaro/pull/484>)

### Changed
- File `people.txt` became optional in LFW
  (<https://github.com/openvinotoolkit/datumaro/pull/509>)
- File `image_ids_and_rotation.csv` became optional Open Images
  (<https://github.com/openvinotoolkit/datumaro/pull/509>)
- Allowed underscores (`_`) in subset names in COCO
  (<https://github.com/openvinotoolkit/datumaro/pull/509>)
- Allowed annotation files with arbitrary names in COCO
  (<https://github.com/openvinotoolkit/datumaro/pull/509>)
- The `icdar_text_localization` format is no longer detected in every directory
  (<https://github.com/openvinotoolkit/datumaro/pull/531>)
- Updated `pycocotools` version to 2.0.2
  (<https://github.com/openvinotoolkit/datumaro/pull/534>)

### Deprecated
- TBD

### Removed
- TBD

### Fixed
- Unhandled exception when a file is specified as the source for a COCO or
  MOTS dataset
  (<https://github.com/openvinotoolkit/datumaro/pull/530>)
- Exporting dataset without `color` attribute into the
  `icdar_text_segmentation` format
  (<https://github.com/openvinotoolkit/datumaro/pull/556>)
### Security
- TBD

## 14/10/2021 - Release v0.2
### Added
- A new installation target: `pip install datumaro[default]`, which should
  be used by default. The simple `datumaro` is supposed for library users.
  (<https://github.com/openvinotoolkit/datumaro/pull/238>)
- Dataset and project versioning capabilities (Git-like)
  (<https://github.com/openvinotoolkit/datumaro/pull/238>)
- "dataset revpath" concept in CLI, allowing to pass a dataset path with
  the dataset format in `diff`, `merge`, `explain` and `info` CLI commands
  (<https://github.com/openvinotoolkit/datumaro/pull/238>)
- `import`, `remove`, `commit`, `checkout`, `log`, `status`, `info` CLI commands
  (<https://github.com/openvinotoolkit/datumaro/pull/238>)
- `Coco*Extractor` classes now have an option to preserve label IDs from the
  original annotation file
  (<https://github.com/openvinotoolkit/datumaro/pull/453>)
- `patch` CLI command to patch datasets
  (<https://github.com/openvinotoolkit/datumaro/pull/401>)
- `ProjectLabels` transform to change dataset labels for merging etc.
  (<https://github.com/openvinotoolkit/datumaro/pull/401>,
   <https://github.com/openvinotoolkit/datumaro/pull/478>)
- Support for custom labels in the KITTI detection format
  (<https://github.com/openvinotoolkit/datumaro/pull/481>)
- Type annotations and docs for Annotation classes
  (<https://github.com/openvinotoolkit/datumaro/pull/493>)
- Options to control label loading behavior in `imagenet_txt` import
  (<https://github.com/openvinotoolkit/datumaro/pull/434>,
  <https://github.com/openvinotoolkit/datumaro/pull/489>)

### Changed
- A project can contain and manage multiple datasets instead of a single one.
  CLI operations can be applied to the whole project, or to separate datasets.
  Datasets are modified inplace, by default
  (<https://github.com/openvinotoolkit/datumaro/issues/328>)
- CLI help for builtin plugins doesn't require project
  (<https://github.com/openvinotoolkit/datumaro/issues/328>)
- Annotation-related classes were moved into a new module,
  `datumaro.components.annotation`
  (<https://github.com/openvinotoolkit/datumaro/pull/439>)
- Rollback utilities replaced with Scope utilities
  (<https://github.com/openvinotoolkit/datumaro/pull/444>)
- The `Project` class from `datumaro.components` is changed completely
  (<https://github.com/openvinotoolkit/datumaro/pull/238>)
- `diff` and `ediff` are joined into a single `diff` CLI command
  (<https://github.com/openvinotoolkit/datumaro/pull/238>)
- Projects use new file layout, incompatible with old projects.
  An old project can be updated with `datum project migrate`
  (<https://github.com/openvinotoolkit/datumaro/pull/238>)
- Inheriting `CliPlugin` is not required in plugin classes
  (<https://github.com/openvinotoolkit/datumaro/pull/238>)
- `Importer`s do not create `Project`s anymore and just return a list of
  extractor configurations
  (<https://github.com/openvinotoolkit/datumaro/pull/238>)

### Deprecated
- TBD

### Removed
- `import`, `project merge` CLI commands
  (<https://github.com/openvinotoolkit/datumaro/pull/238>)
- Support for project hierarchies. A project cannot be a source anymore
  (<https://github.com/openvinotoolkit/datumaro/pull/238>)
- Project cannot have independent internal dataset anymore. All the project
  data must be stored in the project data sources
  (<https://github.com/openvinotoolkit/datumaro/pull/238>)
- `datumaro_project` format
  (<https://github.com/openvinotoolkit/datumaro/pull/238>)
- Unused `path` field of `DatasetItem`
  (<https://github.com/openvinotoolkit/datumaro/pull/455>)

### Fixed
- Deprecation warning in `open_images_format.py`
  (<https://github.com/openvinotoolkit/datumaro/pull/440>)
- `lazy_image` returning unrelated data sometimes
  (<https://github.com/openvinotoolkit/datumaro/issues/409>)
- Invalid call to `pycocotools.mask.iou`
  (<https://github.com/openvinotoolkit/datumaro/pull/450>)
- Importing of Open Images datasets without image data
  (<https://github.com/openvinotoolkit/datumaro/pull/463>)
- Return value type in `Dataset.is_modified`
  (<https://github.com/openvinotoolkit/datumaro/pull/401>)
- Remapping of secondary categories in `RemapLabels`
  (<https://github.com/openvinotoolkit/datumaro/pull/401>)
- VOC dataset patching for classification and segmentation tasks
  (<https://github.com/openvinotoolkit/datumaro/pull/478>)
- Exported mask label ids in KITTI segmentation
  (<https://github.com/openvinotoolkit/datumaro/pull/481>)
- Missing `label` for `Points` read in the LFW format
  (<https://github.com/openvinotoolkit/datumaro/pull/494>)

### Security
- TBD

## 24/08/2021 - Release v0.1.11
### Added
- The Open Images format now supports bounding box
  and segmentation mask annotations
  (<https://github.com/openvinotoolkit/datumaro/pull/352>,
  <https://github.com/openvinotoolkit/datumaro/pull/388>).
- Bounding boxes values decrement transform (<https://github.com/openvinotoolkit/datumaro/pull/366>)
- Improved error reporting in `Dataset` (<https://github.com/openvinotoolkit/datumaro/pull/386>)
- Support ADE20K format (import only) (<https://github.com/openvinotoolkit/datumaro/pull/400>)
- Documentation website at <https://openvinotoolkit.github.io/datumaro> (<https://github.com/openvinotoolkit/datumaro/pull/420>)

### Changed
- Datumaro no longer depends on scikit-image
  (<https://github.com/openvinotoolkit/datumaro/pull/379>)
- `Dataset` remembers export options on saving / exporting for the first time (<https://github.com/openvinotoolkit/datumaro/pull/386>)

### Deprecated
- TBD

### Removed
- TBD

### Fixed
- Application of `remap_labels` to dataset categories of different length (<https://github.com/openvinotoolkit/datumaro/issues/314>)
- Patching of datasets in formats (<https://github.com/openvinotoolkit/datumaro/issues/348>)
- Improved Cityscapes export performance (<https://github.com/openvinotoolkit/datumaro/pull/367>)
- Incorrect format of `*_labelIds.png` in Cityscapes export (<https://github.com/openvinotoolkit/datumaro/issues/325>, <https://github.com/openvinotoolkit/datumaro/issues/342>)
- Item id in ImageNet format (<https://github.com/openvinotoolkit/datumaro/pull/371>)
- Double quotes for ICDAR Word Recognition (<https://github.com/openvinotoolkit/datumaro/pull/375>)
- Wrong display of builtin formats in CLI (<https://github.com/openvinotoolkit/datumaro/issues/332>)
- Non utf-8 encoding of annotation files in Market-1501 export (<https://github.com/openvinotoolkit/datumaro/pull/392>)
- Import of ICDAR, PASCAL VOC and VGGFace2 images from subdirectories on WIndows
  (<https://github.com/openvinotoolkit/datumaro/pull/392>)
- Saving of images with Unicode paths on Windows (<https://github.com/openvinotoolkit/datumaro/pull/392>)
- Calling `ProjectDataset.transform()` with a string argument (<https://github.com/openvinotoolkit/datumaro/issues/402>)
- Attributes casting for CVAT format (<https://github.com/openvinotoolkit/datumaro/pull/403>)
- Loading of custom project plugins (<https://github.com/openvinotoolkit/datumaro/issues/404>)
- Reading, writing anno file and saving name of the subset for test subset
  (<https://github.com/openvinotoolkit/datumaro/pull/447>)

### Security
- Fixed unsafe unpickling in CIFAR import (<https://github.com/openvinotoolkit/datumaro/pull/362>)

## 14/07/2021 - Release v0.1.10
### Added
- Support for import/export zip archives with images (<https://github.com/openvinotoolkit/datumaro/pull/273>)
- Subformat importers for VOC and COCO (<https://github.com/openvinotoolkit/datumaro/pull/281>)
- Support for KITTI dataset segmentation and detection format (<https://github.com/openvinotoolkit/datumaro/pull/282>)
- Updated YOLO format user manual (<https://github.com/openvinotoolkit/datumaro/pull/295>)
- `ItemTransform` class, which describes item-wise dataset `Transform`s (<https://github.com/openvinotoolkit/datumaro/pull/297>)
- `keep-empty` export parameter in VOC format (<https://github.com/openvinotoolkit/datumaro/pull/297>)
- A base class for dataset validation plugins (<https://github.com/openvinotoolkit/datumaro/pull/299>)
- Partial support for the Open Images format;
  only images and image-level labels can be read/written
  (<https://github.com/openvinotoolkit/datumaro/pull/291>,
  <https://github.com/openvinotoolkit/datumaro/pull/315>).
- Support for Supervisely Point Cloud dataset format (<https://github.com/openvinotoolkit/datumaro/pull/245>, <https://github.com/openvinotoolkit/datumaro/pull/353>)
- Support for KITTI Raw / Velodyne Points dataset format (<https://github.com/openvinotoolkit/datumaro/pull/245>)
- Support for CIFAR-100 and documentation for CIFAR-10/100 (<https://github.com/openvinotoolkit/datumaro/pull/301>)

### Changed
- Tensorflow AVX check is made optional in API and disabled by default (<https://github.com/openvinotoolkit/datumaro/pull/305>)
- Extensions for images in ImageNet_txt are now mandatory (<https://github.com/openvinotoolkit/datumaro/pull/302>)
- Several dependencies now have lower bounds (<https://github.com/openvinotoolkit/datumaro/pull/308>)

### Deprecated
- TBD

### Removed
- TBD

### Fixed
- Incorrect image layout on saving and a problem with ecoding on loading (<https://github.com/openvinotoolkit/datumaro/pull/284>)
- An error when XPath filter is applied to the dataset or its subset (<https://github.com/openvinotoolkit/datumaro/issues/259>)
- Tracking of `Dataset` changes done by transforms (<https://github.com/openvinotoolkit/datumaro/pull/297>)
- Improved CLI startup time in several cases (<https://github.com/openvinotoolkit/datumaro/pull/306>)

### Security
- Known issue: loading CIFAR can result in arbitrary code execution (<https://github.com/openvinotoolkit/datumaro/issues/327>)

## 03/06/2021 - Release v0.1.9
### Added
- Support for escaping in attribute values in LabelMe format (<https://github.com/openvinotoolkit/datumaro/issues/49>)
- Support for Segmentation Splitting (<https://github.com/openvinotoolkit/datumaro/pull/223>)
- Support for CIFAR-10/100 dataset format (<https://github.com/openvinotoolkit/datumaro/pull/225>, <https://github.com/openvinotoolkit/datumaro/pull/243>)
- Support for COCO panoptic and stuff format (<https://github.com/openvinotoolkit/datumaro/pull/210>)
- Documentation file and integration tests for Pascal VOC format (<https://github.com/openvinotoolkit/datumaro/pull/228>)
- Support for MNIST and MNIST in CSV dataset formats (<https://github.com/openvinotoolkit/datumaro/pull/234>)
- Documentation file for COCO format (<https://github.com/openvinotoolkit/datumaro/pull/241>)
- Documentation file and integration tests for YOLO format (<https://github.com/openvinotoolkit/datumaro/pull/246>)
- Support for Cityscapes dataset format (<https://github.com/openvinotoolkit/datumaro/pull/249>)
- Support for Validator configurable threshold (<https://github.com/openvinotoolkit/datumaro/pull/250>)

### Changed
- LabelMe format saves dataset items with their relative paths by subsets
  without changing names (<https://github.com/openvinotoolkit/datumaro/pull/200>)
- Allowed arbitrary subset count and names in classification and detection
  splitters (<https://github.com/openvinotoolkit/datumaro/pull/207>)
- Annotation-less dataset elements are now participate in subset splitting (<https://github.com/openvinotoolkit/datumaro/pull/211>)
- Classification task in LFW dataset format (<https://github.com/openvinotoolkit/datumaro/pull/222>)
- Testing is now performed with pytest instead of unittest (<https://github.com/openvinotoolkit/datumaro/pull/248>)

### Deprecated
- TBD

### Removed
- TBD

### Fixed
- Added support for auto-merging (joining) of datasets with no labels and
  having labels (<https://github.com/openvinotoolkit/datumaro/pull/200>)
- Allowed explicit label removal in `remap_labels` transform (<https://github.com/openvinotoolkit/datumaro/pull/203>)
- Image extension in CVAT format export (<https://github.com/openvinotoolkit/datumaro/pull/214>)
- Added a label "face" for bounding boxes in Wider Face (<https://github.com/openvinotoolkit/datumaro/pull/215>)
- Allowed adding "difficult", "truncated", "occluded" attributes when
  converting to Pascal VOC if these attributes are not present (<https://github.com/openvinotoolkit/datumaro/pull/216>)
- Empty lines in YOLO annotations are ignored (<https://github.com/openvinotoolkit/datumaro/pull/221>)
- Export in VOC format when no image info is available (<https://github.com/openvinotoolkit/datumaro/pull/239>)
- Fixed saving attribute in WiderFace extractor (<https://github.com/openvinotoolkit/datumaro/pull/251>)

### Security
- TBD

## 31/03/2021 - Release v0.1.8
### Added
- TBD

### Changed
- Added an option to allow undeclared annotation attributes in CVAT format
  export (<https://github.com/openvinotoolkit/datumaro/pull/192>)
- COCO exports images in separate dirs by subsets. Added an option to control
  this (<https://github.com/openvinotoolkit/datumaro/pull/195>)

### Deprecated
- TBD

### Removed
- TBD

### Fixed
- Instance masks of `background` class no more introduce an instance (<https://github.com/openvinotoolkit/datumaro/pull/188>)
- Added support for label attributes in Datumaro format (<https://github.com/openvinotoolkit/datumaro/pull/192>)

### Security
- TBD

## 24/03/2021 - Release v0.1.7
### Added
- OpenVINO plugin examples (<https://github.com/openvinotoolkit/datumaro/pull/159>)
- Dataset validation for classification and detection datasets (<https://github.com/openvinotoolkit/datumaro/pull/160>)
- Arbitrary image extensions in formats (import and export) (<https://github.com/openvinotoolkit/datumaro/issues/166>)
- Ability to set a custom subset name for an imported dataset (<https://github.com/openvinotoolkit/datumaro/issues/166>)
- CLI support for NDR(<https://github.com/openvinotoolkit/datumaro/pull/178>)

### Changed
- Common ICDAR format is split into 3 sub-formats (<https://github.com/openvinotoolkit/datumaro/pull/174>)

### Deprecated
- TBD

### Removed
- TBD

### Fixed
- The ability to work with file names containing Cyrillic and spaces (<https://github.com/openvinotoolkit/datumaro/pull/148>)
- Image reading and saving in ICDAR formats (<https://github.com/openvinotoolkit/datumaro/pull/174>)
- Unnecessary image loading on dataset saving (<https://github.com/openvinotoolkit/datumaro/pull/176>)
- Allowed spaces in ICDAR captions (<https://github.com/openvinotoolkit/datumaro/pull/182>)
- Saving of masks in VOC when masks are not requested (<https://github.com/openvinotoolkit/datumaro/pull/184>)

### Security
- TBD

## 03/02/2021 - Release v0.1.6.1 (hotfix)
### Added
- TBD

### Changed
- TBD

### Deprecated
- TBD

### Removed
- TBD

### Fixed
- Images with no annotations are exported again in VOC formats (<https://github.com/openvinotoolkit/datumaro/pull/123>)
- Inference result for only one output layer in OpenVINO launcher (<https://github.com/openvinotoolkit/datumaro/pull/125>)

### Security
- TBD

## 02/26/2021 - Release v0.1.6
### Added
- `Icdar13/15` dataset format (<https://github.com/openvinotoolkit/datumaro/pull/96>)
- Laziness, source caching, tracking of changes and partial updating for `Dataset` (<https://github.com/openvinotoolkit/datumaro/pull/102>)
- `Market-1501` dataset format (<https://github.com/openvinotoolkit/datumaro/pull/108>)
- `LFW` dataset format (<https://github.com/openvinotoolkit/datumaro/pull/110>)
- Support of polygons' and masks' confusion matrices and mismathing classes in
  `diff` command (<https://github.com/openvinotoolkit/datumaro/pull/117>)
- Add near duplicate image removal plugin (<https://github.com/openvinotoolkit/datumaro/pull/113>)
- Sampler Plugin that analyzes inference result from the given dataset and
  selects samples for annotation(<https://github.com/openvinotoolkit/datumaro/pull/115>)

### Changed
- OpenVINO model launcher is updated for OpenVINO r2021.1 (<https://github.com/openvinotoolkit/datumaro/pull/100>)

### Deprecated
- TBD

### Removed
- TBD

### Fixed
- High memory consumption and low performance of mask import/export, #53 (<https://github.com/openvinotoolkit/datumaro/pull/101>)
- Masks, covered by class 0 (background), should be exported with holes inside
(<https://github.com/openvinotoolkit/datumaro/pull/104>)
- `diff` command invocation problem with missing class methods (<https://github.com/openvinotoolkit/datumaro/pull/117>)

### Security
- TBD

## 01/23/2021 - Release v0.1.5
### Added
- `WiderFace` dataset format (<https://github.com/openvinotoolkit/datumaro/pull/65>, <https://github.com/openvinotoolkit/datumaro/pull/90>)
- Function to transform annotations to labels (<https://github.com/openvinotoolkit/datumaro/pull/66>)
- Dataset splits for classification, detection and re-id tasks (<https://github.com/openvinotoolkit/datumaro/pull/68>, <https://github.com/openvinotoolkit/datumaro/pull/81>)
- `VGGFace2` dataset format (<https://github.com/openvinotoolkit/datumaro/pull/69>, <https://github.com/openvinotoolkit/datumaro/pull/82>)
- Unique image count statistic (<https://github.com/openvinotoolkit/datumaro/pull/87>)
- Installation with pip by name `datumaro`

### Changed
- `Dataset` class extended with new operations: `save`, `load`, `export`, `import_from`, `detect`, `run_model` (<https://github.com/openvinotoolkit/datumaro/pull/71>)
- Allowed importing `Extractor`-only defined formats
  (in `Project.import_from`, `dataset.import_from` and CLI/`project import`) (<https://github.com/openvinotoolkit/datumaro/pull/71>)
- `datum project ...` commands replaced with `datum ...` commands (<https://github.com/openvinotoolkit/datumaro/pull/84>)
- Supported more image formats in `ImageNet` extractors (<https://github.com/openvinotoolkit/datumaro/pull/85>)
- Allowed adding `Importer`-defined formats as project sources (`source add`) (<https://github.com/openvinotoolkit/datumaro/pull/86>)
- Added max search depth in `ImageDir` format and importers (<https://github.com/openvinotoolkit/datumaro/pull/86>)

### Deprecated
- `datum project ...` CLI context (<https://github.com/openvinotoolkit/datumaro/pull/84>)

### Removed
- TBD

### Fixed
- Allow plugins inherited from `Extractor` (instead of only `SourceExtractor`)
  (<https://github.com/openvinotoolkit/datumaro/pull/70>)
- Windows installation with `pip` for `pycocotools` (<https://github.com/openvinotoolkit/datumaro/pull/73>)
- `YOLO` extractor path matching on Windows (<https://github.com/openvinotoolkit/datumaro/pull/73>)
- Fixed inplace file copying when saving images (<https://github.com/openvinotoolkit/datumaro/pull/76>)
- Fixed `labelmap` parameter type checking in `VOC` converter (<https://github.com/openvinotoolkit/datumaro/pull/76>)
- Fixed model copying on addition in CLI (<https://github.com/openvinotoolkit/datumaro/pull/94>)

### Security
- TBD

## 12/10/2020 - Release v0.1.4
### Added
- `CamVid` dataset format (<https://github.com/openvinotoolkit/datumaro/pull/57>)
- Ability to install `opencv-python-headless` dependency with `DATUMARO_HEADLESS=1`
  environment variable instead of `opencv-python` (<https://github.com/openvinotoolkit/datumaro/pull/62>)

### Changed
- Allow empty supercategory in COCO (<https://github.com/openvinotoolkit/datumaro/pull/54>)
- Allow Pascal VOC to search in subdirectories (<https://github.com/openvinotoolkit/datumaro/pull/50>)

### Deprecated
- TBD

### Removed
- TBD

### Fixed
- TBD

### Security
- TBD

## 10/28/2020 - Release v0.1.3
### Added
- `ImageNet` and `ImageNetTxt` dataset formats (<https://github.com/openvinotoolkit/datumaro/pull/41>)

### Changed
- TBD

### Deprecated
- TBD

### Removed
- TBD

### Fixed
- Default `label-map` parameter value for VOC converter (<https://github.com/openvinotoolkit/datumaro/pull/34>)
- Randomness of random split transform (<https://github.com/openvinotoolkit/datumaro/pull/38>)
- `Transform.subsets()` method (<https://github.com/openvinotoolkit/datumaro/pull/38>)
- Supported unknown image formats in TF Detection API converter (<https://github.com/openvinotoolkit/datumaro/pull/40>)
- Supported empty attribute values in CVAT extractor (<https://github.com/openvinotoolkit/datumaro/pull/45>)

### Security
- TBD

## 10/05/2020 - Release v0.1.2
### Added
- `ByteImage` class to represent encoded images in memory and avoid recoding
  on save (<https://github.com/openvinotoolkit/datumaro/pull/27>)

### Changed
- Implementation of format plugins simplified (<https://github.com/openvinotoolkit/datumaro/pull/22>)
- `default` is now a default subset name, instead of `None`. The values are
  interchangeable. (<https://github.com/openvinotoolkit/datumaro/pull/22>)
- Improved performance of transforms (<https://github.com/openvinotoolkit/datumaro/pull/22>)

### Deprecated
- TBD

### Removed
- `image/depth` value from VOC export (<https://github.com/openvinotoolkit/datumaro/pull/27>)

### Fixed
- Zero division errors in dataset statistics (<https://github.com/openvinotoolkit/datumaro/pull/31>)

### Security
- TBD

## 09/24/2020 - Release v0.1.1
### Added
- `reindex` option in COCO and CVAT converters (<https://github.com/openvinotoolkit/datumaro/pull/18>)
- Support for relative paths in LabelMe format (<https://github.com/openvinotoolkit/datumaro/pull/19>)
- MOTS png mask format support (<https://github.com/openvinotoolkit/datumaro/21>)

### Changed
- TBD

### Deprecated
- TBD

### Removed
- TBD

### Fixed
- TBD

### Security
- TBD

## 09/10/2020 - Release v0.1.0
### Added
- Initial release

## Template
```
## [Unreleased]
### Added
- TBD

### Changed
- TBD

### Deprecated
- TBD

### Removed
- TBD

### Fixed
- TBD

### Security
- TBD
```<|MERGE_RESOLUTION|>--- conflicted
+++ resolved
@@ -17,13 +17,10 @@
   (<https://github.com/openvinotoolkit/datumaro/pull/824>)
 
 ### Fixed
-<<<<<<< HEAD
+- Fix image filenames and anomaly mask appearance in MVTec exporter
+  (<https://github.com/openvinotoolkit/datumaro/pull/835>)
 - Choose the top priority detect format for all directory depths
   (<https://github.com/openvinotoolkit/datumaro/pull/839>)
-=======
-- Fix image filenames and anomaly mask appearance in MVTec exporter
-  (<https://github.com/openvinotoolkit/datumaro/pull/835>)
->>>>>>> 93df9d18
 
 ## 24/02/2023 - Release v1.0.0
 ### Added
