--- conflicted
+++ resolved
@@ -7,18 +7,16 @@
 
 ## \[Unreleased\]
 
-<<<<<<< HEAD
 ### Bug fixes
 - Add UserWarning if an invalid media_type comes to image statistics computation
   (<https://github.com/openvinotoolkit/datumaro/pull/891>)
-=======
+
 ## 28/03/2023 - Release 1.1.1
 ### Bug fixes
 - Fix to not export absolute media path in Datumaro and DatumaroBinary formats
   (<https://github.com/openvinotoolkit/datumaro/pull/896>)
 - Change pypi_publish.yml to publish_sdist_to_pypi.yml
   (<https://github.com/openvinotoolkit/datumaro/pull/895>)
->>>>>>> 7cad257d
 
 ## 23/03/2023 - Release 1.1.0
 ### New features
