# Changelog

All notable changes to this project will be documented in this file.

The format is based on [Keep a Changelog](https://keepachangelog.com/en/1.0.0/),
and this project adheres to [Semantic Versioning](https://semver.org/spec/v2.0.0.html).

## \[Unreleased\]

### New features
<<<<<<< HEAD
- Support KITTI 3D format
  (<https://github.com/openvinotoolkit/datumaro/pull/1619>)
=======
- Add PseudoLabeling transform for unlabeled dataset
  (<https://github.com/openvinotoolkit/datumaro/pull/1594>)
>>>>>>> 62b58148

### Enhancements
- Raise an appropriate error when exporting a datumaro dataset if its subset name contains path separators.
  (<https://github.com/openvinotoolkit/datumaro/pull/1615>)
- Update docs for transform plugins
  (<https://github.com/openvinotoolkit/datumaro/pull/1599>)

### Bug fixes

## \[Q3 2024 Release 1.9.0\]
### New features
- Add a new CLI command: datum format
  (<https://github.com/openvinotoolkit/datumaro/pull/1570>)
- Add a new Cuboid2D annotation type
  (<https://github.com/openvinotoolkit/datumaro/pull/1601>)
- Support language dataset for DmTorchDataset
  (<https://github.com/openvinotoolkit/datumaro/pull/1592>)

### Enhancements
- Change _Shape to Shape and add comments for subclasses of Shape
  (<https://github.com/openvinotoolkit/datumaro/pull/1568>)
- Fix `kitti_raw` importer and exporter for dimensions (height, width, length) in meters
  (<https://github.com/openvinotoolkit/datumaro/pull/1596>)

### Bug fixes
- Fix KITTI-3D importer and exporter
  (<https://github.com/openvinotoolkit/datumaro/pull/1596>)

## Q3 2024 Release 1.8.0
### New features
- Add TabularValidator
  (<https://github.com/openvinotoolkit/datumaro/pull/1498>)
- Add Clean Transform for tabular data type
  (<https://github.com/openvinotoolkit/datumaro/pull/1520>)

### Enhancements
- Set label name with parents to avoid duplicates for AstypeAnnotations
  (<https://github.com/openvinotoolkit/datumaro/pull/1492>)
- Pass Keyword Argument to TabularDataBase
  (<https://github.com/openvinotoolkit/datumaro/pull/1522>)
- Support hierarchical structure for ImageNet dataset format
  (<https://github.com/openvinotoolkit/datumaro/pull/1528>)
- Enable dtype argument when calling media.data
  (<https://github.com/openvinotoolkit/datumaro/pull/1546>)

### Bug fixes
- Preserve end_frame information of a video when it is zero.
  (<https://github.com/openvinotoolkit/datumaro/pull/1541>)
- Changed the Datumaro format to ensure exported videos have relative paths and to prevent the same video from being overwritten.
  (<https://github.com/openvinotoolkit/datumaro/pull/1547>)

## Q2 2024 Release 1.7.0
### New features
- Support 'Video' media type in datumaro format
  (<https://github.com/openvinotoolkit/datumaro/pull/1491>)
- Add ann_types property for dataset
  (<https://github.com/openvinotoolkit/datumaro/pull/1422>, <https://github.com/openvinotoolkit/datumaro/pull/1479>)
- Add AnnotationType.rotated_bbox for oriented object detection
  (<https://github.com/openvinotoolkit/datumaro/pull/1459>)
- Add DOTA data format for oriented object detection task
  (<https://github.com/openvinotoolkit/datumaro/pull/1475>)
- Add AstypeAnnotations Transform
  (<https://github.com/openvinotoolkit/datumaro/pull/1484>)
- Enhance DatasetItem annotations for semantic segmentation model training use case
  (<https://github.com/openvinotoolkit/datumaro/pull/1503>)
- Add TabularValidator
  (<https://github.com/openvinotoolkit/datumaro/pull/1498>)
- Add Clean Transform for tabular data type
  (<https://github.com/openvinotoolkit/datumaro/pull/1520>)
- Add notebook for data handling of kaggle dataset
  (<https://github.com/openvinotoolkit/datumaro/pull/1534>)

### Enhancements
- Fix ambiguous COCO format detector
  (<https://github.com/openvinotoolkit/datumaro/pull/1442>)
- Get target information for tabular dataset
  (<https://github.com/openvinotoolkit/datumaro/pull/1471>)
- Add ExtractedMask and update importers who can use it to use it
  (<https://github.com/openvinotoolkit/datumaro/pull/1480>)
- Improve PIL and COLOR_BGR context image decode performance
  (<https://github.com/openvinotoolkit/datumaro/pull/1501>)
- Improve get_area() of Polygon through Shoelace formula
  (<https://github.com/openvinotoolkit/datumaro/pull/1507>)
- Improve _Shape point converter
  (<https://github.com/openvinotoolkit/datumaro/pull/1508>)

### Bug fixes
- Split the video directory into subsets to avoid overwriting
  (<https://github.com/openvinotoolkit/datumaro/pull/1485>)
- Doc update to replace --save-images is replaced with --save-media
  (<https://github.com/openvinotoolkit/datumaro/pull/1514>)

## May 2024 Release 1.6.1
### Enhancements
- Prevent AcLauncher for OpenVINO 2024.0
  (<https://github.com/openvinotoolkit/datumaro/pull/1450>)

### Bug fixes
- Modify lxml dependency constraint
  (<https://github.com/openvinotoolkit/datumaro/pull/1460>)
- Fix CLI error occurring when installed with default option only
  (<https://github.com/openvinotoolkit/datumaro/issues/1444>, <https://github.com/openvinotoolkit/datumaro/pull/1454>)
- Relax Pillow dependency constraint
  (<https://github.com/openvinotoolkit/datumaro/pull/1436>)
- Modify Numpy dependency constraint
  (<https://github.com/openvinotoolkit/datumaro/pull/1435>)
- Relax old pandas version constraint
  (<https://github.com/openvinotoolkit/datumaro/pull/1467>)

## Apr. 2024 Release 1.6.0
### New features
- Changed supported Python version range (>=3.9, <=3.11)
  (<https://github.com/openvinotoolkit/datumaro/pull/1269>)
- Support MMDetection COCO format
  (<https://github.com/openvinotoolkit/datumaro/pull/1213>)
- Develop JsonSectionPageMapper in Rust API
  (<https://github.com/openvinotoolkit/datumaro/pull/1224>)
- Add Filtering via User-Provided Python Functions
  (<https://github.com/openvinotoolkit/datumaro/pull/1230>, <https://github.com/openvinotoolkit/datumaro/pull/1233>)
- Remove supporting MacOS platform
  (<https://github.com/openvinotoolkit/datumaro/pull/1235>)
- Support Kaggle image data (`KaggleImageCsvBase`, `KaggleImageTxtBase`, `KaggleImageMaskBase`, `KaggleVocBase`, `KaggleYoloBase`)
  (<https://github.com/openvinotoolkit/datumaro/pull/1240>)
- Add `__getitem__()` for random accessing with O(1) time complexity
  (<https://github.com/openvinotoolkit/datumaro/pull/1247>)
- Add Data-aware Anchor Generator
  (<https://github.com/openvinotoolkit/datumaro/pull/1251>)
- Support bounding box import within Kaggle extractors and add `KaggleCocoBase`
  (<https://github.com/openvinotoolkit/datumaro/pull/1273>)

### Enhancements
- Optimize Python import to make CLI entrypoint faster
  (<https://github.com/openvinotoolkit/datumaro/pull/1182>)
- Add ImageColorScale context manager
  (<https://github.com/openvinotoolkit/datumaro/pull/1194>)
- Enhance visualizer to toggle plot title visibility
  (<https://github.com/openvinotoolkit/datumaro/pull/1228>)
- Enhance Datumaro data format detect() to be memory-bounded and performant
  (<https://github.com/openvinotoolkit/datumaro/pull/1229>)
- Change RoIImage and MosaicImage to have np.uint8 dtype as default
  (<https://github.com/openvinotoolkit/datumaro/pull/1245>)
- Enable image backend and color channel format to be selectable
  (<https://github.com/openvinotoolkit/datumaro/pull/1246>)
- Boost up `CityscapesBase` and `KaggleImageMaskBase` by dropping `np.unique`
  (<https://github.com/openvinotoolkit/datumaro/pull/1261>)
- Enhance RISE algortihm for explainable AI
  (<https://github.com/openvinotoolkit/datumaro/pull/1263>)
- Enhance explore unit test to use real dataset from ImageNet
  (<https://github.com/openvinotoolkit/datumaro/pull/1266>)
- Fix each method of the comparator to be used separately
  (<https://github.com/openvinotoolkit/datumaro/pull/1290>)
- Bump ONNX version to 1.16.0
  (<https://github.com/openvinotoolkit/datumaro/pull/1376>)
- Print the color channel format (RGB) for datum stats command
  (<https://github.com/openvinotoolkit/datumaro/pull/1389>)
- Add ignore_index argument to Mask.as_class_mask() and Mask.as_instance_mask()
  (<https://github.com/openvinotoolkit/datumaro/pull/1409>)

### Bug fixes
- Fix wrong example of Datumaro dataset creation in document
  (<https://github.com/openvinotoolkit/datumaro/pull/1195>)
- Fix wrong command to install datumaro from github
  (<https://github.com/openvinotoolkit/datumaro/pull/1202>, <https://github.com/openvinotoolkit/datumaro/pull/1207>)
- Update document to correct wrong `datum project import` command and add filtering example to filter out items containing annotations.
  (<https://github.com/openvinotoolkit/datumaro/pull/1210>)
- Fix label compare of distance method
  (<https://github.com/openvinotoolkit/datumaro/pull/1205>)
- Fix Datumaro visualizer's import errors after introducing lazy import
  (<https://github.com/openvinotoolkit/datumaro/pull/1220>)
- Fix broken link to supported formats in readme
  (<https://github.com/openvinotoolkit/datumaro/pull/1221>)
- Fix Kinetics data format to have media data
  (<https://github.com/openvinotoolkit/datumaro/pull/1223>)
- Handling undefined labels at the annotation statistics
  (<https://github.com/openvinotoolkit/datumaro/pull/1232>)
- Add unit test for item rename
  (<https://github.com/openvinotoolkit/datumaro/pull/1237>)
- Fix a bug in the previous behavior when importing nested datasets in the project
  (<https://github.com/openvinotoolkit/datumaro/pull/1243>)
- Fix Kaggle importer when adding duplicated labels
  (<https://github.com/openvinotoolkit/datumaro/pull/1244>)
- Fix input tensor shape in model interpreter for OpenVINO 2023.3
  (<https://github.com/openvinotoolkit/datumaro/pull/1251>)
- Add default value for target in prune cli
  (<https://github.com/openvinotoolkit/datumaro/pull/1253>)
- Remove deprecated MediaManager
  (<https://github.com/openvinotoolkit/datumaro/pull/1262>)
- Fix explore command without project
  (<https://github.com/openvinotoolkit/datumaro/pull/1271>)
- Fix enable COCO to import only bboxes
  (<https://github.com/openvinotoolkit/datumaro/pull/1360>)
- Fix resize transform for RleMask annotation
- (<https://github.com/openvinotoolkit/datumaro/pull/1361>)
- Fix import YOLO variants from extractor when `urls` is not specified
  (<https://github.com/openvinotoolkit/datumaro/pull/1362>)

## Jan. 2024 Release 1.5.2
### Enhancements
- Add memory bounded datumaro data format detect to release 1.5.1
  (<https://github.com/openvinotoolkit/datumaro/pull/1241>)
- Bump version string to 1.5.2
  (<https://github.com/openvinotoolkit/datumaro/pull/1249>)
- Remove Protobuf version limitation (<4)
  (<https://github.com/openvinotoolkit/datumaro/pull/1248>)

## Nov. 2023 Release 1.5.1
### Enhancements
- Enhance Datumaro data format stream importer performance
  (<https://github.com/openvinotoolkit/datumaro/pull/1153>)
- Change image default dtype from float32 to uint8
  (<https://github.com/openvinotoolkit/datumaro/pull/1175>)
- Add comparison level-up doc
  (<https://github.com/openvinotoolkit/datumaro/pull/1174>)
- Add ImportError to catch GitPython import error
  (<https://github.com/openvinotoolkit/datumaro/pull/1174>)

### Bug fixes
- Modify the draw function in the visualizer not to raise an error for unsupported annotation types.
  (<https://github.com/openvinotoolkit/datumaro/pull/1180>)
- Correct explore path in the related document.
  (<https://github.com/openvinotoolkit/datumaro/pull/1176>)
- Fix errata in the voc document. Color values in the labelmap.txt should be separated by commas, not colons.
  (<https://github.com/openvinotoolkit/datumaro/pull/1162>)
- Fix hyperlink errors in the document
  (<https://github.com/openvinotoolkit/datumaro/pull/1159>, <https://github.com/openvinotoolkit/datumaro/pull/1161>)
- Fix memory unbounded Arrow data format export/import
  (<https://github.com/openvinotoolkit/datumaro/pull/1169>)
- Update CVAT format doc to bypass warning
  (<https://github.com/openvinotoolkit/datumaro/pull/1183>)

## 15/09/2023 - Release 1.5.0
### New features
- Add SAMAutomaticMaskGeneration transform
  (<https://github.com/openvinotoolkit/datumaro/pull/1168>)
- Add tabular data import/export
  (<https://github.com/openvinotoolkit/datumaro/pull/1089>)
- Support video annotation import/export
  (<https://github.com/openvinotoolkit/datumaro/pull/1124>)
- Add multiframework (PyTorch, Tensorflow) converter
  (<https://github.com/openvinotoolkit/datumaro/pull/1125>)
- Add SAM OVMS and Triton server Docker image builders
  (<https://github.com/openvinotoolkit/datumaro/pull/1129>)
- Add SAMBboxToInstanceMask transform
  (<https://github.com/openvinotoolkit/datumaro/pull/1133>, <https://github.com/openvinotoolkit/datumaro/pull/1134>)
- Add ConfigurableValidator
  (<https://github.com/openvinotoolkit/datumaro/pull/1142>)

### Enhancements
- Enhance `ClassificationValidator` for multi-label classification datasets with `label_groups`
  (<https://github.com/openvinotoolkit/datumaro/pull/1116>)
- Replace Roboflow `xml.etree` with `defusedxml`
  (<https://github.com/openvinotoolkit/datumaro/pull/1117>)
- Define `GroupType` with `IntEnum` for, where `0` is `EXCLUSIVE`
  (<https://github.com/openvinotoolkit/datumaro/pull/1116>)
- Add Rust API to optimize COCOPageMapper performance
  (<https://github.com/openvinotoolkit/datumaro/pull/1120>)
- Support a dictionary input in addition to a single image input for the model launcher to support Segment Anything Model
  (<https://github.com/openvinotoolkit/datumaro/pull/1133>)
- Remove deprecates announced to be removed in 1.5.0
  (<https://github.com/openvinotoolkit/datumaro/pull/1140>)
- Add multi-threading option to ModelTransform and SAMBboxToInstanceMask
  (<https://github.com/openvinotoolkit/datumaro/pull/1145>, <https://github.com/openvinotoolkit/datumaro/pull/1149>)

### Bug fixes
- Coco exporter can export annotations even if there is no media, except for mask annotations which require media info.
  (<https://github.com/openvinotoolkit/datumaro/issues/1147>)(<https://github.com/openvinotoolkit/datumaro/pull/1158>)
- Fix bugs for Tile transform
  (<https://github.com/openvinotoolkit/datumaro/pull/1123>)
- Disable Roboflow Tfrecord format when Tensorflow is not installed
  (<https://github.com/openvinotoolkit/datumaro/pull/1130>)
- Raise VcsAlreadyExists error if vcs directory exists
  (<https://github.com/openvinotoolkit/datumaro/pull/1138>)

## 27/07/2023 - Release 1.4.1
### Bug fixes
- Report errors for COCO (stream) and Datumaro importers
  (<https://github.com/openvinotoolkit/datumaro/pull/1110>)

## 21/07/2023 - Release 1.4.0
### New features
- Add documentation and notebook example for Prune API
  (<https://github.com/openvinotoolkit/datumaro/pull/1070>)
- Changed supported Python version range (>=3.8, <=3.11)
  (<https://github.com/openvinotoolkit/datumaro/pull/1083>)
- Migrate OpenVINO v2023.0.0
  (<https://github.com/openvinotoolkit/datumaro/pull/1036>)
- Add Roboflow data format support (COCO JSON, Pascal VOC XML, YOLOv5-PyTorch, YOLOv7-PyTorch, YOLOv8, YOLOv5 Oriented Bounding Boxes, Multiclass CSV, TFRecord, CreateML JSON)
  (<https://github.com/openvinotoolkit/datumaro/pull/1044>)
- Add MissingAnnotationDetection transform
  (<https://github.com/openvinotoolkit/datumaro/pull/1049>, <https://github.com/openvinotoolkit/datumaro/pull/1063>, <https://github.com/openvinotoolkit/datumaro/pull/1064>)
- Add OVMSLauncher
  (<https://github.com/openvinotoolkit/datumaro/pull/1056>)
- Add Prune API
  (<https://github.com/openvinotoolkit/datumaro/pull/1058>)
- Add TritonLauncher
  (<https://github.com/openvinotoolkit/datumaro/pull/1059>)
- Migrate DVC v3.0.0
  (<https://github.com/openvinotoolkit/datumaro/pull/1072>)
- Stream dataset import/export
  (<https://github.com/openvinotoolkit/datumaro/pull/1077>, <https://github.com/openvinotoolkit/datumaro/pull/1081>, <https://github.com/openvinotoolkit/datumaro/pull/1082>, <https://github.com/openvinotoolkit/datumaro/pull/1091>, <https://github.com/openvinotoolkit/datumaro/pull/1093>, <https://github.com/openvinotoolkit/datumaro/pull/1098>, <https://github.com/openvinotoolkit/datumaro/pull/1102>)
- Support mask annotations for CVAT data format
  (<https://github.com/openvinotoolkit/datumaro/pull/1078>)

### Enhancements
- Support list query for explorer
  (<https://github.com/openvinotoolkit/datumaro/pull/1087>)
- update contributing.md
  (<https://github.com/openvinotoolkit/datumaro/pull/1094>)
- Update 3rd-party.txt for release 1.4.0
  (<https://github.com/openvinotoolkit/datumaro/pull/1099>)
- Give notice that the deprecation works will be done in datumaro==1.5.0
  (<https://github.com/openvinotoolkit/datumaro/pull/1085>)
- Unify COCO, Datumaro, VOC, YOLO importer/exporter progress reporter descriptions
  (<https://github.com/openvinotoolkit/datumaro/pull/1100>)
- Enhance import performance for built-in plugins
  (<https://github.com/openvinotoolkit/datumaro/pull/1031>)
- Change default dtype of load_image() to np.uint8
  (<https://github.com/openvinotoolkit/datumaro/pull/1041>)
- Add OTX ATSS detector model interpreter & refactor interfaces
  (<https://github.com/openvinotoolkit/datumaro/pull/1047>)
- Refactor Launcher and ModelInterpreter
  (<https://github.com/openvinotoolkit/datumaro/pull/1055>)
- Add CVAT data format document
  (<https://github.com/openvinotoolkit/datumaro/pull/1060>)
- Reduce peak memory usage when importing COCO and Datumaro formats
  (<https://github.com/openvinotoolkit/datumaro/pull/1061>)
- Enhance the error message for datum stats to be more user friendly
  (<https://github.com/openvinotoolkit/datumaro/pull/1069>)
- Refactor dataset.py to seperate DatasetStorage
  (<https://github.com/openvinotoolkit/datumaro/pull/1073>)

### Bug fixes
- Create cache dir under only writable filesystem
  (<https://github.com/openvinotoolkit/datumaro/pull/1088>)
- Fix: Dataset infos() can be broken if a transform not redefining infos() is stacked on the top
  (<https://github.com/openvinotoolkit/datumaro/pull/1101>)
- Fix warnings in test_visualizer.py
  (<https://github.com/openvinotoolkit/datumaro/pull/1039>)
- Fix LabelMe data format
  (<https://github.com/openvinotoolkit/datumaro/pull/1053>)
- Prevent installing protobuf>=4
  (<https://github.com/openvinotoolkit/datumaro/pull/1054>)
- Fix UnionMerge
  (<https://github.com/openvinotoolkit/datumaro/pull/1086>)

## 26/05/2023 - Release 1.3.2
### Enhancements
- Let CocoBase continue even if an InvalidAnnotationError is raised
  (<https://github.com/openvinotoolkit/datumaro/pull/1050>)

### Bug fixes
- Install dvc version to 2.x
  (<https://github.com/openvinotoolkit/datumaro/pull/1048>)
- Replace np.append() in Validator
  (<https://github.com/openvinotoolkit/datumaro/pull/1050>)

## 26/05/2023 - Release 1.3.1
### Bug fixes
- Fix Cityscapes format mis-detection
  (<https://github.com/openvinotoolkit/datumaro/pull/1029>)

## 25/05/2023 - Release 1.3.0
### New features
- Add CocoRoboflowImporter
  (<https://github.com/openvinotoolkit/datumaro/pull/976>, <https://github.com/openvinotoolkit/datumaro/pull/1000>)
- Add SynthiaSfImporter and SynthiaAlImporter
  (<https://github.com/openvinotoolkit/datumaro/pull/987>)
- Add intermediate skill docs for filter
  (<https://github.com/openvinotoolkit/datumaro/pull/996>)
- Add VocInstanceSegmentationImporter and VocInstanceSegmentationExporter
  (<https://github.com/openvinotoolkit/datumaro/pull/997>)
- Add Segment Anything data format support
  (<https://github.com/openvinotoolkit/datumaro/pull/1005>, <https://github.com/openvinotoolkit/datumaro/pull/1009>)
- Add Correct transformation
  (<https://github.com/openvinotoolkit/datumaro/pull/1006>)
- Implement ReindexAnnotations transform
  (<https://github.com/openvinotoolkit/datumaro/pull/1008>)
- Add notebook examples for importing/exporting detection and segmentation data
  (<https://github.com/openvinotoolkit/datumaro/pull/1020>, <https://github.com/openvinotoolkit/datumaro/pull/1023>)
- Update CLI from diff to compare, add TableComparator
  (<https://github.com/openvinotoolkit/datumaro/pull/1012>)

### Enhancements
- Use autosummary for fully-automatic Python module docs generation
  (<https://github.com/openvinotoolkit/datumaro/pull/973>)
- Enrich stack trace for better user experience when importing
  (<https://github.com/openvinotoolkit/datumaro/pull/992>)
- Save and load hashkey for explorer
  (<https://github.com/openvinotoolkit/datumaro/pull/981>)
  (<https://github.com/openvinotoolkit/datumaro/pull/1003>)
- Add MOT and MOTS data format docs
  (<https://github.com/openvinotoolkit/datumaro/pull/999>)
- Improve RemoveAnnotations to remove specific annotations with ids
  (<https://github.com/openvinotoolkit/datumaro/pull/1004>)
- Add Jupyter notebook example of noisy label detection for detection tasks
  (<https://github.com/openvinotoolkit/datumaro/pull/1011>)

### Bug fixes
- Fix Mapillary Vistas data format
  (<https://github.com/openvinotoolkit/datumaro/pull/977>)
- Fix `bytes` property returning `None` if function is given to `data`
  (<https://github.com/openvinotoolkit/datumaro/pull/978>)
- Fix Synthia-Rand data format
  (<https://github.com/openvinotoolkit/datumaro/pull/987>)
- Fix `person_layout` categories and `action_classification` attributes in imported Pascal-VOC dataset
  (<https://github.com/openvinotoolkit/datumaro/pull/997>)
- Drop a malformed transform from StackedTransform automatically
  (<https://github.com/openvinotoolkit/datumaro/pull/1001>)
- Fix `Cityscapes` to drop `ImgsFine` directory
  (<https://github.com/openvinotoolkit/datumaro/pull/1023>)

## 04/05/2023 - Release 1.2.1
### Bug fixes
- Fix project level CVAT for images format import
  (<https://github.com/openvinotoolkit/datumaro/pull/980>)
- Fix an info message when using the convert CLI command with no args.input_format
  (<https://github.com/openvinotoolkit/datumaro/pull/982>)
- Fix media contents not returning bytes in arrow format
  (<https://github.com/openvinotoolkit/datumaro/pull/986>)

## 20/04/2023 - Release 1.2.0
### New features
- Add Skill Up section to documentation
  (<https://github.com/openvinotoolkit/datumaro/pull/920>, <https://github.com/openvinotoolkit/datumaro/pull/933>, <https://github.com/openvinotoolkit/datumaro/pull/935>, <https://github.com/openvinotoolkit/datumaro/pull/945>, <https://github.com/openvinotoolkit/datumaro/pull/949>, <https://github.com/openvinotoolkit/datumaro/pull/953>, <https://github.com/openvinotoolkit/datumaro/pull/959>, <https://github.com/openvinotoolkit/datumaro/pull/960>, <https://github.com/openvinotoolkit/datumaro/pull/967>)
- Add LossDynamicsAnalyzer for noisy label detection
  (<https://github.com/openvinotoolkit/datumaro/pull/928>)
- Add Apache Arrow format support
  (<https://github.com/openvinotoolkit/datumaro/pull/931>, <https://github.com/openvinotoolkit/datumaro/pull/948>)
- Add sort transform
  (<https://github.com/openvinotoolkit/datumaro/pull/931>)

### Enhancements
- Add multiprocessing to DatumaroBinaryBase
  (<https://github.com/openvinotoolkit/datumaro/pull/897>)
- Refactor merge code
  (<https://github.com/openvinotoolkit/datumaro/pull/901>, <https://github.com/openvinotoolkit/datumaro/pull/906>)
- Refactor download CLI commands
  (<https://github.com/openvinotoolkit/datumaro/pull/909>)
- Refactor CLI commands w/ and w/o project
  (<https://github.com/openvinotoolkit/datumaro/pull/910>, <https://github.com/openvinotoolkit/datumaro/pull/952>)
- Refactor Media to be initialized from explicit sources
  (<https://github.com/openvinotoolkit/datumaro/pull/911> <https://github.com/openvinotoolkit/datumaro/pull/921>, <https://github.com/openvinotoolkit/datumaro/pull/944>)
- Refactor hl_ops.py
  (<https://github.com/openvinotoolkit/datumaro/pull/912>)
- Add tfds:uc_merced and tfds:eurosat download
  (<https://github.com/openvinotoolkit/datumaro/pull/914>)
- Migrate documentation framework to Sphinx
  (<https://github.com/openvinotoolkit/datumaro/pull/917>, <https://github.com/openvinotoolkit/datumaro/pull/922>, <https://github.com/openvinotoolkit/datumaro/pull/947>, <https://github.com/openvinotoolkit/datumaro/pull/954>, <https://github.com/openvinotoolkit/datumaro/pull/958>, <https://github.com/openvinotoolkit/datumaro/pull/961>, <https://github.com/openvinotoolkit/datumaro/pull/962>, <https://github.com/openvinotoolkit/datumaro/pull/963>, <https://github.com/openvinotoolkit/datumaro/pull/964>, <https://github.com/openvinotoolkit/datumaro/pull/965>, <https://github.com/openvinotoolkit/datumaro/pull/969>)
- Update merge tutorial for real life usecase
  (<https://github.com/openvinotoolkit/datumaro/pull/930>)
- Abbreviate "detect-format" to "detect" for prettifying
  (<https://github.com/openvinotoolkit/datumaro/pull/951>)

### Bug fixes
- Add UserWarning if an invalid media_type comes to image statistics computation
  (<https://github.com/openvinotoolkit/datumaro/pull/891>)
- Fix negated `is_encrypted`
  (<https://github.com/openvinotoolkit/datumaro/pull/907>)
- Save extra images of PointCloud when exporting to datumaro format
  (<https://github.com/openvinotoolkit/datumaro/pull/918>)
- Fix log issue when importing celeba and align celeba dataset
  (<https://github.com/openvinotoolkit/datumaro/pull/919>)

## 28/03/2023 - Release 1.1.1
### Bug fixes
- Fix to not export absolute media path in Datumaro and DatumaroBinary formats
  (<https://github.com/openvinotoolkit/datumaro/pull/896>)
- Change pypi_publish.yml to publish_sdist_to_pypi.yml
  (<https://github.com/openvinotoolkit/datumaro/pull/895>)

## 23/03/2023 - Release 1.1.0
### New features
- Add with_subset_dirs decorator (Add ImagenetWithSubsetDirsImporter)
  (<https://github.com/openvinotoolkit/datumaro/pull/816>)
- Add CommonSemanticSegmentationWithSubsetDirsImporter
  (<https://github.com/openvinotoolkit/datumaro/pull/826>)
- Add DatumaroBinary format
  (<https://github.com/openvinotoolkit/datumaro/pull/828>, <https://github.com/openvinotoolkit/datumaro/pull/829>, <https://github.com/openvinotoolkit/datumaro/pull/830>, <https://github.com/openvinotoolkit/datumaro/pull/831>, <https://github.com/openvinotoolkit/datumaro/pull/880>, <https://github.com/openvinotoolkit/datumaro/pull/883>)
- Add Explorer CLI documentation
  (<https://github.com/openvinotoolkit/datumaro/pull/838>)
- Add version to dataset exported as datumaro format
  (<https://github.com/openvinotoolkit/datumaro/pull/842>)
- Add Ava action data format support
  (<https://github.com/openvinotoolkit/datumaro/pull/847>)
- Add Shift Analyzer (both covariate and label shifts)
  (<https://github.com/openvinotoolkit/datumaro/pull/855>)
- Add YOLO Loose format
  (<https://github.com/openvinotoolkit/datumaro/pull/856>)
- Add Ultralytics YOLO format
  (<https://github.com/openvinotoolkit/datumaro/pull/859>)

### Enhancements
- Refactor Datumaro format code and test code
  (<https://github.com/openvinotoolkit/datumaro/pull/824>)
- Add publish to PyPI Github action
  (<https://github.com/openvinotoolkit/datumaro/pull/867>)
- Add --no-media-encryption option
  (<https://github.com/openvinotoolkit/datumaro/pull/875>)

### Bug fixes
- Fix image filenames and anomaly mask appearance in MVTec exporter
  (<https://github.com/openvinotoolkit/datumaro/pull/835>)
- Fix CIFAR10 and 100 detect function
  (<https://github.com/openvinotoolkit/datumaro/pull/836>)
- Fix celeba and align_celeba detect function
  (<https://github.com/openvinotoolkit/datumaro/pull/837>)
- Choose the top priority detect format for all directory depths
  (<https://github.com/openvinotoolkit/datumaro/pull/839>)
- Fix MVTec format detect function
  (<https://github.com/openvinotoolkit/datumaro/pull/843>)
- Fix wrong `__len__()` of Subset when the item is removed
  (<https://github.com/openvinotoolkit/datumaro/pull/854>)
- Fix mask visualization bug
  (<https://github.com/openvinotoolkit/datumaro/pull/860>)
- Fix detect unit tests to test false negatives as well
  (<https://github.com/openvinotoolkit/datumaro/pull/868>)

## 24/02/2023 - Release v1.0.0
### New features
- Add Data Explorer
  (<https://github.com/openvinotoolkit/datumaro/pull/773>)
- Add Ellipse annotation type
  (<https://github.com/openvinotoolkit/datumaro/pull/807>)
- Add MVTec anomaly data support
  (<https://github.com/openvinotoolkit/datumaro/pull/810>)

### Enhancements
- Refactor existing tests
  (<https://github.com/openvinotoolkit/datumaro/pull/803>)
- Raise ImportError on importing malformed COCO directory
  (<https://github.com/openvinotoolkit/datumaro/pull/812>)
- Remove the duplicated and cyclical category context in documentation
  (<https://github.com/openvinotoolkit/datumaro/pull/822>)

### Bug fixes
- Fix for importing CVAT image 1.1 data format exported to project level
  (<https://github.com/openvinotoolkit/datumaro/pull/795>)
- Fix a problem on setting log-level via CLI
  (<https://github.com/openvinotoolkit/datumaro/pull/800>)
- Fix code format with the latest black==23.1.0
  (<https://github.com/openvinotoolkit/datumaro/pull/802>)
- Fix [Explain command cannot find the model (#721)](https://github.com/openvinotoolkit/datumaro/issues/721)  (<https://github.com/openvinotoolkit/datumaro/pull/804>)
- Fix a problem found on model remove CLI command
  (<https://github.com/openvinotoolkit/datumaro/pull/805>)

## 27/01/2023 - Release v0.5.0
### New features
- Add Tile transformation
  (<https://github.com/openvinotoolkit/datumaro/pull/790>)
- Add Video keyframe extraction
  (<https://github.com/openvinotoolkit/datumaro/pull/791>)
- Add TileTransform documentation and Jupyter notebook example
  (<https://github.com/openvinotoolkit/datumaro/pull/794>)
- Add MergeTile transformation
  (<https://github.com/openvinotoolkit/datumaro/pull/796>)

### Enhancements
- Improved mask_to_rle performance
  (<https://github.com/openvinotoolkit/datumaro/pull/770>)

### Deprecated
- N/A

### Removed
- N/A

### Bug fixes
- Fix MacOS CI failures
  (<https://github.com/openvinotoolkit/datumaro/pull/789>)
- Fix auto-documentation for the data_format plugins
  (<https://github.com/openvinotoolkit/datumaro/pull/793>)

### Security
- Add security.md file for the SDL
  (<https://github.com/openvinotoolkit/datumaro/pull/798>)

## 06/12/2022 - Release v0.4.0.1
### New features
- Support for exclusive of labels with LabelGroup
  (<https://github.com/openvinotoolkit/datumaro/pull/742>)
- Jupyter samples
  - Introducing how to merge datasets
  (<https://github.com/openvinotoolkit/datumaro/pull/738>)
  - Introducing how to visualize dataset
  (<https://github.com/openvinotoolkit/datumaro/pull/747>)
  - Introducing how to filter dataset
  (<https://github.com/openvinotoolkit/datumaro/pull/748>)
  - Introducing how to transform dataset
  (<https://github.com/openvinotoolkit/datumaro/pull/759>)
- Visualization Python API
  - Bbox feature
    (<https://github.com/openvinotoolkit/datumaro/pull/744>)
  - Label, Points, Polygon, PolyLine, and Caption visualization features
    (<https://github.com/openvinotoolkit/datumaro/pull/746>)
  - Mask, SuperResolution, Depth visualization features
    (<https://github.com/openvinotoolkit/datumaro/pull/747>)
- Documentation for Python API
  (<https://github.com/openvinotoolkit/datumaro/pull/753>)
  - dataset handler, visualizer, filter descriptions
    (<https://github.com/openvinotoolkit/datumaro/pull/761>)
- `__repr__` for Dataset
  (<https://github.com/openvinotoolkit/datumaro/pull/750>)
- Support for exporting as CVAT video format
  (<https://github.com/openvinotoolkit/datumaro/pull/757>)
- CodeCov coverage reporting feature to CI/CD
  (<https://github.com/openvinotoolkit/datumaro/pull/756>)
- Jupyter notebook example rendering to documentation
  (<https://github.com/openvinotoolkit/datumaro/pull/758>)
- An interface to manipulate 'infos' to store the dataset meta-info
  (<https://github.com/openvinotoolkit/datumaro/pull/767>)
- 'bbox' annotation when importing a COCO dataset
  (<https://github.com/openvinotoolkit/datumaro/pull/772>)

### Enhancements
- Wrap title text according to its plot width
  (<https://github.com/openvinotoolkit/datumaro/pull/769>)
- Get list of subsets and support only Image media type in visualizer
  (<https://github.com/openvinotoolkit/datumaro/pull/768>)

### Deprecated
- N/A

### Removed
- N/A

### Bug fixes
- Correcting static type checking
  (<https://github.com/openvinotoolkit/datumaro/pull/743>)
- Fixing a VOC dataset export when a label contains 'space'
  (<https://github.com/openvinotoolkit/datumaro/pull/771>)

### Security
- N/A

## 06/09/2022 - Release v0.3.1
### New features
- Support for custom media types, new `PointCloud` media type,
  `DatasetItem.media` and `.media_as(type)` members
  (<https://github.com/openvinotoolkit/datumaro/pull/539>)
- \[API\] A way to request dataset and extractor media type with `media_type`
  (<https://github.com/openvinotoolkit/datumaro/pull/539>)
- BraTS format (import-only) (.npy and .nii.gz), new `MultiframeImage`
  media type (<https://github.com/openvinotoolkit/datumaro/pull/628>)
- Common Semantic Segmentation dataset format (import-only)
  (<https://github.com/openvinotoolkit/datumaro/pull/685>)
- An option to disable `data/` prefix inclusion in YOLO export
  (<https://github.com/openvinotoolkit/datumaro/pull/689>)
- New command `describe-downloads` to print information about downloadable datasets
  (<https://github.com/openvinotoolkit/datumaro/pull/678>)
- Detection for Cityscapes format
  (<https://github.com/openvinotoolkit/datumaro/pull/680>)
- Maximum recursion `--depth` parameter for `detect-dataset` CLI command
  (<https://github.com/openvinotoolkit/datumaro/pull/680>)
- An option to save a single subset in the `download` command
  (<https://github.com/openvinotoolkit/datumaro/pull/697>)
- Common Super Resolution dataset format (import-only)
  (<https://github.com/openvinotoolkit/datumaro/pull/700>)
- Kinetics 400/600/700 dataset format (import-only)
  (<https://github.com/openvinotoolkit/datumaro/pull/706>)
- NYU Depth Dataset V2 format (import-only)
  (<https://github.com/openvinotoolkit/datumaro/pull/712>)

### Enhancements
- `env.detect_dataset()` now returns a list of detected formats at all recursion levels
  instead of just the lowest one
  (<https://github.com/openvinotoolkit/datumaro/pull/680>)
- Open Images: allowed to store annotations file in root path as well
  (<https://github.com/openvinotoolkit/datumaro/pull/680>)
- Improved parsing error messages in COCO, VOC and YOLO formats
  (<https://github.com/openvinotoolkit/datumaro/pull/684>,
   <https://github.com/openvinotoolkit/datumaro/pull/686>,
   <https://github.com/openvinotoolkit/datumaro/pull/687>)
- YOLO format now supports almost any subset names, except `backup`, `names` and `classes`
  (instead of just `train` and `valid`). The reserved names now raise an error on exporting.
  (<https://github.com/openvinotoolkit/datumaro/pull/688>)

### Deprecated
- `--save-images` is replaced with `--save-media` in CLI and converter API
  (<https://github.com/openvinotoolkit/datumaro/pull/539>)
- \[API\] `image`, `point_cloud` and `related_images` of `DatasetItem` are
  replaced with `media` and `media_as(type)` members and c-tor parameters
  (<https://github.com/openvinotoolkit/datumaro/pull/539>)

### Removed
- N/A

### Bug fixes
- Detection for LFW format
  (<https://github.com/openvinotoolkit/datumaro/pull/680>)
- Adding depth value of image when dataset is exported in VOC format
  (<https://github.com/openvinotoolkit/datumaro/pull/726>)
- Adding to handle the numerical labels in task chains properly
  (<https://github.com/openvinotoolkit/datumaro/pull/726>)
- Fixing the issue that annotations inside another annotation (polygon)
  are duplicated during import for VOC format
  (<https://github.com/openvinotoolkit/datumaro/pull/726>)

### Security
- N/A

## 21/02/2022 - Release v0.3
### New features
- Ability to import a video as frames with the `video_frames` format and
  to split a video into frames with the `datum util split_video` command
  (<https://github.com/openvinotoolkit/datumaro/pull/555>)
- `--subset` parameter in the `image_dir` format
  (<https://github.com/openvinotoolkit/datumaro/pull/555>)
- `MediaManager` API to control loaded media resources at runtime
  (<https://github.com/openvinotoolkit/datumaro/pull/555>)
- Command to detect the format of a dataset
  (<https://github.com/openvinotoolkit/datumaro/pull/576>)
- More comfortable access to library API via `import datumaro`
  (<https://github.com/openvinotoolkit/datumaro/pull/630>)
- CLI command-like free functions (`export`, `transform`, ...)
  (<https://github.com/openvinotoolkit/datumaro/pull/630>)
- Reading specific annotation files for train dataset in Cityscapes
  (<https://github.com/openvinotoolkit/datumaro/pull/632>)
- Random sampling transforms (`random_sampler`, `label_random_sampler`)
  to create smaller datasets from bigger ones
  (<https://github.com/openvinotoolkit/datumaro/pull/636>,
   <https://github.com/openvinotoolkit/datumaro/pull/640>)
- API to report dataset import and export progress;
  API to report dataset import and export errors and take action (skip, fail)
  (supported in COCO, VOC and YOLO formats)
  (<https://github.com/openvinotoolkit/datumaro/pull/650>)
- Support for downloading the ImageNetV2 and COCO datasets
  (<https://github.com/openvinotoolkit/datumaro/pull/653>,
   <https://github.com/openvinotoolkit/datumaro/pull/659>)
- A way for formats to signal that they don't support detection
  (<https://github.com/openvinotoolkit/datumaro/pull/665>)
- Removal transforms to remove items/annoations/attributes from dataset
  (`remove_items`, `remove_annotations`, `remove_attributes`)
  (<https://github.com/openvinotoolkit/datumaro/pull/670>)

### Enhancements
- Allowed direct file paths in `datum import`. Such sources are imported like
  when the `rpath` parameter is specified, however, only the selected path
  is copied into the project
  (<https://github.com/openvinotoolkit/datumaro/pull/555>)
- Improved `stats` performance, added new filtering parameters,
  image stats (`unique`, `repeated`) moved to the `dataset` section,
  removed `mean` and `std` from the `dataset` section
  (<https://github.com/openvinotoolkit/datumaro/pull/621>)
- Allowed `Image` creation from just `size` info
  (<https://github.com/openvinotoolkit/datumaro/pull/634>)
- Added image search in VOC XML-based subformats
  (<https://github.com/openvinotoolkit/datumaro/pull/634>)
- Added image path equality checks in simple merge, when applicable
  (<https://github.com/openvinotoolkit/datumaro/pull/634>)
- Supported saving box attributes when downloading the TFDS version of VOC
  (<https://github.com/openvinotoolkit/datumaro/pull/668>)
- Switched to a `pyproject.toml`-based build
  (<https://github.com/openvinotoolkit/datumaro/pull/671>)

### Deprecated
- TBD

### Removed
- Official support of Python 3.6 (due to it's EOL)
  (<https://github.com/openvinotoolkit/datumaro/pull/617>)
- Backward compatibility annotation symbols in `components.extractor`
  (<https://github.com/openvinotoolkit/datumaro/pull/630>)

### Bug fixes
- Prohibited calling `add`, `import` and `export` commands without a project
  (<https://github.com/openvinotoolkit/datumaro/pull/555>)
- Calling `make_dataset` on empty project tree now produces the error properly
  (<https://github.com/openvinotoolkit/datumaro/pull/555>)
- Saving (overwriting) a dataset in a project when rpath is used
  (<https://github.com/openvinotoolkit/datumaro/pull/613>)
- Output image extension preserving in the `Resize` transform
  (<https://github.com/openvinotoolkit/datumaro/issues/606>)
- Memory overuse in the `Resize` transform
  (<https://github.com/openvinotoolkit/datumaro/issues/607>)
- Invalid image pixels produced by the `Resize` transform
  (<https://github.com/openvinotoolkit/datumaro/issues/618>)
- Numeric warnings that sometimes occurred in `stats` command
  (e.g. <https://github.com/openvinotoolkit/datumaro/issues/607>)
  (<https://github.com/openvinotoolkit/datumaro/pull/621>)
- Added missing item attribute merging in simple merge
  (<https://github.com/openvinotoolkit/datumaro/pull/634>)
- Inability to disambiguate VOC from LabelMe in some cases
  (<https://github.com/openvinotoolkit/datumaro/issues/658>)

### Security
- TBD

## 28/01/2022 - Release v0.2.3
### New features
- Command to download public datasets
  (<https://github.com/openvinotoolkit/datumaro/pull/582>)
- Extension autodetection in `ByteImage`
  (<https://github.com/openvinotoolkit/datumaro/pull/595>)
- MPII Human Pose Dataset (import-only) (.mat and .json)
  (<https://github.com/openvinotoolkit/datumaro/pull/584>)
- MARS format (import-only)
  (<https://github.com/openvinotoolkit/datumaro/pull/585>)

### Enhancements
- The `pycocotools` dependency lower bound is raised to `2.0.4`.
  (<https://github.com/openvinotoolkit/datumaro/pull/449>)
- `smooth_line` from `datumaro.util.annotation_util` - the function
  is renamed to `approximate_line` and has updated interface
  (<https://github.com/openvinotoolkit/datumaro/pull/592>)

### Deprecated
- Python 3.6 support

### Removed
- TBD

### Bug fixes
- Fails in multimerge when lines are not approximated and when there are no
  label categories (<https://github.com/openvinotoolkit/datumaro/pull/592>)
- Cannot convert LabelMe dataset, that has no subsets
  (<https://github.com/openvinotoolkit/datumaro/pull/600>)

### Security
- TBD

## 24/12/2021 - Release v0.2.2
### New features
- Video reading API
  (<https://github.com/openvinotoolkit/datumaro/pull/521>)
- Python API documentation
  (<https://github.com/openvinotoolkit/datumaro/pull/526>)
- Mapillary Vistas dataset format (Import-only)
  (<https://github.com/openvinotoolkit/datumaro/pull/537>)
- Datumaro can now be installed on Windows on Python 3.9
  (<https://github.com/openvinotoolkit/datumaro/pull/547>)
- Import for SYNTHIA dataset format
  (<https://github.com/openvinotoolkit/datumaro/pull/532>)
- Support of `score` attribute in KITTI detetion
  (<https://github.com/openvinotoolkit/datumaro/pull/571>)
- Support for Accuracy Checker dataset meta files in formats
  (<https://github.com/openvinotoolkit/datumaro/pull/553>,
  <https://github.com/openvinotoolkit/datumaro/pull/569>,
  <https://github.com/openvinotoolkit/datumaro/pull/575>)
- Import for VoTT dataset format
  (<https://github.com/openvinotoolkit/datumaro/pull/573>)
- Image resizing transform
  (<https://github.com/openvinotoolkit/datumaro/pull/581>)

### Enhancements
- The following formats can now be detected unambiguously:
  `ade20k2017`, `ade20k2020`, `camvid`, `coco`, `cvat`, `datumaro`,
  `icdar_text_localization`, `icdar_text_segmentation`,
  `icdar_word_recognition`, `imagenet_txt`, `kitti_raw`, `label_me`, `lfw`,
  `mot_seq`, `open_images`, `vgg_face2`, `voc`, `widerface`, `yolo`
  (<https://github.com/openvinotoolkit/datumaro/pull/531>,
  <https://github.com/openvinotoolkit/datumaro/pull/536>,
  <https://github.com/openvinotoolkit/datumaro/pull/550>,
  <https://github.com/openvinotoolkit/datumaro/pull/557>,
  <https://github.com/openvinotoolkit/datumaro/pull/558>)
- Allowed Pytest-native tests
  (<https://github.com/openvinotoolkit/datumaro/pull/563>)
- Allowed export options in the `datum merge` command
  (<https://github.com/openvinotoolkit/datumaro/pull/545>)

### Deprecated
- Using `Image`, `ByteImage` from `datumaro.util.image` - these classes
  are moved to `datumaro.components.media`
  (<https://github.com/openvinotoolkit/datumaro/pull/538>)

### Removed
- Equality comparison support between `datumaro.components.media.Image`
  and `numpy.ndarray`
  (<https://github.com/openvinotoolkit/datumaro/pull/568>)

### Bug fixes
- Bug #560: import issue with MOT dataset when using seqinfo.ini file
  (<https://github.com/openvinotoolkit/datumaro/pull/564>)
- Empty lines in VOC subset lists are not ignored
  (<https://github.com/openvinotoolkit/datumaro/pull/587>)

### Security
- TBD

## 16/11/2021 - Release v0.2.1
### New features
- Import for CelebA dataset format.
  (<https://github.com/openvinotoolkit/datumaro/pull/484>)

### Enhancements
- File `people.txt` became optional in LFW
  (<https://github.com/openvinotoolkit/datumaro/pull/509>)
- File `image_ids_and_rotation.csv` became optional Open Images
  (<https://github.com/openvinotoolkit/datumaro/pull/509>)
- Allowed underscores (`_`) in subset names in COCO
  (<https://github.com/openvinotoolkit/datumaro/pull/509>)
- Allowed annotation files with arbitrary names in COCO
  (<https://github.com/openvinotoolkit/datumaro/pull/509>)
- The `icdar_text_localization` format is no longer detected in every directory
  (<https://github.com/openvinotoolkit/datumaro/pull/531>)
- Updated `pycocotools` version to 2.0.2
  (<https://github.com/openvinotoolkit/datumaro/pull/534>)

### Deprecated
- TBD

### Removed
- TBD

### Bug fixes
- Unhandled exception when a file is specified as the source for a COCO or
  MOTS dataset
  (<https://github.com/openvinotoolkit/datumaro/pull/530>)
- Exporting dataset without `color` attribute into the
  `icdar_text_segmentation` format
  (<https://github.com/openvinotoolkit/datumaro/pull/556>)
### Security
- TBD

## 14/10/2021 - Release v0.2
### New features
- A new installation target: `pip install datumaro[default]`, which should
  be used by default. The simple `datumaro` is supposed for library users.
  (<https://github.com/openvinotoolkit/datumaro/pull/238>)
- Dataset and project versioning capabilities (Git-like)
  (<https://github.com/openvinotoolkit/datumaro/pull/238>)
- "dataset revpath" concept in CLI, allowing to pass a dataset path with
  the dataset format in `diff`, `merge`, `explain` and `info` CLI commands
  (<https://github.com/openvinotoolkit/datumaro/pull/238>)
- `import`, `remove`, `commit`, `checkout`, `log`, `status`, `info` CLI commands
  (<https://github.com/openvinotoolkit/datumaro/pull/238>)
- `Coco*Extractor` classes now have an option to preserve label IDs from the
  original annotation file
  (<https://github.com/openvinotoolkit/datumaro/pull/453>)
- `patch` CLI command to patch datasets
  (<https://github.com/openvinotoolkit/datumaro/pull/401>)
- `ProjectLabels` transform to change dataset labels for merging etc.
  (<https://github.com/openvinotoolkit/datumaro/pull/401>,
   <https://github.com/openvinotoolkit/datumaro/pull/478>)
- Support for custom labels in the KITTI detection format
  (<https://github.com/openvinotoolkit/datumaro/pull/481>)
- Type annotations and docs for Annotation classes
  (<https://github.com/openvinotoolkit/datumaro/pull/493>)
- Options to control label loading behavior in `imagenet_txt` import
  (<https://github.com/openvinotoolkit/datumaro/pull/434>,
  <https://github.com/openvinotoolkit/datumaro/pull/489>)

### Enhancements
- A project can contain and manage multiple datasets instead of a single one.
  CLI operations can be applied to the whole project, or to separate datasets.
  Datasets are modified inplace, by default
  (<https://github.com/openvinotoolkit/datumaro/issues/328>)
- CLI help for builtin plugins doesn't require project
  (<https://github.com/openvinotoolkit/datumaro/issues/328>)
- Annotation-related classes were moved into a new module,
  `datumaro.components.annotation`
  (<https://github.com/openvinotoolkit/datumaro/pull/439>)
- Rollback utilities replaced with Scope utilities
  (<https://github.com/openvinotoolkit/datumaro/pull/444>)
- The `Project` class from `datumaro.components` is changed completely
  (<https://github.com/openvinotoolkit/datumaro/pull/238>)
- `diff` and `ediff` are joined into a single `diff` CLI command
  (<https://github.com/openvinotoolkit/datumaro/pull/238>)
- Projects use new file layout, incompatible with old projects.
  An old project can be updated with `datum project migrate`
  (<https://github.com/openvinotoolkit/datumaro/pull/238>)
- Inheriting `CliPlugin` is not required in plugin classes
  (<https://github.com/openvinotoolkit/datumaro/pull/238>)
- `Importer`s do not create `Project`s anymore and just return a list of
  extractor configurations
  (<https://github.com/openvinotoolkit/datumaro/pull/238>)

### Deprecated
- TBD

### Removed
- `import`, `project merge` CLI commands
  (<https://github.com/openvinotoolkit/datumaro/pull/238>)
- Support for project hierarchies. A project cannot be a source anymore
  (<https://github.com/openvinotoolkit/datumaro/pull/238>)
- Project cannot have independent internal dataset anymore. All the project
  data must be stored in the project data sources
  (<https://github.com/openvinotoolkit/datumaro/pull/238>)
- `datumaro_project` format
  (<https://github.com/openvinotoolkit/datumaro/pull/238>)
- Unused `path` field of `DatasetItem`
  (<https://github.com/openvinotoolkit/datumaro/pull/455>)

### Bug fixes
- Deprecation warning in `open_images_format.py`
  (<https://github.com/openvinotoolkit/datumaro/pull/440>)
- `lazy_image` returning unrelated data sometimes
  (<https://github.com/openvinotoolkit/datumaro/issues/409>)
- Invalid call to `pycocotools.mask.iou`
  (<https://github.com/openvinotoolkit/datumaro/pull/450>)
- Importing of Open Images datasets without image data
  (<https://github.com/openvinotoolkit/datumaro/pull/463>)
- Return value type in `Dataset.is_modified`
  (<https://github.com/openvinotoolkit/datumaro/pull/401>)
- Remapping of secondary categories in `RemapLabels`
  (<https://github.com/openvinotoolkit/datumaro/pull/401>)
- VOC dataset patching for classification and segmentation tasks
  (<https://github.com/openvinotoolkit/datumaro/pull/478>)
- Exported mask label ids in KITTI segmentation
  (<https://github.com/openvinotoolkit/datumaro/pull/481>)
- Missing `label` for `Points` read in the LFW format
  (<https://github.com/openvinotoolkit/datumaro/pull/494>)

### Security
- TBD

## 24/08/2021 - Release v0.1.11
### New features
- The Open Images format now supports bounding box
  and segmentation mask annotations
  (<https://github.com/openvinotoolkit/datumaro/pull/352>,
  <https://github.com/openvinotoolkit/datumaro/pull/388>).
- Bounding boxes values decrement transform (<https://github.com/openvinotoolkit/datumaro/pull/366>)
- Improved error reporting in `Dataset` (<https://github.com/openvinotoolkit/datumaro/pull/386>)
- Support ADE20K format (import only) (<https://github.com/openvinotoolkit/datumaro/pull/400>)
- Documentation website at <https://openvinotoolkit.github.io/datumaro> (<https://github.com/openvinotoolkit/datumaro/pull/420>)

### Enhancements
- Datumaro no longer depends on scikit-image
  (<https://github.com/openvinotoolkit/datumaro/pull/379>)
- `Dataset` remembers export options on saving / exporting for the first time (<https://github.com/openvinotoolkit/datumaro/pull/386>)

### Deprecated
- TBD

### Removed
- TBD

### Bug fixes
- Application of `remap_labels` to dataset categories of different length (<https://github.com/openvinotoolkit/datumaro/issues/314>)
- Patching of datasets in formats (<https://github.com/openvinotoolkit/datumaro/issues/348>)
- Improved Cityscapes export performance (<https://github.com/openvinotoolkit/datumaro/pull/367>)
- Incorrect format of `*_labelIds.png` in Cityscapes export (<https://github.com/openvinotoolkit/datumaro/issues/325>, <https://github.com/openvinotoolkit/datumaro/issues/342>)
- Item id in ImageNet format (<https://github.com/openvinotoolkit/datumaro/pull/371>)
- Double quotes for ICDAR Word Recognition (<https://github.com/openvinotoolkit/datumaro/pull/375>)
- Wrong display of builtin formats in CLI (<https://github.com/openvinotoolkit/datumaro/issues/332>)
- Non utf-8 encoding of annotation files in Market-1501 export (<https://github.com/openvinotoolkit/datumaro/pull/392>)
- Import of ICDAR, PASCAL VOC and VGGFace2 images from subdirectories on WIndows
  (<https://github.com/openvinotoolkit/datumaro/pull/392>)
- Saving of images with Unicode paths on Windows (<https://github.com/openvinotoolkit/datumaro/pull/392>)
- Calling `ProjectDataset.transform()` with a string argument (<https://github.com/openvinotoolkit/datumaro/issues/402>)
- Attributes casting for CVAT format (<https://github.com/openvinotoolkit/datumaro/pull/403>)
- Loading of custom project plugins (<https://github.com/openvinotoolkit/datumaro/issues/404>)
- Reading, writing anno file and saving name of the subset for test subset
  (<https://github.com/openvinotoolkit/datumaro/pull/447>)

### Security
- Fixed unsafe unpickling in CIFAR import (<https://github.com/openvinotoolkit/datumaro/pull/362>)

## 14/07/2021 - Release v0.1.10
### New features
- Support for import/export zip archives with images (<https://github.com/openvinotoolkit/datumaro/pull/273>)
- Subformat importers for VOC and COCO (<https://github.com/openvinotoolkit/datumaro/pull/281>)
- Support for KITTI dataset segmentation and detection format (<https://github.com/openvinotoolkit/datumaro/pull/282>)
- Updated YOLO format user manual (<https://github.com/openvinotoolkit/datumaro/pull/295>)
- `ItemTransform` class, which describes item-wise dataset `Transform`s (<https://github.com/openvinotoolkit/datumaro/pull/297>)
- `keep-empty` export parameter in VOC format (<https://github.com/openvinotoolkit/datumaro/pull/297>)
- A base class for dataset validation plugins (<https://github.com/openvinotoolkit/datumaro/pull/299>)
- Partial support for the Open Images format;
  only images and image-level labels can be read/written
  (<https://github.com/openvinotoolkit/datumaro/pull/291>,
  <https://github.com/openvinotoolkit/datumaro/pull/315>).
- Support for Supervisely Point Cloud dataset format (<https://github.com/openvinotoolkit/datumaro/pull/245>, <https://github.com/openvinotoolkit/datumaro/pull/353>)
- Support for KITTI Raw / Velodyne Points dataset format (<https://github.com/openvinotoolkit/datumaro/pull/245>)
- Support for CIFAR-100 and documentation for CIFAR-10/100 (<https://github.com/openvinotoolkit/datumaro/pull/301>)

### Enhancements
- Tensorflow AVX check is made optional in API and disabled by default (<https://github.com/openvinotoolkit/datumaro/pull/305>)
- Extensions for images in ImageNet_txt are now mandatory (<https://github.com/openvinotoolkit/datumaro/pull/302>)
- Several dependencies now have lower bounds (<https://github.com/openvinotoolkit/datumaro/pull/308>)

### Deprecated
- TBD

### Removed
- TBD

### Bug fixes
- Incorrect image layout on saving and a problem with ecoding on loading (<https://github.com/openvinotoolkit/datumaro/pull/284>)
- An error when XPath filter is applied to the dataset or its subset (<https://github.com/openvinotoolkit/datumaro/issues/259>)
- Tracking of `Dataset` changes done by transforms (<https://github.com/openvinotoolkit/datumaro/pull/297>)
- Improved CLI startup time in several cases (<https://github.com/openvinotoolkit/datumaro/pull/306>)

### Security
- Known issue: loading CIFAR can result in arbitrary code execution (<https://github.com/openvinotoolkit/datumaro/issues/327>)

## 03/06/2021 - Release v0.1.9
### New features
- Support for escaping in attribute values in LabelMe format (<https://github.com/openvinotoolkit/datumaro/issues/49>)
- Support for Segmentation Splitting (<https://github.com/openvinotoolkit/datumaro/pull/223>)
- Support for CIFAR-10/100 dataset format (<https://github.com/openvinotoolkit/datumaro/pull/225>, <https://github.com/openvinotoolkit/datumaro/pull/243>)
- Support for COCO panoptic and stuff format (<https://github.com/openvinotoolkit/datumaro/pull/210>)
- Documentation file and integration tests for Pascal VOC format (<https://github.com/openvinotoolkit/datumaro/pull/228>)
- Support for MNIST and MNIST in CSV dataset formats (<https://github.com/openvinotoolkit/datumaro/pull/234>)
- Documentation file for COCO format (<https://github.com/openvinotoolkit/datumaro/pull/241>)
- Documentation file and integration tests for YOLO format (<https://github.com/openvinotoolkit/datumaro/pull/246>)
- Support for Cityscapes dataset format (<https://github.com/openvinotoolkit/datumaro/pull/249>)
- Support for Validator configurable threshold (<https://github.com/openvinotoolkit/datumaro/pull/250>)

### Enhancements
- LabelMe format saves dataset items with their relative paths by subsets
  without changing names (<https://github.com/openvinotoolkit/datumaro/pull/200>)
- Allowed arbitrary subset count and names in classification and detection
  splitters (<https://github.com/openvinotoolkit/datumaro/pull/207>)
- Annotation-less dataset elements are now participate in subset splitting (<https://github.com/openvinotoolkit/datumaro/pull/211>)
- Classification task in LFW dataset format (<https://github.com/openvinotoolkit/datumaro/pull/222>)
- Testing is now performed with pytest instead of unittest (<https://github.com/openvinotoolkit/datumaro/pull/248>)

### Deprecated
- TBD

### Removed
- TBD

### Bug fixes
- Added support for auto-merging (joining) of datasets with no labels and
  having labels (<https://github.com/openvinotoolkit/datumaro/pull/200>)
- Allowed explicit label removal in `remap_labels` transform (<https://github.com/openvinotoolkit/datumaro/pull/203>)
- Image extension in CVAT format export (<https://github.com/openvinotoolkit/datumaro/pull/214>)
- Added a label "face" for bounding boxes in Wider Face (<https://github.com/openvinotoolkit/datumaro/pull/215>)
- Allowed adding "difficult", "truncated", "occluded" attributes when
  converting to Pascal VOC if these attributes are not present (<https://github.com/openvinotoolkit/datumaro/pull/216>)
- Empty lines in YOLO annotations are ignored (<https://github.com/openvinotoolkit/datumaro/pull/221>)
- Export in VOC format when no image info is available (<https://github.com/openvinotoolkit/datumaro/pull/239>)
- Fixed saving attribute in WiderFace extractor (<https://github.com/openvinotoolkit/datumaro/pull/251>)

### Security
- TBD

## 31/03/2021 - Release v0.1.8
### New features
- TBD

### Enhancements
- Added an option to allow undeclared annotation attributes in CVAT format
  export (<https://github.com/openvinotoolkit/datumaro/pull/192>)
- COCO exports images in separate dirs by subsets. Added an option to control
  this (<https://github.com/openvinotoolkit/datumaro/pull/195>)

### Deprecated
- TBD

### Removed
- TBD

### Bug fixes
- Instance masks of `background` class no more introduce an instance (<https://github.com/openvinotoolkit/datumaro/pull/188>)
- Added support for label attributes in Datumaro format (<https://github.com/openvinotoolkit/datumaro/pull/192>)

### Security
- TBD

## 24/03/2021 - Release v0.1.7
### New features
- OpenVINO plugin examples (<https://github.com/openvinotoolkit/datumaro/pull/159>)
- Dataset validation for classification and detection datasets (<https://github.com/openvinotoolkit/datumaro/pull/160>)
- Arbitrary image extensions in formats (import and export) (<https://github.com/openvinotoolkit/datumaro/issues/166>)
- Ability to set a custom subset name for an imported dataset (<https://github.com/openvinotoolkit/datumaro/issues/166>)
- CLI support for NDR(<https://github.com/openvinotoolkit/datumaro/pull/178>)

### Enhancements
- Common ICDAR format is split into 3 sub-formats (<https://github.com/openvinotoolkit/datumaro/pull/174>)

### Deprecated
- TBD

### Removed
- TBD

### Bug fixes
- The ability to work with file names containing Cyrillic and spaces (<https://github.com/openvinotoolkit/datumaro/pull/148>)
- Image reading and saving in ICDAR formats (<https://github.com/openvinotoolkit/datumaro/pull/174>)
- Unnecessary image loading on dataset saving (<https://github.com/openvinotoolkit/datumaro/pull/176>)
- Allowed spaces in ICDAR captions (<https://github.com/openvinotoolkit/datumaro/pull/182>)
- Saving of masks in VOC when masks are not requested (<https://github.com/openvinotoolkit/datumaro/pull/184>)

### Security
- TBD

## 03/02/2021 - Release v0.1.6.1 (hotfix)
### New features
- TBD

### Enhancements
- TBD

### Deprecated
- TBD

### Removed
- TBD

### Bug fixes
- Images with no annotations are exported again in VOC formats (<https://github.com/openvinotoolkit/datumaro/pull/123>)
- Inference result for only one output layer in OpenVINO launcher (<https://github.com/openvinotoolkit/datumaro/pull/125>)

### Security
- TBD

## 02/26/2021 - Release v0.1.6
### New features
- `Icdar13/15` dataset format (<https://github.com/openvinotoolkit/datumaro/pull/96>)
- Laziness, source caching, tracking of changes and partial updating for `Dataset` (<https://github.com/openvinotoolkit/datumaro/pull/102>)
- `Market-1501` dataset format (<https://github.com/openvinotoolkit/datumaro/pull/108>)
- `LFW` dataset format (<https://github.com/openvinotoolkit/datumaro/pull/110>)
- Support of polygons' and masks' confusion matrices and mismathing classes in
  `diff` command (<https://github.com/openvinotoolkit/datumaro/pull/117>)
- Add near duplicate image removal plugin (<https://github.com/openvinotoolkit/datumaro/pull/113>)
- Sampler Plugin that analyzes inference result from the given dataset and
  selects samples for annotation(<https://github.com/openvinotoolkit/datumaro/pull/115>)

### Enhancements
- OpenVINO model launcher is updated for OpenVINO r2021.1 (<https://github.com/openvinotoolkit/datumaro/pull/100>)

### Deprecated
- TBD

### Removed
- TBD

### Bug fixes
- High memory consumption and low performance of mask import/export, #53 (<https://github.com/openvinotoolkit/datumaro/pull/101>)
- Masks, covered by class 0 (background), should be exported with holes inside
(<https://github.com/openvinotoolkit/datumaro/pull/104>)
- `diff` command invocation problem with missing class methods (<https://github.com/openvinotoolkit/datumaro/pull/117>)

### Security
- TBD

## 01/23/2021 - Release v0.1.5
### New features
- `WiderFace` dataset format (<https://github.com/openvinotoolkit/datumaro/pull/65>, <https://github.com/openvinotoolkit/datumaro/pull/90>)
- Function to transform annotations to labels (<https://github.com/openvinotoolkit/datumaro/pull/66>)
- Dataset splits for classification, detection and re-id tasks (<https://github.com/openvinotoolkit/datumaro/pull/68>, <https://github.com/openvinotoolkit/datumaro/pull/81>)
- `VGGFace2` dataset format (<https://github.com/openvinotoolkit/datumaro/pull/69>, <https://github.com/openvinotoolkit/datumaro/pull/82>)
- Unique image count statistic (<https://github.com/openvinotoolkit/datumaro/pull/87>)
- Installation with pip by name `datumaro`

### Enhancements
- `Dataset` class extended with new operations: `save`, `load`, `export`, `import_from`, `detect`, `run_model` (<https://github.com/openvinotoolkit/datumaro/pull/71>)
- Allowed importing `Extractor`-only defined formats
  (in `Project.import_from`, `dataset.import_from` and CLI/`project import`) (<https://github.com/openvinotoolkit/datumaro/pull/71>)
- `datum project ...` commands replaced with `datum ...` commands (<https://github.com/openvinotoolkit/datumaro/pull/84>)
- Supported more image formats in `ImageNet` extractors (<https://github.com/openvinotoolkit/datumaro/pull/85>)
- Allowed adding `Importer`-defined formats as project sources (`source add`) (<https://github.com/openvinotoolkit/datumaro/pull/86>)
- Added max search depth in `ImageDir` format and importers (<https://github.com/openvinotoolkit/datumaro/pull/86>)

### Deprecated
- `datum project ...` CLI context (<https://github.com/openvinotoolkit/datumaro/pull/84>)

### Removed
- TBD

### Bug fixes
- Allow plugins inherited from `Extractor` (instead of only `SourceExtractor`)
  (<https://github.com/openvinotoolkit/datumaro/pull/70>)
- Windows installation with `pip` for `pycocotools` (<https://github.com/openvinotoolkit/datumaro/pull/73>)
- `YOLO` extractor path matching on Windows (<https://github.com/openvinotoolkit/datumaro/pull/73>)
- Fixed inplace file copying when saving images (<https://github.com/openvinotoolkit/datumaro/pull/76>)
- Fixed `labelmap` parameter type checking in `VOC` converter (<https://github.com/openvinotoolkit/datumaro/pull/76>)
- Fixed model copying on addition in CLI (<https://github.com/openvinotoolkit/datumaro/pull/94>)

### Security
- TBD

## 12/10/2020 - Release v0.1.4
### New features
- `CamVid` dataset format (<https://github.com/openvinotoolkit/datumaro/pull/57>)
- Ability to install `opencv-python-headless` dependency with `DATUMARO_HEADLESS=1`
  environment variable instead of `opencv-python` (<https://github.com/openvinotoolkit/datumaro/pull/62>)

### Enhancements
- Allow empty supercategory in COCO (<https://github.com/openvinotoolkit/datumaro/pull/54>)
- Allow Pascal VOC to search in subdirectories (<https://github.com/openvinotoolkit/datumaro/pull/50>)

### Deprecated
- TBD

### Removed
- TBD

### Bug fixes
- TBD

### Security
- TBD

## 10/28/2020 - Release v0.1.3
### New features
- `ImageNet` and `ImageNetTxt` dataset formats (<https://github.com/openvinotoolkit/datumaro/pull/41>)

### Enhancements
- TBD

### Deprecated
- TBD

### Removed
- TBD

### Bug fixes
- Default `label-map` parameter value for VOC converter (<https://github.com/openvinotoolkit/datumaro/pull/34>)
- Randomness of random split transform (<https://github.com/openvinotoolkit/datumaro/pull/38>)
- `Transform.subsets()` method (<https://github.com/openvinotoolkit/datumaro/pull/38>)
- Supported unknown image formats in TF Detection API converter (<https://github.com/openvinotoolkit/datumaro/pull/40>)
- Supported empty attribute values in CVAT extractor (<https://github.com/openvinotoolkit/datumaro/pull/45>)

### Security
- TBD

## 10/05/2020 - Release v0.1.2
### New features
- `ByteImage` class to represent encoded images in memory and avoid recoding
  on save (<https://github.com/openvinotoolkit/datumaro/pull/27>)

### Enhancements
- Implementation of format plugins simplified (<https://github.com/openvinotoolkit/datumaro/pull/22>)
- `default` is now a default subset name, instead of `None`. The values are
  interchangeable. (<https://github.com/openvinotoolkit/datumaro/pull/22>)
- Improved performance of transforms (<https://github.com/openvinotoolkit/datumaro/pull/22>)

### Deprecated
- TBD

### Removed
- `image/depth` value from VOC export (<https://github.com/openvinotoolkit/datumaro/pull/27>)

### Bug fixes
- Zero division errors in dataset statistics (<https://github.com/openvinotoolkit/datumaro/pull/31>)

### Security
- TBD

## 09/24/2020 - Release v0.1.1
### New features
- `reindex` option in COCO and CVAT converters (<https://github.com/openvinotoolkit/datumaro/pull/18>)
- Support for relative paths in LabelMe format (<https://github.com/openvinotoolkit/datumaro/pull/19>)
- MOTS png mask format support (<https://github.com/openvinotoolkit/datumaro/21>)

### Enhancements
- TBD

### Deprecated
- TBD

### Removed
- TBD

### Bug fixes
- TBD

### Security
- TBD

## 09/10/2020 - Release v0.1.0
### New features
- Initial release

## Template
```
## [Unreleased]
### New features
- TBD

### Enhancements
- TBD

### Deprecated
- TBD

### Removed
- TBD

### Bug fixes
- TBD

### Security
- TBD
```<|MERGE_RESOLUTION|>--- conflicted
+++ resolved
@@ -8,13 +8,10 @@
 ## \[Unreleased\]
 
 ### New features
-<<<<<<< HEAD
 - Support KITTI 3D format
   (<https://github.com/openvinotoolkit/datumaro/pull/1619>)
-=======
 - Add PseudoLabeling transform for unlabeled dataset
   (<https://github.com/openvinotoolkit/datumaro/pull/1594>)
->>>>>>> 62b58148
 
 ### Enhancements
 - Raise an appropriate error when exporting a datumaro dataset if its subset name contains path separators.
