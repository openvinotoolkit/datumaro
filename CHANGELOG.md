# Changelog

All notable changes to this project will be documented in this file.

The format is based on [Keep a Changelog](https://keepachangelog.com/en/1.0.0/),
and this project adheres to [Semantic Versioning](https://semver.org/spec/v2.0.0.html).


## \[Unreleased]
### Added
- The Open Images format now supports bounding box annotations
  (<https://github.com/openvinotoolkit/datumaro/pull/352>).
- Bounding boxes values decrement transform (<https://github.com/openvinotoolkit/datumaro/pull/366>)
- Improved error reporting in Dataset (<https://github.com/openvinotoolkit/datumaro/pull/386>)

### Changed
<<<<<<< HEAD
- `Dataset` remembers export options on saving / exporting for the first time (<https://github.com/openvinotoolkit/datumaro/pull/386>)
=======
- Datumaro no longer depends on scikit-image
  (<https://github.com/openvinotoolkit/datumaro/pull/379>)
>>>>>>> 8b4b2127

### Deprecated
- TBD

### Removed
- TBD

### Fixed
- Patching of datasets in formats (<https://github.com/openvinotoolkit/datumaro/issues/348>)
- Unsafe unpickling in CIFAR import (<https://github.com/openvinotoolkit/datumaro/pull/362>)
- Improved Cityscapes export performance (<https://github.com/openvinotoolkit/datumaro/pull/367>)
- Incorrect format of `*_labelIds.png` in Cityscapes export (<https://github.com/openvinotoolkit/datumaro/issues/325>, <https://github.com/openvinotoolkit/datumaro/issues/342>)
- Item id in ImageNet format (<https://github.com/openvinotoolkit/datumaro/pull/371>)
- Double quotes for ICDAR Word Recognition (<https://github.com/openvinotoolkit/datumaro/pull/375>)
- Wrong display of builtin formats in CLI (<https://github.com/openvinotoolkit/datumaro/issues/332>)

### Security
- TBD

## 14/07/2021 - Release v0.1.10
### Added
- Support for import/export zip archives with images (<https://github.com/openvinotoolkit/datumaro/pull/273>)
- Subformat importers for VOC and COCO (<https://github.com/openvinotoolkit/datumaro/pull/281>)
- Support for KITTI dataset segmentation and detection format (<https://github.com/openvinotoolkit/datumaro/pull/282>)
- Updated YOLO format user manual (<https://github.com/openvinotoolkit/datumaro/pull/295>)
- `ItemTransform` class, which describes item-wise dataset `Transform`s (<https://github.com/openvinotoolkit/datumaro/pull/297>)
- `keep-empty` export parameter in VOC format (<https://github.com/openvinotoolkit/datumaro/pull/297>)
- A base class for dataset validation plugins (<https://github.com/openvinotoolkit/datumaro/pull/299>)
- Partial support for the Open Images format;
  only images and image-level labels can be read/written
  (<https://github.com/openvinotoolkit/datumaro/pull/291>,
  <https://github.com/openvinotoolkit/datumaro/pull/315>).
- Support for Supervisely Point Cloud dataset format (<https://github.com/openvinotoolkit/datumaro/pull/245>, <https://github.com/openvinotoolkit/datumaro/pull/353>)
- Support for KITTI Raw / Velodyne Points dataset format (<https://github.com/openvinotoolkit/datumaro/pull/245>)
- Support for CIFAR-100 and documentation for CIFAR-10/100 (<https://github.com/openvinotoolkit/datumaro/pull/301>)

### Changed
- Tensorflow AVX check is made optional in API and disabled by default (<https://github.com/openvinotoolkit/datumaro/pull/305>)
- Extensions for images in ImageNet_txt are now mandatory (<https://github.com/openvinotoolkit/datumaro/pull/302>)
- Several dependencies now have lower bounds (<https://github.com/openvinotoolkit/datumaro/pull/308>)

### Deprecated
- TBD

### Removed
- TBD

### Fixed
- Incorrect image layout on saving and a problem with ecoding on loading (<https://github.com/openvinotoolkit/datumaro/pull/284>)
- An error when xpath fiter is applied to the dataset or its subset (<https://github.com/openvinotoolkit/datumaro/issues/259>)
- Tracking of `Dataset` changes done by transforms (<https://github.com/openvinotoolkit/datumaro/pull/297>)
- Improved CLI startup time in several cases (<https://github.com/openvinotoolkit/datumaro/pull/306>)

### Security
- Known issue: loading CIFAR can result in arbitrary code execution (<https://github.com/openvinotoolkit/datumaro/issues/327>)

## 03/06/2021 - Release v0.1.9
### Added
- Support for escaping in attribute values in LabelMe format (<https://github.com/openvinotoolkit/datumaro/issues/49>)
- Support for Segmentation Splitting (<https://github.com/openvinotoolkit/datumaro/pull/223>)
- Support for CIFAR-10/100 dataset format (<https://github.com/openvinotoolkit/datumaro/pull/225>, <https://github.com/openvinotoolkit/datumaro/pull/243>)
- Support for COCO panoptic and stuff format (<https://github.com/openvinotoolkit/datumaro/pull/210>)
- Documentation file and integration tests for Pascal VOC format (<https://github.com/openvinotoolkit/datumaro/pull/228>)
- Support for MNIST and MNIST in CSV dataset formats (<https://github.com/openvinotoolkit/datumaro/pull/234>)
- Documentation file for COCO format (<https://github.com/openvinotoolkit/datumaro/pull/241>)
- Documentation file and integration tests for YOLO format (<https://github.com/openvinotoolkit/datumaro/pull/246>)
- Support for Cityscapes dataset format (<https://github.com/openvinotoolkit/datumaro/pull/249>)
- Support for Validator configurable threshold (<https://github.com/openvinotoolkit/datumaro/pull/250>)

### Changed
- LabelMe format saves dataset items with their relative paths by subsets
  without changing names (<https://github.com/openvinotoolkit/datumaro/pull/200>)
- Allowed arbitrary subset count and names in classification and detection
  splitters (<https://github.com/openvinotoolkit/datumaro/pull/207>)
- Annotation-less dataset elements are now participate in subset splitting (<https://github.com/openvinotoolkit/datumaro/pull/211>)
- Classification task in LFW dataset format (<https://github.com/openvinotoolkit/datumaro/pull/222>)
- Testing is now performed with pytest instead of unittest (<https://github.com/openvinotoolkit/datumaro/pull/248>)

### Deprecated
- TBD

### Removed
- TBD

### Fixed
- Added support for auto-merging (joining) of datasets with no labels and
  having labels (<https://github.com/openvinotoolkit/datumaro/pull/200>)
- Allowed explicit label removal in `remap_labels` transform (<https://github.com/openvinotoolkit/datumaro/pull/203>)
- Image extension in CVAT format export (<https://github.com/openvinotoolkit/datumaro/pull/214>)
- Added a label "face" for bounding boxes in Wider Face (<https://github.com/openvinotoolkit/datumaro/pull/215>)
- Allowed adding "difficult", "truncated", "occluded" attributes when
  converting to Pascal VOC if these attributes are not present (<https://github.com/openvinotoolkit/datumaro/pull/216>)
- Empty lines in YOLO annotations are ignored (<https://github.com/openvinotoolkit/datumaro/pull/221>)
- Export in VOC format when no image info is available (<https://github.com/openvinotoolkit/datumaro/pull/239>)
- Fixed saving attribute in WiderFace extractor (<https://github.com/openvinotoolkit/datumaro/pull/251>)

### Security
- TBD

## 31/03/2021 - Release v0.1.8
### Added
- TBD

### Changed
- Added an option to allow undeclared annotation attributes in CVAT format
  export (<https://github.com/openvinotoolkit/datumaro/pull/192>)
- COCO exports images in separate dirs by subsets. Added an option to control
  this (<https://github.com/openvinotoolkit/datumaro/pull/195>)

### Deprecated
- TBD

### Removed
- TBD

### Fixed
- Instance masks of `background` class no more introduce an instance (<https://github.com/openvinotoolkit/datumaro/pull/188>)
- Added support for label attributes in Datumaro format (<https://github.com/openvinotoolkit/datumaro/pull/192>)

### Security
- TBD

## 24/03/2021 - Release v0.1.7
### Added
- OpenVINO plugin examples (<https://github.com/openvinotoolkit/datumaro/pull/159>)
- Dataset validation for classification and detection datasets (<https://github.com/openvinotoolkit/datumaro/pull/160>)
- Arbitrary image extensions in formats (import and export) (<https://github.com/openvinotoolkit/datumaro/issues/166>)
- Ability to set a custom subset name for an imported dataset (<https://github.com/openvinotoolkit/datumaro/issues/166>)
- CLI support for NDR(<https://github.com/openvinotoolkit/datumaro/pull/178>)

### Changed
- Common ICDAR format is split into 3 sub-formats (<https://github.com/openvinotoolkit/datumaro/pull/174>)

### Deprecated
- TBD

### Removed
- TBD

### Fixed
- The ability to work with file names containing Cyrillic and spaces (<https://github.com/openvinotoolkit/datumaro/pull/148>)
- Image reading and saving in ICDAR formats (<https://github.com/openvinotoolkit/datumaro/pull/174>)
- Unnecessary image loading on dataset saving (<https://github.com/openvinotoolkit/datumaro/pull/176>)
- Allowed spaces in ICDAR captions (<https://github.com/openvinotoolkit/datumaro/pull/182>)
- Saving of masks in VOC when masks are not requested (<https://github.com/openvinotoolkit/datumaro/pull/184>)

### Security
- TBD

## 03/02/2021 - Release v0.1.6.1 (hotfix)
### Added
- TBD

### Changed
- TBD

### Deprecated
- TBD

### Removed
- TBD

### Fixed
- Images with no annotations are exported again in VOC formats (<https://github.com/openvinotoolkit/datumaro/pull/123>)
- Inference result for only one output layer in OpenVINO launcher (<https://github.com/openvinotoolkit/datumaro/pull/125>)

### Security
- TBD

## 02/26/2021 - Release v0.1.6
### Added
- `Icdar13/15` dataset format (<https://github.com/openvinotoolkit/datumaro/pull/96>)
- Laziness, source caching, tracking of changes and partial updating for `Dataset` (<https://github.com/openvinotoolkit/datumaro/pull/102>)
- `Market-1501` dataset format (<https://github.com/openvinotoolkit/datumaro/pull/108>)
- `LFW` dataset format (<https://github.com/openvinotoolkit/datumaro/pull/110>)
- Support of polygons' and masks' confusion matrices and mismathing classes in
  `diff` command (<https://github.com/openvinotoolkit/datumaro/pull/117>)
- Add near duplicate image removal plugin (<https://github.com/openvinotoolkit/datumaro/pull/113>)
- Sampler Plugin that analyzes inference result from the given dataset and
  selects samples for annotation(<https://github.com/openvinotoolkit/datumaro/pull/115>)

### Changed
- OpenVINO model launcher is updated for OpenVINO r2021.1 (<https://github.com/openvinotoolkit/datumaro/pull/100>)

### Deprecated
- TBD

### Removed
- TBD

### Fixed
- High memory consumption and low performance of mask import/export, #53 (<https://github.com/openvinotoolkit/datumaro/pull/101>)
- Masks, covered by class 0 (background), should be exported with holes inside
(<https://github.com/openvinotoolkit/datumaro/pull/104>)
- `diff` command invocation problem with missing class methods (<https://github.com/openvinotoolkit/datumaro/pull/117>)

### Security
- TBD

## 01/23/2021 - Release v0.1.5
### Added
- `WiderFace` dataset format (<https://github.com/openvinotoolkit/datumaro/pull/65>, <https://github.com/openvinotoolkit/datumaro/pull/90>)
- Function to transform annotations to labels (<https://github.com/openvinotoolkit/datumaro/pull/66>)
- Dataset splits for classification, detection and re-id tasks (<https://github.com/openvinotoolkit/datumaro/pull/68>, <https://github.com/openvinotoolkit/datumaro/pull/81>)
- `VGGFace2` dataset format (<https://github.com/openvinotoolkit/datumaro/pull/69>, <https://github.com/openvinotoolkit/datumaro/pull/82>)
- Unique image count statistic (<https://github.com/openvinotoolkit/datumaro/pull/87>)
- Installation with pip by name `datumaro`

### Changed
- `Dataset` class extended with new operations: `save`, `load`, `export`, `import_from`, `detect`, `run_model` (<https://github.com/openvinotoolkit/datumaro/pull/71>)
- Allowed importing `Extractor`-only defined formats
  (in `Project.import_from`, `dataset.import_from` and CLI/`project import`) (<https://github.com/openvinotoolkit/datumaro/pull/71>)
- `datum project ...` commands replaced with `datum ...` commands (<https://github.com/openvinotoolkit/datumaro/pull/84>)
- Supported more image formats in `ImageNet` extractors (<https://github.com/openvinotoolkit/datumaro/pull/85>)
- Allowed adding `Importer`-defined formats as project sources (`source add`) (<https://github.com/openvinotoolkit/datumaro/pull/86>)
- Added max search depth in `ImageDir` format and importers (<https://github.com/openvinotoolkit/datumaro/pull/86>)

### Deprecated
- `datum project ...` CLI context (<https://github.com/openvinotoolkit/datumaro/pull/84>)

### Removed
- TBD

### Fixed
- Allow plugins inherited from `Extractor` (instead of only `SourceExtractor`)
  (<https://github.com/openvinotoolkit/datumaro/pull/70>)
- Windows installation with `pip` for `pycocotools` (<https://github.com/openvinotoolkit/datumaro/pull/73>)
- `YOLO` extractor path matching on Windows (<https://github.com/openvinotoolkit/datumaro/pull/73>)
- Fixed inplace file copying when saving images (<https://github.com/openvinotoolkit/datumaro/pull/76>)
- Fixed `labelmap` parameter type checking in `VOC` converter (<https://github.com/openvinotoolkit/datumaro/pull/76>)
- Fixed model copying on addition in CLI (<https://github.com/openvinotoolkit/datumaro/pull/94>)

### Security
- TBD

## 12/10/2020 - Release v0.1.4
### Added
- `CamVid` dataset format (<https://github.com/openvinotoolkit/datumaro/pull/57>)
- Ability to install `opencv-python-headless` dependency with `DATUMARO_HEADLESS=1`
  environment variable instead of `opencv-python` (<https://github.com/openvinotoolkit/datumaro/pull/62>)

### Changed
- Allow empty supercategory in COCO (<https://github.com/openvinotoolkit/datumaro/pull/54>)
- Allow Pascal VOC to search in subdirectories (<https://github.com/openvinotoolkit/datumaro/pull/50>)

### Deprecated
- TBD

### Removed
- TBD

### Fixed
- TBD

### Security
- TBD

## 10/28/2020 - Release v0.1.3
### Added
- `ImageNet` and `ImageNetTxt` dataset formats (<https://github.com/openvinotoolkit/datumaro/pull/41>)

### Changed
- TBD

### Deprecated
- TBD

### Removed
- TBD

### Fixed
- Default `label-map` parameter value for VOC converter (<https://github.com/openvinotoolkit/datumaro/pull/34>)
- Randomness of random split transform (<https://github.com/openvinotoolkit/datumaro/pull/38>)
- `Transform.subsets()` method (<https://github.com/openvinotoolkit/datumaro/pull/38>)
- Supported unknown image formats in TF Detection API converter (<https://github.com/openvinotoolkit/datumaro/pull/40>)
- Supported empty attribute values in CVAT extractor (<https://github.com/openvinotoolkit/datumaro/pull/45>)

### Security
- TBD


## 10/05/2020 - Release v0.1.2
### Added
- `ByteImage` class to represent encoded images in memory and avoid recoding
  on save (<https://github.com/openvinotoolkit/datumaro/pull/27>)

### Changed
- Implementation of format plugins simplified (<https://github.com/openvinotoolkit/datumaro/pull/22>)
- `default` is now a default subset name, instead of `None`. The values are
  interchangeable. (<https://github.com/openvinotoolkit/datumaro/pull/22>)
- Improved performance of transforms (<https://github.com/openvinotoolkit/datumaro/pull/22>)

### Deprecated
- TBD

### Removed
- `image/depth` value from VOC export (<https://github.com/openvinotoolkit/datumaro/pull/27>)

### Fixed
- Zero division errors in dataset statistics (<https://github.com/openvinotoolkit/datumaro/pull/31>)

### Security
- TBD


## 09/24/2020 - Release v0.1.1
### Added
- `reindex` option in COCO and CVAT converters (<https://github.com/openvinotoolkit/datumaro/pull/18>)
- Support for relative paths in LabelMe format (<https://github.com/openvinotoolkit/datumaro/pull/19>)
- MOTS png mask format support (<https://github.com/openvinotoolkit/datumaro/21>)

### Changed
- TBD

### Deprecated
- TBD

### Removed
- TBD

### Fixed
- TBD

### Security
- TBD


## 09/10/2020 - Release v0.1.0
### Added
- Initial release

## Template
```
## [Unreleased]
### Added
-

### Changed
-

### Deprecated
-

### Removed
-

### Fixed
-

### Security
-
```<|MERGE_RESOLUTION|>--- conflicted
+++ resolved
@@ -14,12 +14,9 @@
 - Improved error reporting in Dataset (<https://github.com/openvinotoolkit/datumaro/pull/386>)
 
 ### Changed
-<<<<<<< HEAD
-- `Dataset` remembers export options on saving / exporting for the first time (<https://github.com/openvinotoolkit/datumaro/pull/386>)
-=======
 - Datumaro no longer depends on scikit-image
   (<https://github.com/openvinotoolkit/datumaro/pull/379>)
->>>>>>> 8b4b2127
+- `Dataset` remembers export options on saving / exporting for the first time (<https://github.com/openvinotoolkit/datumaro/pull/386>)
 
 ### Deprecated
 - TBD
