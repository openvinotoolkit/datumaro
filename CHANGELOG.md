# Changelog

All notable changes to this project will be documented in this file.

The format is based on [Keep a Changelog](https://keepachangelog.com/en/1.0.0/),
and this project adheres to [Semantic Versioning](https://semver.org/spec/v2.0.0.html).


## \[Unreleased\]
### Added
- Support for custom media types, new `PointCloud` media type,
  `DatasetItem.media` and `.media_as(type)` members
  (<https://github.com/openvinotoolkit/datumaro/pull/539>)
- \[API\] A way to request dataset and extractor media type with `media_type`
  (<https://github.com/openvinotoolkit/datumaro/pull/539>)
- BraTS format (import-only) (.npy and .nii.gz), new `MultiframeImage`
  media type (<https://github.com/openvinotoolkit/datumaro/pull/628>)
- Common Semantic Segmentation dataset format (import-only)
  (<https://github.com/openvinotoolkit/datumaro/pull/685>)
<<<<<<< HEAD
- Detection for Cityscapes format
  (<https://github.com/openvinotoolkit/datumaro/pull/680>)
- Maximum recursion `--depth` parameter for `detect-dataset` CLI command
  (<https://github.com/openvinotoolkit/datumaro/pull/680>)
=======
- New command `describe-downloads` to print information about downloadable datasets
  (<https://github.com/openvinotoolkit/datumaro/pull/678>)
>>>>>>> 8c0752bd

### Changed
- `env.detect_dataset()` now returns a list of detected formats at all recursion levels
  instead of just the lowest one
  (<https://github.com/openvinotoolkit/datumaro/pull/680>)
- Open Images: allowed to store annotations file in root path as well
  (<https://github.com/openvinotoolkit/datumaro/pull/680>)

### Deprecated
- `--save-images` is replaced with `--save-media` in CLI and converter API
  (<https://github.com/openvinotoolkit/datumaro/pull/539>)
- \[API\] `image`, `point_cloud` and `related_images` of `DatasetItem` are
  replaced with `media` and `media_as(type)` members and c-tor parameters
  (<https://github.com/openvinotoolkit/datumaro/pull/539>)

### Removed
- TBD

### Fixed
- Detection for LFW format
  (<https://github.com/openvinotoolkit/datumaro/pull/680>)

### Security
- TBD

## 21/02/2022 - Release v0.3
### Added
- Ability to import a video as frames with the `video_frames` format and
  to split a video into frames with the `datum util split_video` command
  (<https://github.com/openvinotoolkit/datumaro/pull/555>)
- `--subset` parameter in the `image_dir` format
  (<https://github.com/openvinotoolkit/datumaro/pull/555>)
- `MediaManager` API to control loaded media resources at runtime
  (<https://github.com/openvinotoolkit/datumaro/pull/555>)
- Command to detect the format of a dataset
  (<https://github.com/openvinotoolkit/datumaro/pull/576>)
- More comfortable access to library API via `import datumaro`
  (<https://github.com/openvinotoolkit/datumaro/pull/630>)
- CLI command-like free functions (`export`, `transform`, ...)
  (<https://github.com/openvinotoolkit/datumaro/pull/630>)
- Reading specific annotation files for train dataset in Cityscapes
  (<https://github.com/openvinotoolkit/datumaro/pull/632>)
- Random sampling transforms (`random_sampler`, `label_random_sampler`)
  to create smaller datasets from bigger ones
  (<https://github.com/openvinotoolkit/datumaro/pull/636>,
   <https://github.com/openvinotoolkit/datumaro/pull/640>)
- API to report dataset import and export progress;
  API to report dataset import and export errors and take action (skip, fail)
  (supported in COCO, VOC and YOLO formats)
  (<https://github.com/openvinotoolkit/datumaro/pull/650>)
- Support for downloading the ImageNetV2 and COCO datasets
  (<https://github.com/openvinotoolkit/datumaro/pull/653>,
   <https://github.com/openvinotoolkit/datumaro/pull/659>)
- A way for formats to signal that they don't support detection
  (<https://github.com/openvinotoolkit/datumaro/pull/665>)
- Removal transforms to remove items/annoations/attributes from dataset
  (`remove_items`, `remove_annotations`, `remove_attributes`)
  (<https://github.com/openvinotoolkit/datumaro/pull/670>)

### Changed
- Allowed direct file paths in `datum import`. Such sources are imported like
  when the `rpath` parameter is specified, however, only the selected path
  is copied into the project
  (<https://github.com/openvinotoolkit/datumaro/pull/555>)
- Improved `stats` performance, added new filtering parameters,
  image stats (`unique`, `repeated`) moved to the `dataset` section,
  removed `mean` and `std` from the `dataset` section
  (<https://github.com/openvinotoolkit/datumaro/pull/621>)
- Allowed `Image` creation from just `size` info
  (<https://github.com/openvinotoolkit/datumaro/pull/634>)
- Added image search in VOC XML-based subformats
  (<https://github.com/openvinotoolkit/datumaro/pull/634>)
- Added image path equality checks in simple merge, when applicable
  (<https://github.com/openvinotoolkit/datumaro/pull/634>)
- Supported saving box attributes when downloading the TFDS version of VOC
  (<https://github.com/openvinotoolkit/datumaro/pull/668>)
- Switched to a `pyproject.toml`-based build
  (<https://github.com/openvinotoolkit/datumaro/pull/671>)

### Deprecated
- TBD

### Removed
- Official support of Python 3.6 (due to it's EOL)
  (<https://github.com/openvinotoolkit/datumaro/pull/617>)
- Backward compatibility annotation symbols in `components.extractor`
  (<https://github.com/openvinotoolkit/datumaro/pull/630>)

### Fixed
- Prohibited calling `add`, `import` and `export` commands without a project
  (<https://github.com/openvinotoolkit/datumaro/pull/555>)
- Calling `make_dataset` on empty project tree now produces the error properly
  (<https://github.com/openvinotoolkit/datumaro/pull/555>)
- Saving (overwriting) a dataset in a project when rpath is used
  (<https://github.com/openvinotoolkit/datumaro/pull/613>)
- Output image extension preserving in the `Resize` transform
  (<https://github.com/openvinotoolkit/datumaro/issues/606>)
- Memory overuse in the `Resize` transform
  (<https://github.com/openvinotoolkit/datumaro/issues/607>)
- Invalid image pixels produced by the `Resize` transform
  (<https://github.com/openvinotoolkit/datumaro/issues/618>)
- Numeric warnings that sometimes occurred in `stats` command
  (e.g. <https://github.com/openvinotoolkit/datumaro/issues/607>)
  (<https://github.com/openvinotoolkit/datumaro/pull/621>)
- Added missing item attribute merging in simple merge
  (<https://github.com/openvinotoolkit/datumaro/pull/634>)
- Inability to disambiguate VOC from LabelMe in some cases
  (<https://github.com/openvinotoolkit/datumaro/issues/658>)

### Security
- TBD

## 28/01/2022 - Release v0.2.3
### Added
- Command to download public datasets
  (<https://github.com/openvinotoolkit/datumaro/pull/582>)
- Extension autodetection in `ByteImage`
  (<https://github.com/openvinotoolkit/datumaro/pull/595>)
- MPII Human Pose Dataset (import-only) (.mat and .json)
  (<https://github.com/openvinotoolkit/datumaro/pull/584>)
- MARS format (import-only)
  (<https://github.com/openvinotoolkit/datumaro/pull/585>)

### Changed
- The `pycocotools` dependency lower bound is raised to `2.0.4`.
  (<https://github.com/openvinotoolkit/datumaro/pull/449>)
- `smooth_line` from `datumaro.util.annotation_util` - the function
  is renamed to `approximate_line` and has updated interface
  (<https://github.com/openvinotoolkit/datumaro/pull/592>)

### Deprecated
- Python 3.6 support

### Removed
- TBD

### Fixed
- Fails in multimerge when lines are not approximated and when there are no
  label categories (<https://github.com/openvinotoolkit/datumaro/pull/592>)
- Cannot convert LabelMe dataset, that has no subsets
  (<https://github.com/openvinotoolkit/datumaro/pull/600>)

### Security
- TBD

## 24/12/2021 - Release v0.2.2
### Added
- Video reading API
  (<https://github.com/openvinotoolkit/datumaro/pull/521>)
- Python API documentation
  (<https://github.com/openvinotoolkit/datumaro/pull/526>)
- Mapillary Vistas dataset format (Import-only)
  (<https://github.com/openvinotoolkit/datumaro/pull/537>)
- Datumaro can now be installed on Windows on Python 3.9
  (<https://github.com/openvinotoolkit/datumaro/pull/547>)
- Import for SYNTHIA dataset format
  (<https://github.com/openvinotoolkit/datumaro/pull/532>)
- Support of `score` attribute in KITTI detetion
  (<https://github.com/openvinotoolkit/datumaro/pull/571>)
- Support for Accuracy Checker dataset meta files in formats
  (<https://github.com/openvinotoolkit/datumaro/pull/553>,
  <https://github.com/openvinotoolkit/datumaro/pull/569>,
  <https://github.com/openvinotoolkit/datumaro/pull/575>)
- Import for VoTT dataset format
  (<https://github.com/openvinotoolkit/datumaro/pull/573>)
- Image resizing transform
  (<https://github.com/openvinotoolkit/datumaro/pull/581>)

### Changed
- The following formats can now be detected unambiguously:
  `ade20k2017`, `ade20k2020`, `camvid`, `coco`, `cvat`, `datumaro`,
  `icdar_text_localization`, `icdar_text_segmentation`,
  `icdar_word_recognition`, `imagenet_txt`, `kitti_raw`, `label_me`, `lfw`,
  `mot_seq`, `open_images`, `vgg_face2`, `voc`, `widerface`, `yolo`
  (<https://github.com/openvinotoolkit/datumaro/pull/531>,
  <https://github.com/openvinotoolkit/datumaro/pull/536>,
  <https://github.com/openvinotoolkit/datumaro/pull/550>,
  <https://github.com/openvinotoolkit/datumaro/pull/557>,
  <https://github.com/openvinotoolkit/datumaro/pull/558>)
- Allowed Pytest-native tests
  (<https://github.com/openvinotoolkit/datumaro/pull/563>)
- Allowed export options in the `datum merge` command
  (<https://github.com/openvinotoolkit/datumaro/pull/545>)

### Deprecated
- Using `Image`, `ByteImage` from `datumaro.util.image` - these classes
  are moved to `datumaro.components.media`
  (<https://github.com/openvinotoolkit/datumaro/pull/538>)

### Removed
- Equality comparison support between `datumaro.components.media.Image`
  and `numpy.ndarray`
  (<https://github.com/openvinotoolkit/datumaro/pull/568>)

### Fixed
- Bug #560: import issue with MOT dataset when using seqinfo.ini file
  (<https://github.com/openvinotoolkit/datumaro/pull/564>)
- Empty lines in VOC subset lists are not ignored
  (<https://github.com/openvinotoolkit/datumaro/pull/587>)

### Security
- TBD

## 16/11/2021 - Release v0.2.1
### Added
- Import for CelebA dataset format.
  (<https://github.com/openvinotoolkit/datumaro/pull/484>)

### Changed
- File `people.txt` became optional in LFW
  (<https://github.com/openvinotoolkit/datumaro/pull/509>)
- File `image_ids_and_rotation.csv` became optional Open Images
  (<https://github.com/openvinotoolkit/datumaro/pull/509>)
- Allowed underscores (`_`) in subset names in COCO
  (<https://github.com/openvinotoolkit/datumaro/pull/509>)
- Allowed annotation files with arbitrary names in COCO
  (<https://github.com/openvinotoolkit/datumaro/pull/509>)
- The `icdar_text_localization` format is no longer detected in every directory
  (<https://github.com/openvinotoolkit/datumaro/pull/531>)
- Updated `pycocotools` version to 2.0.2
  (<https://github.com/openvinotoolkit/datumaro/pull/534>)

### Deprecated
- TBD

### Removed
- TBD

### Fixed
- Unhandled exception when a file is specified as the source for a COCO or
  MOTS dataset
  (<https://github.com/openvinotoolkit/datumaro/pull/530>)
- Exporting dataset without `color` attribute into the
  `icdar_text_segmentation` format
  (<https://github.com/openvinotoolkit/datumaro/pull/556>)
### Security
- TBD

## 14/10/2021 - Release v0.2
### Added
- A new installation target: `pip install datumaro[default]`, which should
  be used by default. The simple `datumaro` is supposed for library users.
  (<https://github.com/openvinotoolkit/datumaro/pull/238>)
- Dataset and project versioning capabilities (Git-like)
  (<https://github.com/openvinotoolkit/datumaro/pull/238>)
- "dataset revpath" concept in CLI, allowing to pass a dataset path with
  the dataset format in `diff`, `merge`, `explain` and `info` CLI commands
  (<https://github.com/openvinotoolkit/datumaro/pull/238>)
- `import`, `remove`, `commit`, `checkout`, `log`, `status`, `info` CLI commands
  (<https://github.com/openvinotoolkit/datumaro/pull/238>)
- `Coco*Extractor` classes now have an option to preserve label IDs from the
  original annotation file
  (<https://github.com/openvinotoolkit/datumaro/pull/453>)
- `patch` CLI command to patch datasets
  (<https://github.com/openvinotoolkit/datumaro/pull/401>)
- `ProjectLabels` transform to change dataset labels for merging etc.
  (<https://github.com/openvinotoolkit/datumaro/pull/401>,
   <https://github.com/openvinotoolkit/datumaro/pull/478>)
- Support for custom labels in the KITTI detection format
  (<https://github.com/openvinotoolkit/datumaro/pull/481>)
- Type annotations and docs for Annotation classes
  (<https://github.com/openvinotoolkit/datumaro/pull/493>)
- Options to control label loading behavior in `imagenet_txt` import
  (<https://github.com/openvinotoolkit/datumaro/pull/434>,
  <https://github.com/openvinotoolkit/datumaro/pull/489>)

### Changed
- A project can contain and manage multiple datasets instead of a single one.
  CLI operations can be applied to the whole project, or to separate datasets.
  Datasets are modified inplace, by default
  (<https://github.com/openvinotoolkit/datumaro/issues/328>)
- CLI help for builtin plugins doesn't require project
  (<https://github.com/openvinotoolkit/datumaro/issues/328>)
- Annotation-related classes were moved into a new module,
  `datumaro.components.annotation`
  (<https://github.com/openvinotoolkit/datumaro/pull/439>)
- Rollback utilities replaced with Scope utilities
  (<https://github.com/openvinotoolkit/datumaro/pull/444>)
- The `Project` class from `datumaro.components` is changed completely
  (<https://github.com/openvinotoolkit/datumaro/pull/238>)
- `diff` and `ediff` are joined into a single `diff` CLI command
  (<https://github.com/openvinotoolkit/datumaro/pull/238>)
- Projects use new file layout, incompatible with old projects.
  An old project can be updated with `datum project migrate`
  (<https://github.com/openvinotoolkit/datumaro/pull/238>)
- Inheriting `CliPlugin` is not required in plugin classes
  (<https://github.com/openvinotoolkit/datumaro/pull/238>)
- `Importer`s do not create `Project`s anymore and just return a list of
  extractor configurations
  (<https://github.com/openvinotoolkit/datumaro/pull/238>)

### Deprecated
- TBD

### Removed
- `import`, `project merge` CLI commands
  (<https://github.com/openvinotoolkit/datumaro/pull/238>)
- Support for project hierarchies. A project cannot be a source anymore
  (<https://github.com/openvinotoolkit/datumaro/pull/238>)
- Project cannot have independent internal dataset anymore. All the project
  data must be stored in the project data sources
  (<https://github.com/openvinotoolkit/datumaro/pull/238>)
- `datumaro_project` format
  (<https://github.com/openvinotoolkit/datumaro/pull/238>)
- Unused `path` field of `DatasetItem`
  (<https://github.com/openvinotoolkit/datumaro/pull/455>)

### Fixed
- Deprecation warning in `open_images_format.py`
  (<https://github.com/openvinotoolkit/datumaro/pull/440>)
- `lazy_image` returning unrelated data sometimes
  (<https://github.com/openvinotoolkit/datumaro/issues/409>)
- Invalid call to `pycocotools.mask.iou`
  (<https://github.com/openvinotoolkit/datumaro/pull/450>)
- Importing of Open Images datasets without image data
  (<https://github.com/openvinotoolkit/datumaro/pull/463>)
- Return value type in `Dataset.is_modified`
  (<https://github.com/openvinotoolkit/datumaro/pull/401>)
- Remapping of secondary categories in `RemapLabels`
  (<https://github.com/openvinotoolkit/datumaro/pull/401>)
- VOC dataset patching for classification and segmentation tasks
  (<https://github.com/openvinotoolkit/datumaro/pull/478>)
- Exported mask label ids in KITTI segmentation
  (<https://github.com/openvinotoolkit/datumaro/pull/481>)
- Missing `label` for `Points` read in the LFW format
  (<https://github.com/openvinotoolkit/datumaro/pull/494>)

### Security
- TBD

## 24/08/2021 - Release v0.1.11
### Added
- The Open Images format now supports bounding box
  and segmentation mask annotations
  (<https://github.com/openvinotoolkit/datumaro/pull/352>,
  <https://github.com/openvinotoolkit/datumaro/pull/388>).
- Bounding boxes values decrement transform (<https://github.com/openvinotoolkit/datumaro/pull/366>)
- Improved error reporting in `Dataset` (<https://github.com/openvinotoolkit/datumaro/pull/386>)
- Support ADE20K format (import only) (<https://github.com/openvinotoolkit/datumaro/pull/400>)
- Documentation website at <https://openvinotoolkit.github.io/datumaro> (<https://github.com/openvinotoolkit/datumaro/pull/420>)

### Changed
- Datumaro no longer depends on scikit-image
  (<https://github.com/openvinotoolkit/datumaro/pull/379>)
- `Dataset` remembers export options on saving / exporting for the first time (<https://github.com/openvinotoolkit/datumaro/pull/386>)

### Deprecated
- TBD

### Removed
- TBD

### Fixed
- Application of `remap_labels` to dataset categories of different length (<https://github.com/openvinotoolkit/datumaro/issues/314>)
- Patching of datasets in formats (<https://github.com/openvinotoolkit/datumaro/issues/348>)
- Improved Cityscapes export performance (<https://github.com/openvinotoolkit/datumaro/pull/367>)
- Incorrect format of `*_labelIds.png` in Cityscapes export (<https://github.com/openvinotoolkit/datumaro/issues/325>, <https://github.com/openvinotoolkit/datumaro/issues/342>)
- Item id in ImageNet format (<https://github.com/openvinotoolkit/datumaro/pull/371>)
- Double quotes for ICDAR Word Recognition (<https://github.com/openvinotoolkit/datumaro/pull/375>)
- Wrong display of builtin formats in CLI (<https://github.com/openvinotoolkit/datumaro/issues/332>)
- Non utf-8 encoding of annotation files in Market-1501 export (<https://github.com/openvinotoolkit/datumaro/pull/392>)
- Import of ICDAR, PASCAL VOC and VGGFace2 images from subdirectories on WIndows
  (<https://github.com/openvinotoolkit/datumaro/pull/392>)
- Saving of images with Unicode paths on Windows (<https://github.com/openvinotoolkit/datumaro/pull/392>)
- Calling `ProjectDataset.transform()` with a string argument (<https://github.com/openvinotoolkit/datumaro/issues/402>)
- Attributes casting for CVAT format (<https://github.com/openvinotoolkit/datumaro/pull/403>)
- Loading of custom project plugins (<https://github.com/openvinotoolkit/datumaro/issues/404>)
- Reading, writing anno file and saving name of the subset for test subset
  (<https://github.com/openvinotoolkit/datumaro/pull/447>)

### Security
- Fixed unsafe unpickling in CIFAR import (<https://github.com/openvinotoolkit/datumaro/pull/362>)

## 14/07/2021 - Release v0.1.10
### Added
- Support for import/export zip archives with images (<https://github.com/openvinotoolkit/datumaro/pull/273>)
- Subformat importers for VOC and COCO (<https://github.com/openvinotoolkit/datumaro/pull/281>)
- Support for KITTI dataset segmentation and detection format (<https://github.com/openvinotoolkit/datumaro/pull/282>)
- Updated YOLO format user manual (<https://github.com/openvinotoolkit/datumaro/pull/295>)
- `ItemTransform` class, which describes item-wise dataset `Transform`s (<https://github.com/openvinotoolkit/datumaro/pull/297>)
- `keep-empty` export parameter in VOC format (<https://github.com/openvinotoolkit/datumaro/pull/297>)
- A base class for dataset validation plugins (<https://github.com/openvinotoolkit/datumaro/pull/299>)
- Partial support for the Open Images format;
  only images and image-level labels can be read/written
  (<https://github.com/openvinotoolkit/datumaro/pull/291>,
  <https://github.com/openvinotoolkit/datumaro/pull/315>).
- Support for Supervisely Point Cloud dataset format (<https://github.com/openvinotoolkit/datumaro/pull/245>, <https://github.com/openvinotoolkit/datumaro/pull/353>)
- Support for KITTI Raw / Velodyne Points dataset format (<https://github.com/openvinotoolkit/datumaro/pull/245>)
- Support for CIFAR-100 and documentation for CIFAR-10/100 (<https://github.com/openvinotoolkit/datumaro/pull/301>)

### Changed
- Tensorflow AVX check is made optional in API and disabled by default (<https://github.com/openvinotoolkit/datumaro/pull/305>)
- Extensions for images in ImageNet_txt are now mandatory (<https://github.com/openvinotoolkit/datumaro/pull/302>)
- Several dependencies now have lower bounds (<https://github.com/openvinotoolkit/datumaro/pull/308>)

### Deprecated
- TBD

### Removed
- TBD

### Fixed
- Incorrect image layout on saving and a problem with ecoding on loading (<https://github.com/openvinotoolkit/datumaro/pull/284>)
- An error when XPath filter is applied to the dataset or its subset (<https://github.com/openvinotoolkit/datumaro/issues/259>)
- Tracking of `Dataset` changes done by transforms (<https://github.com/openvinotoolkit/datumaro/pull/297>)
- Improved CLI startup time in several cases (<https://github.com/openvinotoolkit/datumaro/pull/306>)

### Security
- Known issue: loading CIFAR can result in arbitrary code execution (<https://github.com/openvinotoolkit/datumaro/issues/327>)

## 03/06/2021 - Release v0.1.9
### Added
- Support for escaping in attribute values in LabelMe format (<https://github.com/openvinotoolkit/datumaro/issues/49>)
- Support for Segmentation Splitting (<https://github.com/openvinotoolkit/datumaro/pull/223>)
- Support for CIFAR-10/100 dataset format (<https://github.com/openvinotoolkit/datumaro/pull/225>, <https://github.com/openvinotoolkit/datumaro/pull/243>)
- Support for COCO panoptic and stuff format (<https://github.com/openvinotoolkit/datumaro/pull/210>)
- Documentation file and integration tests for Pascal VOC format (<https://github.com/openvinotoolkit/datumaro/pull/228>)
- Support for MNIST and MNIST in CSV dataset formats (<https://github.com/openvinotoolkit/datumaro/pull/234>)
- Documentation file for COCO format (<https://github.com/openvinotoolkit/datumaro/pull/241>)
- Documentation file and integration tests for YOLO format (<https://github.com/openvinotoolkit/datumaro/pull/246>)
- Support for Cityscapes dataset format (<https://github.com/openvinotoolkit/datumaro/pull/249>)
- Support for Validator configurable threshold (<https://github.com/openvinotoolkit/datumaro/pull/250>)

### Changed
- LabelMe format saves dataset items with their relative paths by subsets
  without changing names (<https://github.com/openvinotoolkit/datumaro/pull/200>)
- Allowed arbitrary subset count and names in classification and detection
  splitters (<https://github.com/openvinotoolkit/datumaro/pull/207>)
- Annotation-less dataset elements are now participate in subset splitting (<https://github.com/openvinotoolkit/datumaro/pull/211>)
- Classification task in LFW dataset format (<https://github.com/openvinotoolkit/datumaro/pull/222>)
- Testing is now performed with pytest instead of unittest (<https://github.com/openvinotoolkit/datumaro/pull/248>)

### Deprecated
- TBD

### Removed
- TBD

### Fixed
- Added support for auto-merging (joining) of datasets with no labels and
  having labels (<https://github.com/openvinotoolkit/datumaro/pull/200>)
- Allowed explicit label removal in `remap_labels` transform (<https://github.com/openvinotoolkit/datumaro/pull/203>)
- Image extension in CVAT format export (<https://github.com/openvinotoolkit/datumaro/pull/214>)
- Added a label "face" for bounding boxes in Wider Face (<https://github.com/openvinotoolkit/datumaro/pull/215>)
- Allowed adding "difficult", "truncated", "occluded" attributes when
  converting to Pascal VOC if these attributes are not present (<https://github.com/openvinotoolkit/datumaro/pull/216>)
- Empty lines in YOLO annotations are ignored (<https://github.com/openvinotoolkit/datumaro/pull/221>)
- Export in VOC format when no image info is available (<https://github.com/openvinotoolkit/datumaro/pull/239>)
- Fixed saving attribute in WiderFace extractor (<https://github.com/openvinotoolkit/datumaro/pull/251>)

### Security
- TBD

## 31/03/2021 - Release v0.1.8
### Added
- TBD

### Changed
- Added an option to allow undeclared annotation attributes in CVAT format
  export (<https://github.com/openvinotoolkit/datumaro/pull/192>)
- COCO exports images in separate dirs by subsets. Added an option to control
  this (<https://github.com/openvinotoolkit/datumaro/pull/195>)

### Deprecated
- TBD

### Removed
- TBD

### Fixed
- Instance masks of `background` class no more introduce an instance (<https://github.com/openvinotoolkit/datumaro/pull/188>)
- Added support for label attributes in Datumaro format (<https://github.com/openvinotoolkit/datumaro/pull/192>)

### Security
- TBD

## 24/03/2021 - Release v0.1.7
### Added
- OpenVINO plugin examples (<https://github.com/openvinotoolkit/datumaro/pull/159>)
- Dataset validation for classification and detection datasets (<https://github.com/openvinotoolkit/datumaro/pull/160>)
- Arbitrary image extensions in formats (import and export) (<https://github.com/openvinotoolkit/datumaro/issues/166>)
- Ability to set a custom subset name for an imported dataset (<https://github.com/openvinotoolkit/datumaro/issues/166>)
- CLI support for NDR(<https://github.com/openvinotoolkit/datumaro/pull/178>)

### Changed
- Common ICDAR format is split into 3 sub-formats (<https://github.com/openvinotoolkit/datumaro/pull/174>)

### Deprecated
- TBD

### Removed
- TBD

### Fixed
- The ability to work with file names containing Cyrillic and spaces (<https://github.com/openvinotoolkit/datumaro/pull/148>)
- Image reading and saving in ICDAR formats (<https://github.com/openvinotoolkit/datumaro/pull/174>)
- Unnecessary image loading on dataset saving (<https://github.com/openvinotoolkit/datumaro/pull/176>)
- Allowed spaces in ICDAR captions (<https://github.com/openvinotoolkit/datumaro/pull/182>)
- Saving of masks in VOC when masks are not requested (<https://github.com/openvinotoolkit/datumaro/pull/184>)

### Security
- TBD

## 03/02/2021 - Release v0.1.6.1 (hotfix)
### Added
- TBD

### Changed
- TBD

### Deprecated
- TBD

### Removed
- TBD

### Fixed
- Images with no annotations are exported again in VOC formats (<https://github.com/openvinotoolkit/datumaro/pull/123>)
- Inference result for only one output layer in OpenVINO launcher (<https://github.com/openvinotoolkit/datumaro/pull/125>)

### Security
- TBD

## 02/26/2021 - Release v0.1.6
### Added
- `Icdar13/15` dataset format (<https://github.com/openvinotoolkit/datumaro/pull/96>)
- Laziness, source caching, tracking of changes and partial updating for `Dataset` (<https://github.com/openvinotoolkit/datumaro/pull/102>)
- `Market-1501` dataset format (<https://github.com/openvinotoolkit/datumaro/pull/108>)
- `LFW` dataset format (<https://github.com/openvinotoolkit/datumaro/pull/110>)
- Support of polygons' and masks' confusion matrices and mismathing classes in
  `diff` command (<https://github.com/openvinotoolkit/datumaro/pull/117>)
- Add near duplicate image removal plugin (<https://github.com/openvinotoolkit/datumaro/pull/113>)
- Sampler Plugin that analyzes inference result from the given dataset and
  selects samples for annotation(<https://github.com/openvinotoolkit/datumaro/pull/115>)

### Changed
- OpenVINO model launcher is updated for OpenVINO r2021.1 (<https://github.com/openvinotoolkit/datumaro/pull/100>)

### Deprecated
- TBD

### Removed
- TBD

### Fixed
- High memory consumption and low performance of mask import/export, #53 (<https://github.com/openvinotoolkit/datumaro/pull/101>)
- Masks, covered by class 0 (background), should be exported with holes inside
(<https://github.com/openvinotoolkit/datumaro/pull/104>)
- `diff` command invocation problem with missing class methods (<https://github.com/openvinotoolkit/datumaro/pull/117>)

### Security
- TBD

## 01/23/2021 - Release v0.1.5
### Added
- `WiderFace` dataset format (<https://github.com/openvinotoolkit/datumaro/pull/65>, <https://github.com/openvinotoolkit/datumaro/pull/90>)
- Function to transform annotations to labels (<https://github.com/openvinotoolkit/datumaro/pull/66>)
- Dataset splits for classification, detection and re-id tasks (<https://github.com/openvinotoolkit/datumaro/pull/68>, <https://github.com/openvinotoolkit/datumaro/pull/81>)
- `VGGFace2` dataset format (<https://github.com/openvinotoolkit/datumaro/pull/69>, <https://github.com/openvinotoolkit/datumaro/pull/82>)
- Unique image count statistic (<https://github.com/openvinotoolkit/datumaro/pull/87>)
- Installation with pip by name `datumaro`

### Changed
- `Dataset` class extended with new operations: `save`, `load`, `export`, `import_from`, `detect`, `run_model` (<https://github.com/openvinotoolkit/datumaro/pull/71>)
- Allowed importing `Extractor`-only defined formats
  (in `Project.import_from`, `dataset.import_from` and CLI/`project import`) (<https://github.com/openvinotoolkit/datumaro/pull/71>)
- `datum project ...` commands replaced with `datum ...` commands (<https://github.com/openvinotoolkit/datumaro/pull/84>)
- Supported more image formats in `ImageNet` extractors (<https://github.com/openvinotoolkit/datumaro/pull/85>)
- Allowed adding `Importer`-defined formats as project sources (`source add`) (<https://github.com/openvinotoolkit/datumaro/pull/86>)
- Added max search depth in `ImageDir` format and importers (<https://github.com/openvinotoolkit/datumaro/pull/86>)

### Deprecated
- `datum project ...` CLI context (<https://github.com/openvinotoolkit/datumaro/pull/84>)

### Removed
- TBD

### Fixed
- Allow plugins inherited from `Extractor` (instead of only `SourceExtractor`)
  (<https://github.com/openvinotoolkit/datumaro/pull/70>)
- Windows installation with `pip` for `pycocotools` (<https://github.com/openvinotoolkit/datumaro/pull/73>)
- `YOLO` extractor path matching on Windows (<https://github.com/openvinotoolkit/datumaro/pull/73>)
- Fixed inplace file copying when saving images (<https://github.com/openvinotoolkit/datumaro/pull/76>)
- Fixed `labelmap` parameter type checking in `VOC` converter (<https://github.com/openvinotoolkit/datumaro/pull/76>)
- Fixed model copying on addition in CLI (<https://github.com/openvinotoolkit/datumaro/pull/94>)

### Security
- TBD

## 12/10/2020 - Release v0.1.4
### Added
- `CamVid` dataset format (<https://github.com/openvinotoolkit/datumaro/pull/57>)
- Ability to install `opencv-python-headless` dependency with `DATUMARO_HEADLESS=1`
  environment variable instead of `opencv-python` (<https://github.com/openvinotoolkit/datumaro/pull/62>)

### Changed
- Allow empty supercategory in COCO (<https://github.com/openvinotoolkit/datumaro/pull/54>)
- Allow Pascal VOC to search in subdirectories (<https://github.com/openvinotoolkit/datumaro/pull/50>)

### Deprecated
- TBD

### Removed
- TBD

### Fixed
- TBD

### Security
- TBD

## 10/28/2020 - Release v0.1.3
### Added
- `ImageNet` and `ImageNetTxt` dataset formats (<https://github.com/openvinotoolkit/datumaro/pull/41>)

### Changed
- TBD

### Deprecated
- TBD

### Removed
- TBD

### Fixed
- Default `label-map` parameter value for VOC converter (<https://github.com/openvinotoolkit/datumaro/pull/34>)
- Randomness of random split transform (<https://github.com/openvinotoolkit/datumaro/pull/38>)
- `Transform.subsets()` method (<https://github.com/openvinotoolkit/datumaro/pull/38>)
- Supported unknown image formats in TF Detection API converter (<https://github.com/openvinotoolkit/datumaro/pull/40>)
- Supported empty attribute values in CVAT extractor (<https://github.com/openvinotoolkit/datumaro/pull/45>)

### Security
- TBD


## 10/05/2020 - Release v0.1.2
### Added
- `ByteImage` class to represent encoded images in memory and avoid recoding
  on save (<https://github.com/openvinotoolkit/datumaro/pull/27>)

### Changed
- Implementation of format plugins simplified (<https://github.com/openvinotoolkit/datumaro/pull/22>)
- `default` is now a default subset name, instead of `None`. The values are
  interchangeable. (<https://github.com/openvinotoolkit/datumaro/pull/22>)
- Improved performance of transforms (<https://github.com/openvinotoolkit/datumaro/pull/22>)

### Deprecated
- TBD

### Removed
- `image/depth` value from VOC export (<https://github.com/openvinotoolkit/datumaro/pull/27>)

### Fixed
- Zero division errors in dataset statistics (<https://github.com/openvinotoolkit/datumaro/pull/31>)

### Security
- TBD


## 09/24/2020 - Release v0.1.1
### Added
- `reindex` option in COCO and CVAT converters (<https://github.com/openvinotoolkit/datumaro/pull/18>)
- Support for relative paths in LabelMe format (<https://github.com/openvinotoolkit/datumaro/pull/19>)
- MOTS png mask format support (<https://github.com/openvinotoolkit/datumaro/21>)

### Changed
- TBD

### Deprecated
- TBD

### Removed
- TBD

### Fixed
- TBD

### Security
- TBD


## 09/10/2020 - Release v0.1.0
### Added
- Initial release

## Template
```
## [Unreleased]
### Added
- TBD

### Changed
- TBD

### Deprecated
- TBD

### Removed
- TBD

### Fixed
- TBD

### Security
- TBD
```<|MERGE_RESOLUTION|>--- conflicted
+++ resolved
@@ -17,16 +17,13 @@
   media type (<https://github.com/openvinotoolkit/datumaro/pull/628>)
 - Common Semantic Segmentation dataset format (import-only)
   (<https://github.com/openvinotoolkit/datumaro/pull/685>)
-<<<<<<< HEAD
+- New command `describe-downloads` to print information about downloadable datasets
+  (<https://github.com/openvinotoolkit/datumaro/pull/678>)
 - Detection for Cityscapes format
   (<https://github.com/openvinotoolkit/datumaro/pull/680>)
 - Maximum recursion `--depth` parameter for `detect-dataset` CLI command
   (<https://github.com/openvinotoolkit/datumaro/pull/680>)
-=======
-- New command `describe-downloads` to print information about downloadable datasets
-  (<https://github.com/openvinotoolkit/datumaro/pull/678>)
->>>>>>> 8c0752bd
-
+  
 ### Changed
 - `env.detect_dataset()` now returns a list of detected formats at all recursion levels
   instead of just the lowest one
