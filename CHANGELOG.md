--- conflicted
+++ resolved
@@ -13,15 +13,12 @@
   (<https://github.com/openvinotoolkit/datumaro/pull/826>)
 - Add Searcher CLI documentation
   (<https://github.com/openvinotoolkit/datumaro/pull/838>)
-<<<<<<< HEAD
-- Add YOLO Loose format
-  (<https://github.com/openvinotoolkit/datumaro/pull/856>)
-=======
 - Add version to dataset exported as datumaro format
   (<https://github.com/openvinotoolkit/datumaro/pull/842>)
 - Add Ava action data format support
   (<https://github.com/openvinotoolkit/datumaro/pull/847>)
->>>>>>> 21755d31
+- Add YOLO Loose format
+  (<https://github.com/openvinotoolkit/datumaro/pull/856>)
 
 ### Changed
 - Refactor Datumaro format code and test code
