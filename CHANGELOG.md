--- conflicted
+++ resolved
@@ -23,15 +23,12 @@
   (<https://github.com/openvinotoolkit/datumaro/pull/584>)
 - MARS format (import-only)
   (<https://github.com/openvinotoolkit/datumaro/pull/585>)
-<<<<<<< HEAD
+- Command to detect the format of a dataset
+  (<https://github.com/openvinotoolkit/datumaro/pull/576>)
 - More comfortable access to library API via `import datumaro`
   (<https://github.com/openvinotoolkit/datumaro/pull/630>)
 - CLI command-like free functions (`export`, `transform`, ...)
   (<https://github.com/openvinotoolkit/datumaro/pull/630>)
-=======
-- Command to detect the format of a dataset
-  (<https://github.com/openvinotoolkit/datumaro/pull/576>)
->>>>>>> 3000bde7
 
 ### Changed
 - The `pycocotools` dependency lower bound is raised to `2.0.4`.
