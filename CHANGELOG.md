# Changelog

All notable changes to this project will be documented in this file.

The format is based on [Keep a Changelog](https://keepachangelog.com/en/1.0.0/),
and this project adheres to [Semantic Versioning](https://semver.org/spec/v2.0.0.html).


## \[Unreleased\]
### Added
- Ability to import a video as frames with the `video_frames` format and
  to split a video into frames with the `datum util split_video` command
  (<https://github.com/openvinotoolkit/datumaro/pull/555>)
- `--subset` parameter in the `image_dir` format
  (<https://github.com/openvinotoolkit/datumaro/pull/555>)
- `MediaManager` API to control loaded media resources at runtime
  (<https://github.com/openvinotoolkit/datumaro/pull/555>)
- Command to detect the format of a dataset
  (<https://github.com/openvinotoolkit/datumaro/pull/576>)
<<<<<<< HEAD
- Reading specific annotation files for train dataset in Cityscapes
  (<https://github.com/openvinotoolkit/datumaro/pull/632>)
=======
- Random sampling transform to create smaller datasets
  (<https://github.com/openvinotoolkit/datumaro/pull/636>)
>>>>>>> b99f7123

### Changed
- Allowed direct file paths in `datum import`. Such sources are imported like
  when the `rpath` parameter is specified, however, only the selected path
  is copied into the project
  (<https://github.com/openvinotoolkit/datumaro/pull/555>)
- Improved `stats` performance, added new filtering parameters,
  image stats (`unique`, `repeated`) moved to the `dataset` section,
  removed `mean` and `std` from the `dataset` section
  (<https://github.com/openvinotoolkit/datumaro/pull/621>)
- OpenVINO telemetry library 2022.1.0 from PyPI.
  (<https://github.com/openvinotoolkit/datumaro/pull/625>)

### Deprecated
- TBD

### Removed
- Official support of Python 3.6 (due to it's EOL)
  (<https://github.com/openvinotoolkit/datumaro/pull/617>)

### Fixed
- Prohibited calling `add`, `import` and `export` commands without a project
  (<https://github.com/openvinotoolkit/datumaro/pull/555>)
- Calling `make_dataset` on empty project tree now produces the error properly
  (<https://github.com/openvinotoolkit/datumaro/pull/555>)
- Saving (overwriting) a dataset in a project when rpath is used
  (<https://github.com/openvinotoolkit/datumaro/pull/613>)
- Output image extension preserving in the `Resize` transform
  (<https://github.com/openvinotoolkit/datumaro/issues/606>)
- Memory overuse in the `Resize` transform
  (<https://github.com/openvinotoolkit/datumaro/issues/607>)
- Invalid image pixels produced by the `Resize` transform
  (<https://github.com/openvinotoolkit/datumaro/issues/618>)
- Numeric warnings that sometimes occurred in `stats` command
  (e.g. <https://github.com/openvinotoolkit/datumaro/issues/607>)
  (<https://github.com/openvinotoolkit/datumaro/pull/621>)

### Security
- TBD

## 28/01/2022 - Release v0.2.3
### Added
- Command to download public datasets
  (<https://github.com/openvinotoolkit/datumaro/pull/582>)
- Extension autodetection in `ByteImage`
  (<https://github.com/openvinotoolkit/datumaro/pull/595>)
- MPII Human Pose Dataset (import-only) (.mat and .json)
  (<https://github.com/openvinotoolkit/datumaro/pull/584>)
- MARS format (import-only)
  (<https://github.com/openvinotoolkit/datumaro/pull/585>)

### Changed
- The `pycocotools` dependency lower bound is raised to `2.0.4`.
  (<https://github.com/openvinotoolkit/datumaro/pull/449>)
- `smooth_line` from `datumaro.util.annotation_util` - the function
  is renamed to `approximate_line` and has updated interface
  (<https://github.com/openvinotoolkit/datumaro/pull/592>)

### Deprecated
- Python 3.6 support

### Removed
- TBD

### Fixed
- Fails in multimerge when lines are not approximated and when there are no
  label categories (<https://github.com/openvinotoolkit/datumaro/pull/592>)
- Cannot convert LabelMe dataset, that has no subsets
  (<https://github.com/openvinotoolkit/datumaro/pull/600>)

### Security
- TBD

## 24/12/2021 - Release v0.2.2
### Added
- Video reading API
  (<https://github.com/openvinotoolkit/datumaro/pull/521>)
- Python API documentation
  (<https://github.com/openvinotoolkit/datumaro/pull/526>)
- Mapillary Vistas dataset format (Import-only)
  (<https://github.com/openvinotoolkit/datumaro/pull/537>)
- Datumaro can now be installed on Windows on Python 3.9
  (<https://github.com/openvinotoolkit/datumaro/pull/547>)
- Import for SYNTHIA dataset format
  (<https://github.com/openvinotoolkit/datumaro/pull/532>)
- Support of `score` attribute in KITTI detetion
  (<https://github.com/openvinotoolkit/datumaro/pull/571>)
- Support for Accuracy Checker dataset meta files in formats
  (<https://github.com/openvinotoolkit/datumaro/pull/553>,
  <https://github.com/openvinotoolkit/datumaro/pull/569>,
  <https://github.com/openvinotoolkit/datumaro/pull/575>)
- Import for VoTT dataset format
  (<https://github.com/openvinotoolkit/datumaro/pull/573>)
- Image resizing transform
  (<https://github.com/openvinotoolkit/datumaro/pull/581>)

### Changed
- The following formats can now be detected unambiguously:
  `ade20k2017`, `ade20k2020`, `camvid`, `coco`, `cvat`, `datumaro`,
  `icdar_text_localization`, `icdar_text_segmentation`,
  `icdar_word_recognition`, `imagenet_txt`, `kitti_raw`, `label_me`, `lfw`,
  `mot_seq`, `open_images`, `vgg_face2`, `voc`, `widerface`, `yolo`
  (<https://github.com/openvinotoolkit/datumaro/pull/531>,
  <https://github.com/openvinotoolkit/datumaro/pull/536>,
  <https://github.com/openvinotoolkit/datumaro/pull/550>,
  <https://github.com/openvinotoolkit/datumaro/pull/557>,
  <https://github.com/openvinotoolkit/datumaro/pull/558>)
- Allowed Pytest-native tests
  (<https://github.com/openvinotoolkit/datumaro/pull/563>)
- Allowed export options in the `datum merge` command
  (<https://github.com/openvinotoolkit/datumaro/pull/545>)

### Deprecated
- Using `Image`, `ByteImage` from `datumaro.util.image` - these classes
  are moved to `datumaro.components.media`
  (<https://github.com/openvinotoolkit/datumaro/pull/538>)

### Removed
- Equality comparison support between `datumaro.components.media.Image`
  and `numpy.ndarray`
  (<https://github.com/openvinotoolkit/datumaro/pull/568>)

### Fixed
- Bug #560: import issue with MOT dataset when using seqinfo.ini file
  (<https://github.com/openvinotoolkit/datumaro/pull/564>)
- Empty lines in VOC subset lists are not ignored
  (<https://github.com/openvinotoolkit/datumaro/pull/587>)

### Security
- TBD

## 16/11/2021 - Release v0.2.1
### Added
- Import for CelebA dataset format.
  (<https://github.com/openvinotoolkit/datumaro/pull/484>)

### Changed
- File `people.txt` became optional in LFW
  (<https://github.com/openvinotoolkit/datumaro/pull/509>)
- File `image_ids_and_rotation.csv` became optional Open Images
  (<https://github.com/openvinotoolkit/datumaro/pull/509>)
- Allowed underscores (`_`) in subset names in COCO
  (<https://github.com/openvinotoolkit/datumaro/pull/509>)
- Allowed annotation files with arbitrary names in COCO
  (<https://github.com/openvinotoolkit/datumaro/pull/509>)
- The `icdar_text_localization` format is no longer detected in every directory
  (<https://github.com/openvinotoolkit/datumaro/pull/531>)
- Updated `pycocotools` version to 2.0.2
  (<https://github.com/openvinotoolkit/datumaro/pull/534>)

### Deprecated
- TBD

### Removed
- TBD

### Fixed
- Unhandled exception when a file is specified as the source for a COCO or
  MOTS dataset
  (<https://github.com/openvinotoolkit/datumaro/pull/530>)
- Exporting dataset without `color` attribute into the
  `icdar_text_segmentation` format
  (<https://github.com/openvinotoolkit/datumaro/pull/556>)
### Security
- TBD

## 14/10/2021 - Release v0.2
### Added
- A new installation target: `pip install datumaro[default]`, which should
  be used by default. The simple `datumaro` is supposed for library users.
  (<https://github.com/openvinotoolkit/datumaro/pull/238>)
- Dataset and project versioning capabilities (Git-like)
  (<https://github.com/openvinotoolkit/datumaro/pull/238>)
- "dataset revpath" concept in CLI, allowing to pass a dataset path with
  the dataset format in `diff`, `merge`, `explain` and `info` CLI commands
  (<https://github.com/openvinotoolkit/datumaro/pull/238>)
- `import`, `remove`, `commit`, `checkout`, `log`, `status`, `info` CLI commands
  (<https://github.com/openvinotoolkit/datumaro/pull/238>)
- `Coco*Extractor` classes now have an option to preserve label IDs from the
  original annotation file
  (<https://github.com/openvinotoolkit/datumaro/pull/453>)
- `patch` CLI command to patch datasets
  (<https://github.com/openvinotoolkit/datumaro/pull/401>)
- `ProjectLabels` transform to change dataset labels for merging etc.
  (<https://github.com/openvinotoolkit/datumaro/pull/401>,
   <https://github.com/openvinotoolkit/datumaro/pull/478>)
- Support for custom labels in the KITTI detection format
  (<https://github.com/openvinotoolkit/datumaro/pull/481>)
- Type annotations and docs for Annotation classes
  (<https://github.com/openvinotoolkit/datumaro/pull/493>)
- Options to control label loading behavior in `imagenet_txt` import
  (<https://github.com/openvinotoolkit/datumaro/pull/434>,
  <https://github.com/openvinotoolkit/datumaro/pull/489>)

### Changed
- A project can contain and manage multiple datasets instead of a single one.
  CLI operations can be applied to the whole project, or to separate datasets.
  Datasets are modified inplace, by default
  (<https://github.com/openvinotoolkit/datumaro/issues/328>)
- CLI help for builtin plugins doesn't require project
  (<https://github.com/openvinotoolkit/datumaro/issues/328>)
- Annotation-related classes were moved into a new module,
  `datumaro.components.annotation`
  (<https://github.com/openvinotoolkit/datumaro/pull/439>)
- Rollback utilities replaced with Scope utilities
  (<https://github.com/openvinotoolkit/datumaro/pull/444>)
- The `Project` class from `datumaro.components` is changed completely
  (<https://github.com/openvinotoolkit/datumaro/pull/238>)
- `diff` and `ediff` are joined into a single `diff` CLI command
  (<https://github.com/openvinotoolkit/datumaro/pull/238>)
- Projects use new file layout, incompatible with old projects.
  An old project can be updated with `datum project migrate`
  (<https://github.com/openvinotoolkit/datumaro/pull/238>)
- Inheriting `CliPlugin` is not required in plugin classes
  (<https://github.com/openvinotoolkit/datumaro/pull/238>)
- `Importer`s do not create `Project`s anymore and just return a list of
  extractor configurations
  (<https://github.com/openvinotoolkit/datumaro/pull/238>)

### Deprecated
- TBD

### Removed
- `import`, `project merge` CLI commands
  (<https://github.com/openvinotoolkit/datumaro/pull/238>)
- Support for project hierarchies. A project cannot be a source anymore
  (<https://github.com/openvinotoolkit/datumaro/pull/238>)
- Project cannot have independent internal dataset anymore. All the project
  data must be stored in the project data sources
  (<https://github.com/openvinotoolkit/datumaro/pull/238>)
- `datumaro_project` format
  (<https://github.com/openvinotoolkit/datumaro/pull/238>)
- Unused `path` field of `DatasetItem`
  (<https://github.com/openvinotoolkit/datumaro/pull/455>)

### Fixed
- Deprecation warning in `open_images_format.py`
  (<https://github.com/openvinotoolkit/datumaro/pull/440>)
- `lazy_image` returning unrelated data sometimes
  (<https://github.com/openvinotoolkit/datumaro/issues/409>)
- Invalid call to `pycocotools.mask.iou`
  (<https://github.com/openvinotoolkit/datumaro/pull/450>)
- Importing of Open Images datasets without image data
  (<https://github.com/openvinotoolkit/datumaro/pull/463>)
- Return value type in `Dataset.is_modified`
  (<https://github.com/openvinotoolkit/datumaro/pull/401>)
- Remapping of secondary categories in `RemapLabels`
  (<https://github.com/openvinotoolkit/datumaro/pull/401>)
- VOC dataset patching for classification and segmentation tasks
  (<https://github.com/openvinotoolkit/datumaro/pull/478>)
- Exported mask label ids in KITTI segmentation
  (<https://github.com/openvinotoolkit/datumaro/pull/481>)
- Missing `label` for `Points` read in the LFW format
  (<https://github.com/openvinotoolkit/datumaro/pull/494>)

### Security
- TBD

## 24/08/2021 - Release v0.1.11
### Added
- The Open Images format now supports bounding box
  and segmentation mask annotations
  (<https://github.com/openvinotoolkit/datumaro/pull/352>,
  <https://github.com/openvinotoolkit/datumaro/pull/388>).
- Bounding boxes values decrement transform (<https://github.com/openvinotoolkit/datumaro/pull/366>)
- Improved error reporting in `Dataset` (<https://github.com/openvinotoolkit/datumaro/pull/386>)
- Support ADE20K format (import only) (<https://github.com/openvinotoolkit/datumaro/pull/400>)
- Documentation website at <https://openvinotoolkit.github.io/datumaro> (<https://github.com/openvinotoolkit/datumaro/pull/420>)

### Changed
- Datumaro no longer depends on scikit-image
  (<https://github.com/openvinotoolkit/datumaro/pull/379>)
- `Dataset` remembers export options on saving / exporting for the first time (<https://github.com/openvinotoolkit/datumaro/pull/386>)

### Deprecated
- TBD

### Removed
- TBD

### Fixed
- Application of `remap_labels` to dataset categories of different length (<https://github.com/openvinotoolkit/datumaro/issues/314>)
- Patching of datasets in formats (<https://github.com/openvinotoolkit/datumaro/issues/348>)
- Improved Cityscapes export performance (<https://github.com/openvinotoolkit/datumaro/pull/367>)
- Incorrect format of `*_labelIds.png` in Cityscapes export (<https://github.com/openvinotoolkit/datumaro/issues/325>, <https://github.com/openvinotoolkit/datumaro/issues/342>)
- Item id in ImageNet format (<https://github.com/openvinotoolkit/datumaro/pull/371>)
- Double quotes for ICDAR Word Recognition (<https://github.com/openvinotoolkit/datumaro/pull/375>)
- Wrong display of builtin formats in CLI (<https://github.com/openvinotoolkit/datumaro/issues/332>)
- Non utf-8 encoding of annotation files in Market-1501 export (<https://github.com/openvinotoolkit/datumaro/pull/392>)
- Import of ICDAR, PASCAL VOC and VGGFace2 images from subdirectories on WIndows
  (<https://github.com/openvinotoolkit/datumaro/pull/392>)
- Saving of images with Unicode paths on Windows (<https://github.com/openvinotoolkit/datumaro/pull/392>)
- Calling `ProjectDataset.transform()` with a string argument (<https://github.com/openvinotoolkit/datumaro/issues/402>)
- Attributes casting for CVAT format (<https://github.com/openvinotoolkit/datumaro/pull/403>)
- Loading of custom project plugins (<https://github.com/openvinotoolkit/datumaro/issues/404>)
- Reading, writing anno file and saving name of the subset for test subset
  (<https://github.com/openvinotoolkit/datumaro/pull/447>)

### Security
- Fixed unsafe unpickling in CIFAR import (<https://github.com/openvinotoolkit/datumaro/pull/362>)

## 14/07/2021 - Release v0.1.10
### Added
- Support for import/export zip archives with images (<https://github.com/openvinotoolkit/datumaro/pull/273>)
- Subformat importers for VOC and COCO (<https://github.com/openvinotoolkit/datumaro/pull/281>)
- Support for KITTI dataset segmentation and detection format (<https://github.com/openvinotoolkit/datumaro/pull/282>)
- Updated YOLO format user manual (<https://github.com/openvinotoolkit/datumaro/pull/295>)
- `ItemTransform` class, which describes item-wise dataset `Transform`s (<https://github.com/openvinotoolkit/datumaro/pull/297>)
- `keep-empty` export parameter in VOC format (<https://github.com/openvinotoolkit/datumaro/pull/297>)
- A base class for dataset validation plugins (<https://github.com/openvinotoolkit/datumaro/pull/299>)
- Partial support for the Open Images format;
  only images and image-level labels can be read/written
  (<https://github.com/openvinotoolkit/datumaro/pull/291>,
  <https://github.com/openvinotoolkit/datumaro/pull/315>).
- Support for Supervisely Point Cloud dataset format (<https://github.com/openvinotoolkit/datumaro/pull/245>, <https://github.com/openvinotoolkit/datumaro/pull/353>)
- Support for KITTI Raw / Velodyne Points dataset format (<https://github.com/openvinotoolkit/datumaro/pull/245>)
- Support for CIFAR-100 and documentation for CIFAR-10/100 (<https://github.com/openvinotoolkit/datumaro/pull/301>)

### Changed
- Tensorflow AVX check is made optional in API and disabled by default (<https://github.com/openvinotoolkit/datumaro/pull/305>)
- Extensions for images in ImageNet_txt are now mandatory (<https://github.com/openvinotoolkit/datumaro/pull/302>)
- Several dependencies now have lower bounds (<https://github.com/openvinotoolkit/datumaro/pull/308>)

### Deprecated
- TBD

### Removed
- TBD

### Fixed
- Incorrect image layout on saving and a problem with ecoding on loading (<https://github.com/openvinotoolkit/datumaro/pull/284>)
- An error when XPath filter is applied to the dataset or its subset (<https://github.com/openvinotoolkit/datumaro/issues/259>)
- Tracking of `Dataset` changes done by transforms (<https://github.com/openvinotoolkit/datumaro/pull/297>)
- Improved CLI startup time in several cases (<https://github.com/openvinotoolkit/datumaro/pull/306>)

### Security
- Known issue: loading CIFAR can result in arbitrary code execution (<https://github.com/openvinotoolkit/datumaro/issues/327>)

## 03/06/2021 - Release v0.1.9
### Added
- Support for escaping in attribute values in LabelMe format (<https://github.com/openvinotoolkit/datumaro/issues/49>)
- Support for Segmentation Splitting (<https://github.com/openvinotoolkit/datumaro/pull/223>)
- Support for CIFAR-10/100 dataset format (<https://github.com/openvinotoolkit/datumaro/pull/225>, <https://github.com/openvinotoolkit/datumaro/pull/243>)
- Support for COCO panoptic and stuff format (<https://github.com/openvinotoolkit/datumaro/pull/210>)
- Documentation file and integration tests for Pascal VOC format (<https://github.com/openvinotoolkit/datumaro/pull/228>)
- Support for MNIST and MNIST in CSV dataset formats (<https://github.com/openvinotoolkit/datumaro/pull/234>)
- Documentation file for COCO format (<https://github.com/openvinotoolkit/datumaro/pull/241>)
- Documentation file and integration tests for YOLO format (<https://github.com/openvinotoolkit/datumaro/pull/246>)
- Support for Cityscapes dataset format (<https://github.com/openvinotoolkit/datumaro/pull/249>)
- Support for Validator configurable threshold (<https://github.com/openvinotoolkit/datumaro/pull/250>)

### Changed
- LabelMe format saves dataset items with their relative paths by subsets
  without changing names (<https://github.com/openvinotoolkit/datumaro/pull/200>)
- Allowed arbitrary subset count and names in classification and detection
  splitters (<https://github.com/openvinotoolkit/datumaro/pull/207>)
- Annotation-less dataset elements are now participate in subset splitting (<https://github.com/openvinotoolkit/datumaro/pull/211>)
- Classification task in LFW dataset format (<https://github.com/openvinotoolkit/datumaro/pull/222>)
- Testing is now performed with pytest instead of unittest (<https://github.com/openvinotoolkit/datumaro/pull/248>)

### Deprecated
- TBD

### Removed
- TBD

### Fixed
- Added support for auto-merging (joining) of datasets with no labels and
  having labels (<https://github.com/openvinotoolkit/datumaro/pull/200>)
- Allowed explicit label removal in `remap_labels` transform (<https://github.com/openvinotoolkit/datumaro/pull/203>)
- Image extension in CVAT format export (<https://github.com/openvinotoolkit/datumaro/pull/214>)
- Added a label "face" for bounding boxes in Wider Face (<https://github.com/openvinotoolkit/datumaro/pull/215>)
- Allowed adding "difficult", "truncated", "occluded" attributes when
  converting to Pascal VOC if these attributes are not present (<https://github.com/openvinotoolkit/datumaro/pull/216>)
- Empty lines in YOLO annotations are ignored (<https://github.com/openvinotoolkit/datumaro/pull/221>)
- Export in VOC format when no image info is available (<https://github.com/openvinotoolkit/datumaro/pull/239>)
- Fixed saving attribute in WiderFace extractor (<https://github.com/openvinotoolkit/datumaro/pull/251>)

### Security
- TBD

## 31/03/2021 - Release v0.1.8
### Added
- TBD

### Changed
- Added an option to allow undeclared annotation attributes in CVAT format
  export (<https://github.com/openvinotoolkit/datumaro/pull/192>)
- COCO exports images in separate dirs by subsets. Added an option to control
  this (<https://github.com/openvinotoolkit/datumaro/pull/195>)

### Deprecated
- TBD

### Removed
- TBD

### Fixed
- Instance masks of `background` class no more introduce an instance (<https://github.com/openvinotoolkit/datumaro/pull/188>)
- Added support for label attributes in Datumaro format (<https://github.com/openvinotoolkit/datumaro/pull/192>)

### Security
- TBD

## 24/03/2021 - Release v0.1.7
### Added
- OpenVINO plugin examples (<https://github.com/openvinotoolkit/datumaro/pull/159>)
- Dataset validation for classification and detection datasets (<https://github.com/openvinotoolkit/datumaro/pull/160>)
- Arbitrary image extensions in formats (import and export) (<https://github.com/openvinotoolkit/datumaro/issues/166>)
- Ability to set a custom subset name for an imported dataset (<https://github.com/openvinotoolkit/datumaro/issues/166>)
- CLI support for NDR(<https://github.com/openvinotoolkit/datumaro/pull/178>)

### Changed
- Common ICDAR format is split into 3 sub-formats (<https://github.com/openvinotoolkit/datumaro/pull/174>)

### Deprecated
- TBD

### Removed
- TBD

### Fixed
- The ability to work with file names containing Cyrillic and spaces (<https://github.com/openvinotoolkit/datumaro/pull/148>)
- Image reading and saving in ICDAR formats (<https://github.com/openvinotoolkit/datumaro/pull/174>)
- Unnecessary image loading on dataset saving (<https://github.com/openvinotoolkit/datumaro/pull/176>)
- Allowed spaces in ICDAR captions (<https://github.com/openvinotoolkit/datumaro/pull/182>)
- Saving of masks in VOC when masks are not requested (<https://github.com/openvinotoolkit/datumaro/pull/184>)

### Security
- TBD

## 03/02/2021 - Release v0.1.6.1 (hotfix)
### Added
- TBD

### Changed
- TBD

### Deprecated
- TBD

### Removed
- TBD

### Fixed
- Images with no annotations are exported again in VOC formats (<https://github.com/openvinotoolkit/datumaro/pull/123>)
- Inference result for only one output layer in OpenVINO launcher (<https://github.com/openvinotoolkit/datumaro/pull/125>)

### Security
- TBD

## 02/26/2021 - Release v0.1.6
### Added
- `Icdar13/15` dataset format (<https://github.com/openvinotoolkit/datumaro/pull/96>)
- Laziness, source caching, tracking of changes and partial updating for `Dataset` (<https://github.com/openvinotoolkit/datumaro/pull/102>)
- `Market-1501` dataset format (<https://github.com/openvinotoolkit/datumaro/pull/108>)
- `LFW` dataset format (<https://github.com/openvinotoolkit/datumaro/pull/110>)
- Support of polygons' and masks' confusion matrices and mismathing classes in
  `diff` command (<https://github.com/openvinotoolkit/datumaro/pull/117>)
- Add near duplicate image removal plugin (<https://github.com/openvinotoolkit/datumaro/pull/113>)
- Sampler Plugin that analyzes inference result from the given dataset and
  selects samples for annotation(<https://github.com/openvinotoolkit/datumaro/pull/115>)

### Changed
- OpenVINO model launcher is updated for OpenVINO r2021.1 (<https://github.com/openvinotoolkit/datumaro/pull/100>)

### Deprecated
- TBD

### Removed
- TBD

### Fixed
- High memory consumption and low performance of mask import/export, #53 (<https://github.com/openvinotoolkit/datumaro/pull/101>)
- Masks, covered by class 0 (background), should be exported with holes inside
(<https://github.com/openvinotoolkit/datumaro/pull/104>)
- `diff` command invocation problem with missing class methods (<https://github.com/openvinotoolkit/datumaro/pull/117>)

### Security
- TBD

## 01/23/2021 - Release v0.1.5
### Added
- `WiderFace` dataset format (<https://github.com/openvinotoolkit/datumaro/pull/65>, <https://github.com/openvinotoolkit/datumaro/pull/90>)
- Function to transform annotations to labels (<https://github.com/openvinotoolkit/datumaro/pull/66>)
- Dataset splits for classification, detection and re-id tasks (<https://github.com/openvinotoolkit/datumaro/pull/68>, <https://github.com/openvinotoolkit/datumaro/pull/81>)
- `VGGFace2` dataset format (<https://github.com/openvinotoolkit/datumaro/pull/69>, <https://github.com/openvinotoolkit/datumaro/pull/82>)
- Unique image count statistic (<https://github.com/openvinotoolkit/datumaro/pull/87>)
- Installation with pip by name `datumaro`

### Changed
- `Dataset` class extended with new operations: `save`, `load`, `export`, `import_from`, `detect`, `run_model` (<https://github.com/openvinotoolkit/datumaro/pull/71>)
- Allowed importing `Extractor`-only defined formats
  (in `Project.import_from`, `dataset.import_from` and CLI/`project import`) (<https://github.com/openvinotoolkit/datumaro/pull/71>)
- `datum project ...` commands replaced with `datum ...` commands (<https://github.com/openvinotoolkit/datumaro/pull/84>)
- Supported more image formats in `ImageNet` extractors (<https://github.com/openvinotoolkit/datumaro/pull/85>)
- Allowed adding `Importer`-defined formats as project sources (`source add`) (<https://github.com/openvinotoolkit/datumaro/pull/86>)
- Added max search depth in `ImageDir` format and importers (<https://github.com/openvinotoolkit/datumaro/pull/86>)

### Deprecated
- `datum project ...` CLI context (<https://github.com/openvinotoolkit/datumaro/pull/84>)

### Removed
- TBD

### Fixed
- Allow plugins inherited from `Extractor` (instead of only `SourceExtractor`)
  (<https://github.com/openvinotoolkit/datumaro/pull/70>)
- Windows installation with `pip` for `pycocotools` (<https://github.com/openvinotoolkit/datumaro/pull/73>)
- `YOLO` extractor path matching on Windows (<https://github.com/openvinotoolkit/datumaro/pull/73>)
- Fixed inplace file copying when saving images (<https://github.com/openvinotoolkit/datumaro/pull/76>)
- Fixed `labelmap` parameter type checking in `VOC` converter (<https://github.com/openvinotoolkit/datumaro/pull/76>)
- Fixed model copying on addition in CLI (<https://github.com/openvinotoolkit/datumaro/pull/94>)

### Security
- TBD

## 12/10/2020 - Release v0.1.4
### Added
- `CamVid` dataset format (<https://github.com/openvinotoolkit/datumaro/pull/57>)
- Ability to install `opencv-python-headless` dependency with `DATUMARO_HEADLESS=1`
  environment variable instead of `opencv-python` (<https://github.com/openvinotoolkit/datumaro/pull/62>)

### Changed
- Allow empty supercategory in COCO (<https://github.com/openvinotoolkit/datumaro/pull/54>)
- Allow Pascal VOC to search in subdirectories (<https://github.com/openvinotoolkit/datumaro/pull/50>)

### Deprecated
- TBD

### Removed
- TBD

### Fixed
- TBD

### Security
- TBD

## 10/28/2020 - Release v0.1.3
### Added
- `ImageNet` and `ImageNetTxt` dataset formats (<https://github.com/openvinotoolkit/datumaro/pull/41>)

### Changed
- TBD

### Deprecated
- TBD

### Removed
- TBD

### Fixed
- Default `label-map` parameter value for VOC converter (<https://github.com/openvinotoolkit/datumaro/pull/34>)
- Randomness of random split transform (<https://github.com/openvinotoolkit/datumaro/pull/38>)
- `Transform.subsets()` method (<https://github.com/openvinotoolkit/datumaro/pull/38>)
- Supported unknown image formats in TF Detection API converter (<https://github.com/openvinotoolkit/datumaro/pull/40>)
- Supported empty attribute values in CVAT extractor (<https://github.com/openvinotoolkit/datumaro/pull/45>)

### Security
- TBD


## 10/05/2020 - Release v0.1.2
### Added
- `ByteImage` class to represent encoded images in memory and avoid recoding
  on save (<https://github.com/openvinotoolkit/datumaro/pull/27>)

### Changed
- Implementation of format plugins simplified (<https://github.com/openvinotoolkit/datumaro/pull/22>)
- `default` is now a default subset name, instead of `None`. The values are
  interchangeable. (<https://github.com/openvinotoolkit/datumaro/pull/22>)
- Improved performance of transforms (<https://github.com/openvinotoolkit/datumaro/pull/22>)

### Deprecated
- TBD

### Removed
- `image/depth` value from VOC export (<https://github.com/openvinotoolkit/datumaro/pull/27>)

### Fixed
- Zero division errors in dataset statistics (<https://github.com/openvinotoolkit/datumaro/pull/31>)

### Security
- TBD


## 09/24/2020 - Release v0.1.1
### Added
- `reindex` option in COCO and CVAT converters (<https://github.com/openvinotoolkit/datumaro/pull/18>)
- Support for relative paths in LabelMe format (<https://github.com/openvinotoolkit/datumaro/pull/19>)
- MOTS png mask format support (<https://github.com/openvinotoolkit/datumaro/21>)

### Changed
- TBD

### Deprecated
- TBD

### Removed
- TBD

### Fixed
- TBD

### Security
- TBD


## 09/10/2020 - Release v0.1.0
### Added
- Initial release

## Template
```
## [Unreleased]
### Added
- TBD

### Changed
- TBD

### Deprecated
- TBD

### Removed
- TBD

### Fixed
- TBD

### Security
- TBD
```<|MERGE_RESOLUTION|>--- conflicted
+++ resolved
@@ -17,13 +17,10 @@
   (<https://github.com/openvinotoolkit/datumaro/pull/555>)
 - Command to detect the format of a dataset
   (<https://github.com/openvinotoolkit/datumaro/pull/576>)
-<<<<<<< HEAD
 - Reading specific annotation files for train dataset in Cityscapes
   (<https://github.com/openvinotoolkit/datumaro/pull/632>)
-=======
 - Random sampling transform to create smaller datasets
   (<https://github.com/openvinotoolkit/datumaro/pull/636>)
->>>>>>> b99f7123
 
 ### Changed
 - Allowed direct file paths in `datum import`. Such sources are imported like
