# Changelog

All notable changes to this project will be documented in this file.

The format is based on [Keep a Changelog](https://keepachangelog.com/en/1.0.0/),
and this project adheres to [Semantic Versioning](https://semver.org/spec/v2.0.0.html).

## \[Unreleased\]
### Added
- Add with_subset_dirs decorator (Add ImagenetWithSubsetDirsImporter)
  (<https://github.com/openvinotoolkit/datumaro/pull/816>)
- Add CommonSemanticSegmentationWithSubsetDirsImporter
  (<https://github.com/openvinotoolkit/datumaro/pull/826>)
- Add Searcher CLI documentation
  (<https://github.com/openvinotoolkit/datumaro/pull/838>)
- Add version to dataset exported as datumaro format
  (<https://github.com/openvinotoolkit/datumaro/pull/842>)
- Add Ava action data format support
  (<https://github.com/openvinotoolkit/datumaro/pull/847>)
<<<<<<< HEAD
- Add Shift Analyzer (both covariate and label shifts)
  (<https://github.com/openvinotoolkit/datumaro/pull/855>)
=======
- Add YOLO Loose format
  (<https://github.com/openvinotoolkit/datumaro/pull/856>)
>>>>>>> 36c2d4b6

### Changed
- Refactor Datumaro format code and test code
  (<https://github.com/openvinotoolkit/datumaro/pull/824>)

### Fixed
- Fix image filenames and anomaly mask appearance in MVTec exporter
  (<https://github.com/openvinotoolkit/datumaro/pull/835>)
- Fix CIFAR10 and 100 detect function
  (<https://github.com/openvinotoolkit/datumaro/pull/836>)
- Fix celeba and align_celeba detect function
  (<https://github.com/openvinotoolkit/datumaro/pull/837>)
- Choose the top priority detect format for all directory depths
  (<https://github.com/openvinotoolkit/datumaro/pull/839>)
- Fix MVTec format detect function
  (<https://github.com/openvinotoolkit/datumaro/pull/843>)
- Fix wrong `__len__()` of Subset when the item is removed
  (<https://github.com/openvinotoolkit/datumaro/pull/854>)

## 24/02/2023 - Release v1.0.0
### Added
- Add Data Explorer
  (<https://github.com/openvinotoolkit/datumaro/pull/773>)
- Add Ellipse annotation type
  (<https://github.com/openvinotoolkit/datumaro/pull/807>)
- Add MVTec anomaly data support
  (<https://github.com/openvinotoolkit/datumaro/pull/810>)

### Changed
- Refactor existing tests
  (<https://github.com/openvinotoolkit/datumaro/pull/803>)
- Raise ImportError on importing malformed COCO directory
  (<https://github.com/openvinotoolkit/datumaro/pull/812>)
- Remove the duplicated and cyclical category context in documentation
  (<https://github.com/openvinotoolkit/datumaro/pull/822>)

### Fixed
- Fix for importing CVAT image 1.1 data format exported to project level
  (<https://github.com/openvinotoolkit/datumaro/pull/795>)
- Fix a problem on setting log-level via CLI
  (<https://github.com/openvinotoolkit/datumaro/pull/800>)
- Fix code format with the latest black==23.1.0
  (<https://github.com/openvinotoolkit/datumaro/pull/802>)
- Fix [Explain command cannot find the model (#721)](https://github.com/openvinotoolkit/datumaro/issues/721)  (<https://github.com/openvinotoolkit/datumaro/pull/804>)
- Fix a problem found on model remove CLI command
  (<https://github.com/openvinotoolkit/datumaro/pull/805>)

## 27/01/2023 - Release v0.5.0
### Added
- Add Tile transformation
  (<https://github.com/openvinotoolkit/datumaro/pull/790>)
- Add Video keyframe extraction
  (<https://github.com/openvinotoolkit/datumaro/pull/791>)
- Add TileTransform documentation and Jupyter notebook example
  (<https://github.com/openvinotoolkit/datumaro/pull/794>)
- Add MergeTile transformation
  (<https://github.com/openvinotoolkit/datumaro/pull/796>)

### Changed
- Improved mask_to_rle performance
  (<https://github.com/openvinotoolkit/datumaro/pull/770>)

### Deprecated
- N/A

### Removed
- N/A

### Fixed
- Fix MacOS CI failures
  (<https://github.com/openvinotoolkit/datumaro/pull/789>)
- Fix auto-documentation for the data_format plugins
  (<https://github.com/openvinotoolkit/datumaro/pull/793>)

### Security
- Add security.md file for the SDL
  (<https://github.com/openvinotoolkit/datumaro/pull/798>)

## 06/12/2022 - Release v0.4.0.1
### Added
- Support for exclusive of labels with LabelGroup
  (<https://github.com/openvinotoolkit/datumaro/pull/742>)
- Jupyter samples
  - Introducing how to merge datasets
  (<https://github.com/openvinotoolkit/datumaro/pull/738>)
  - Introducing how to visualize dataset
  (<https://github.com/openvinotoolkit/datumaro/pull/747>)
  - Introducing how to filter dataset
  (<https://github.com/openvinotoolkit/datumaro/pull/748>)
  - Introducing how to transform dataset
  (<https://github.com/openvinotoolkit/datumaro/pull/759>)
- Visualization Python API
  - Bbox feature
    (<https://github.com/openvinotoolkit/datumaro/pull/744>)
  - Label, Points, Polygon, PolyLine, and Caption visualization features
    (<https://github.com/openvinotoolkit/datumaro/pull/746>)
  - Mask, SuperResolution, Depth visualization features
    (<https://github.com/openvinotoolkit/datumaro/pull/747>)
- Documentation for Python API
  (<https://github.com/openvinotoolkit/datumaro/pull/753>)
  - dataset handler, visualizer, filter descriptions
    (<https://github.com/openvinotoolkit/datumaro/pull/761>)
- `__repr__` for Dataset
  (<https://github.com/openvinotoolkit/datumaro/pull/750>)
- Support for exporting as CVAT video format
  (<https://github.com/openvinotoolkit/datumaro/pull/757>)
- CodeCov coverage reporting feature to CI/CD
  (<https://github.com/openvinotoolkit/datumaro/pull/756>)
- Jupyter notebook example rendering to documentation
  (<https://github.com/openvinotoolkit/datumaro/pull/758>)
- An interface to manipulate 'infos' to store the dataset meta-info
  (<https://github.com/openvinotoolkit/datumaro/pull/767>)
- 'bbox' annotation when importing a COCO dataset
  (<https://github.com/openvinotoolkit/datumaro/pull/772>)

### Changed
- Wrap title text according to its plot width
  (<https://github.com/openvinotoolkit/datumaro/pull/769>)
- Get list of subsets and support only Image media type in visualizer
  (<https://github.com/openvinotoolkit/datumaro/pull/768>)

### Deprecated
- N/A

### Removed
- N/A

### Fixed
- Correcting static type checking
  (<https://github.com/openvinotoolkit/datumaro/pull/743>)
- Fixing a VOC dataset export when a label contains 'space'
  (<https://github.com/openvinotoolkit/datumaro/pull/771>)

### Security
- N/A

## 06/09/2022 - Release v0.3.1
### Added
- Support for custom media types, new `PointCloud` media type,
  `DatasetItem.media` and `.media_as(type)` members
  (<https://github.com/openvinotoolkit/datumaro/pull/539>)
- \[API\] A way to request dataset and extractor media type with `media_type`
  (<https://github.com/openvinotoolkit/datumaro/pull/539>)
- BraTS format (import-only) (.npy and .nii.gz), new `MultiframeImage`
  media type (<https://github.com/openvinotoolkit/datumaro/pull/628>)
- Common Semantic Segmentation dataset format (import-only)
  (<https://github.com/openvinotoolkit/datumaro/pull/685>)
- An option to disable `data/` prefix inclusion in YOLO export
  (<https://github.com/openvinotoolkit/datumaro/pull/689>)
- New command `describe-downloads` to print information about downloadable datasets
  (<https://github.com/openvinotoolkit/datumaro/pull/678>)
- Detection for Cityscapes format
  (<https://github.com/openvinotoolkit/datumaro/pull/680>)
- Maximum recursion `--depth` parameter for `detect-dataset` CLI command
  (<https://github.com/openvinotoolkit/datumaro/pull/680>)
- An option to save a single subset in the `download` command
  (<https://github.com/openvinotoolkit/datumaro/pull/697>)
- Common Super Resolution dataset format (import-only)
  (<https://github.com/openvinotoolkit/datumaro/pull/700>)
- Kinetics 400/600/700 dataset format (import-only)
  (<https://github.com/openvinotoolkit/datumaro/pull/706>)
- NYU Depth Dataset V2 format (import-only)
  (<https://github.com/openvinotoolkit/datumaro/pull/712>)

### Changed
- `env.detect_dataset()` now returns a list of detected formats at all recursion levels
  instead of just the lowest one
  (<https://github.com/openvinotoolkit/datumaro/pull/680>)
- Open Images: allowed to store annotations file in root path as well
  (<https://github.com/openvinotoolkit/datumaro/pull/680>)
- Improved parsing error messages in COCO, VOC and YOLO formats
  (<https://github.com/openvinotoolkit/datumaro/pull/684>,
   <https://github.com/openvinotoolkit/datumaro/pull/686>,
   <https://github.com/openvinotoolkit/datumaro/pull/687>)
- YOLO format now supports almost any subset names, except `backup`, `names` and `classes`
  (instead of just `train` and `valid`). The reserved names now raise an error on exporting.
  (<https://github.com/openvinotoolkit/datumaro/pull/688>)

### Deprecated
- `--save-images` is replaced with `--save-media` in CLI and converter API
  (<https://github.com/openvinotoolkit/datumaro/pull/539>)
- \[API\] `image`, `point_cloud` and `related_images` of `DatasetItem` are
  replaced with `media` and `media_as(type)` members and c-tor parameters
  (<https://github.com/openvinotoolkit/datumaro/pull/539>)

### Removed
- N/A

### Fixed
- Detection for LFW format
  (<https://github.com/openvinotoolkit/datumaro/pull/680>)
- Adding depth value of image when dataset is exported in VOC format
  (<https://github.com/openvinotoolkit/datumaro/pull/726>)
- Adding to handle the numerical labels in task chains properly
  (<https://github.com/openvinotoolkit/datumaro/pull/726>)
- Fixing the issue that annotations inside another annotation (polygon)
  are duplicated during import for VOC format
  (<https://github.com/openvinotoolkit/datumaro/pull/726>)

### Security
- N/A

## 21/02/2022 - Release v0.3
### Added
- Ability to import a video as frames with the `video_frames` format and
  to split a video into frames with the `datum util split_video` command
  (<https://github.com/openvinotoolkit/datumaro/pull/555>)
- `--subset` parameter in the `image_dir` format
  (<https://github.com/openvinotoolkit/datumaro/pull/555>)
- `MediaManager` API to control loaded media resources at runtime
  (<https://github.com/openvinotoolkit/datumaro/pull/555>)
- Command to detect the format of a dataset
  (<https://github.com/openvinotoolkit/datumaro/pull/576>)
- More comfortable access to library API via `import datumaro`
  (<https://github.com/openvinotoolkit/datumaro/pull/630>)
- CLI command-like free functions (`export`, `transform`, ...)
  (<https://github.com/openvinotoolkit/datumaro/pull/630>)
- Reading specific annotation files for train dataset in Cityscapes
  (<https://github.com/openvinotoolkit/datumaro/pull/632>)
- Random sampling transforms (`random_sampler`, `label_random_sampler`)
  to create smaller datasets from bigger ones
  (<https://github.com/openvinotoolkit/datumaro/pull/636>,
   <https://github.com/openvinotoolkit/datumaro/pull/640>)
- API to report dataset import and export progress;
  API to report dataset import and export errors and take action (skip, fail)
  (supported in COCO, VOC and YOLO formats)
  (<https://github.com/openvinotoolkit/datumaro/pull/650>)
- Support for downloading the ImageNetV2 and COCO datasets
  (<https://github.com/openvinotoolkit/datumaro/pull/653>,
   <https://github.com/openvinotoolkit/datumaro/pull/659>)
- A way for formats to signal that they don't support detection
  (<https://github.com/openvinotoolkit/datumaro/pull/665>)
- Removal transforms to remove items/annoations/attributes from dataset
  (`remove_items`, `remove_annotations`, `remove_attributes`)
  (<https://github.com/openvinotoolkit/datumaro/pull/670>)

### Changed
- Allowed direct file paths in `datum import`. Such sources are imported like
  when the `rpath` parameter is specified, however, only the selected path
  is copied into the project
  (<https://github.com/openvinotoolkit/datumaro/pull/555>)
- Improved `stats` performance, added new filtering parameters,
  image stats (`unique`, `repeated`) moved to the `dataset` section,
  removed `mean` and `std` from the `dataset` section
  (<https://github.com/openvinotoolkit/datumaro/pull/621>)
- Allowed `Image` creation from just `size` info
  (<https://github.com/openvinotoolkit/datumaro/pull/634>)
- Added image search in VOC XML-based subformats
  (<https://github.com/openvinotoolkit/datumaro/pull/634>)
- Added image path equality checks in simple merge, when applicable
  (<https://github.com/openvinotoolkit/datumaro/pull/634>)
- Supported saving box attributes when downloading the TFDS version of VOC
  (<https://github.com/openvinotoolkit/datumaro/pull/668>)
- Switched to a `pyproject.toml`-based build
  (<https://github.com/openvinotoolkit/datumaro/pull/671>)

### Deprecated
- TBD

### Removed
- Official support of Python 3.6 (due to it's EOL)
  (<https://github.com/openvinotoolkit/datumaro/pull/617>)
- Backward compatibility annotation symbols in `components.extractor`
  (<https://github.com/openvinotoolkit/datumaro/pull/630>)

### Fixed
- Prohibited calling `add`, `import` and `export` commands without a project
  (<https://github.com/openvinotoolkit/datumaro/pull/555>)
- Calling `make_dataset` on empty project tree now produces the error properly
  (<https://github.com/openvinotoolkit/datumaro/pull/555>)
- Saving (overwriting) a dataset in a project when rpath is used
  (<https://github.com/openvinotoolkit/datumaro/pull/613>)
- Output image extension preserving in the `Resize` transform
  (<https://github.com/openvinotoolkit/datumaro/issues/606>)
- Memory overuse in the `Resize` transform
  (<https://github.com/openvinotoolkit/datumaro/issues/607>)
- Invalid image pixels produced by the `Resize` transform
  (<https://github.com/openvinotoolkit/datumaro/issues/618>)
- Numeric warnings that sometimes occurred in `stats` command
  (e.g. <https://github.com/openvinotoolkit/datumaro/issues/607>)
  (<https://github.com/openvinotoolkit/datumaro/pull/621>)
- Added missing item attribute merging in simple merge
  (<https://github.com/openvinotoolkit/datumaro/pull/634>)
- Inability to disambiguate VOC from LabelMe in some cases
  (<https://github.com/openvinotoolkit/datumaro/issues/658>)

### Security
- TBD

## 28/01/2022 - Release v0.2.3
### Added
- Command to download public datasets
  (<https://github.com/openvinotoolkit/datumaro/pull/582>)
- Extension autodetection in `ByteImage`
  (<https://github.com/openvinotoolkit/datumaro/pull/595>)
- MPII Human Pose Dataset (import-only) (.mat and .json)
  (<https://github.com/openvinotoolkit/datumaro/pull/584>)
- MARS format (import-only)
  (<https://github.com/openvinotoolkit/datumaro/pull/585>)

### Changed
- The `pycocotools` dependency lower bound is raised to `2.0.4`.
  (<https://github.com/openvinotoolkit/datumaro/pull/449>)
- `smooth_line` from `datumaro.util.annotation_util` - the function
  is renamed to `approximate_line` and has updated interface
  (<https://github.com/openvinotoolkit/datumaro/pull/592>)

### Deprecated
- Python 3.6 support

### Removed
- TBD

### Fixed
- Fails in multimerge when lines are not approximated and when there are no
  label categories (<https://github.com/openvinotoolkit/datumaro/pull/592>)
- Cannot convert LabelMe dataset, that has no subsets
  (<https://github.com/openvinotoolkit/datumaro/pull/600>)

### Security
- TBD

## 24/12/2021 - Release v0.2.2
### Added
- Video reading API
  (<https://github.com/openvinotoolkit/datumaro/pull/521>)
- Python API documentation
  (<https://github.com/openvinotoolkit/datumaro/pull/526>)
- Mapillary Vistas dataset format (Import-only)
  (<https://github.com/openvinotoolkit/datumaro/pull/537>)
- Datumaro can now be installed on Windows on Python 3.9
  (<https://github.com/openvinotoolkit/datumaro/pull/547>)
- Import for SYNTHIA dataset format
  (<https://github.com/openvinotoolkit/datumaro/pull/532>)
- Support of `score` attribute in KITTI detetion
  (<https://github.com/openvinotoolkit/datumaro/pull/571>)
- Support for Accuracy Checker dataset meta files in formats
  (<https://github.com/openvinotoolkit/datumaro/pull/553>,
  <https://github.com/openvinotoolkit/datumaro/pull/569>,
  <https://github.com/openvinotoolkit/datumaro/pull/575>)
- Import for VoTT dataset format
  (<https://github.com/openvinotoolkit/datumaro/pull/573>)
- Image resizing transform
  (<https://github.com/openvinotoolkit/datumaro/pull/581>)

### Changed
- The following formats can now be detected unambiguously:
  `ade20k2017`, `ade20k2020`, `camvid`, `coco`, `cvat`, `datumaro`,
  `icdar_text_localization`, `icdar_text_segmentation`,
  `icdar_word_recognition`, `imagenet_txt`, `kitti_raw`, `label_me`, `lfw`,
  `mot_seq`, `open_images`, `vgg_face2`, `voc`, `widerface`, `yolo`
  (<https://github.com/openvinotoolkit/datumaro/pull/531>,
  <https://github.com/openvinotoolkit/datumaro/pull/536>,
  <https://github.com/openvinotoolkit/datumaro/pull/550>,
  <https://github.com/openvinotoolkit/datumaro/pull/557>,
  <https://github.com/openvinotoolkit/datumaro/pull/558>)
- Allowed Pytest-native tests
  (<https://github.com/openvinotoolkit/datumaro/pull/563>)
- Allowed export options in the `datum merge` command
  (<https://github.com/openvinotoolkit/datumaro/pull/545>)

### Deprecated
- Using `Image`, `ByteImage` from `datumaro.util.image` - these classes
  are moved to `datumaro.components.media`
  (<https://github.com/openvinotoolkit/datumaro/pull/538>)

### Removed
- Equality comparison support between `datumaro.components.media.Image`
  and `numpy.ndarray`
  (<https://github.com/openvinotoolkit/datumaro/pull/568>)

### Fixed
- Bug #560: import issue with MOT dataset when using seqinfo.ini file
  (<https://github.com/openvinotoolkit/datumaro/pull/564>)
- Empty lines in VOC subset lists are not ignored
  (<https://github.com/openvinotoolkit/datumaro/pull/587>)

### Security
- TBD

## 16/11/2021 - Release v0.2.1
### Added
- Import for CelebA dataset format.
  (<https://github.com/openvinotoolkit/datumaro/pull/484>)

### Changed
- File `people.txt` became optional in LFW
  (<https://github.com/openvinotoolkit/datumaro/pull/509>)
- File `image_ids_and_rotation.csv` became optional Open Images
  (<https://github.com/openvinotoolkit/datumaro/pull/509>)
- Allowed underscores (`_`) in subset names in COCO
  (<https://github.com/openvinotoolkit/datumaro/pull/509>)
- Allowed annotation files with arbitrary names in COCO
  (<https://github.com/openvinotoolkit/datumaro/pull/509>)
- The `icdar_text_localization` format is no longer detected in every directory
  (<https://github.com/openvinotoolkit/datumaro/pull/531>)
- Updated `pycocotools` version to 2.0.2
  (<https://github.com/openvinotoolkit/datumaro/pull/534>)

### Deprecated
- TBD

### Removed
- TBD

### Fixed
- Unhandled exception when a file is specified as the source for a COCO or
  MOTS dataset
  (<https://github.com/openvinotoolkit/datumaro/pull/530>)
- Exporting dataset without `color` attribute into the
  `icdar_text_segmentation` format
  (<https://github.com/openvinotoolkit/datumaro/pull/556>)
### Security
- TBD

## 14/10/2021 - Release v0.2
### Added
- A new installation target: `pip install datumaro[default]`, which should
  be used by default. The simple `datumaro` is supposed for library users.
  (<https://github.com/openvinotoolkit/datumaro/pull/238>)
- Dataset and project versioning capabilities (Git-like)
  (<https://github.com/openvinotoolkit/datumaro/pull/238>)
- "dataset revpath" concept in CLI, allowing to pass a dataset path with
  the dataset format in `diff`, `merge`, `explain` and `info` CLI commands
  (<https://github.com/openvinotoolkit/datumaro/pull/238>)
- `import`, `remove`, `commit`, `checkout`, `log`, `status`, `info` CLI commands
  (<https://github.com/openvinotoolkit/datumaro/pull/238>)
- `Coco*Extractor` classes now have an option to preserve label IDs from the
  original annotation file
  (<https://github.com/openvinotoolkit/datumaro/pull/453>)
- `patch` CLI command to patch datasets
  (<https://github.com/openvinotoolkit/datumaro/pull/401>)
- `ProjectLabels` transform to change dataset labels for merging etc.
  (<https://github.com/openvinotoolkit/datumaro/pull/401>,
   <https://github.com/openvinotoolkit/datumaro/pull/478>)
- Support for custom labels in the KITTI detection format
  (<https://github.com/openvinotoolkit/datumaro/pull/481>)
- Type annotations and docs for Annotation classes
  (<https://github.com/openvinotoolkit/datumaro/pull/493>)
- Options to control label loading behavior in `imagenet_txt` import
  (<https://github.com/openvinotoolkit/datumaro/pull/434>,
  <https://github.com/openvinotoolkit/datumaro/pull/489>)

### Changed
- A project can contain and manage multiple datasets instead of a single one.
  CLI operations can be applied to the whole project, or to separate datasets.
  Datasets are modified inplace, by default
  (<https://github.com/openvinotoolkit/datumaro/issues/328>)
- CLI help for builtin plugins doesn't require project
  (<https://github.com/openvinotoolkit/datumaro/issues/328>)
- Annotation-related classes were moved into a new module,
  `datumaro.components.annotation`
  (<https://github.com/openvinotoolkit/datumaro/pull/439>)
- Rollback utilities replaced with Scope utilities
  (<https://github.com/openvinotoolkit/datumaro/pull/444>)
- The `Project` class from `datumaro.components` is changed completely
  (<https://github.com/openvinotoolkit/datumaro/pull/238>)
- `diff` and `ediff` are joined into a single `diff` CLI command
  (<https://github.com/openvinotoolkit/datumaro/pull/238>)
- Projects use new file layout, incompatible with old projects.
  An old project can be updated with `datum project migrate`
  (<https://github.com/openvinotoolkit/datumaro/pull/238>)
- Inheriting `CliPlugin` is not required in plugin classes
  (<https://github.com/openvinotoolkit/datumaro/pull/238>)
- `Importer`s do not create `Project`s anymore and just return a list of
  extractor configurations
  (<https://github.com/openvinotoolkit/datumaro/pull/238>)

### Deprecated
- TBD

### Removed
- `import`, `project merge` CLI commands
  (<https://github.com/openvinotoolkit/datumaro/pull/238>)
- Support for project hierarchies. A project cannot be a source anymore
  (<https://github.com/openvinotoolkit/datumaro/pull/238>)
- Project cannot have independent internal dataset anymore. All the project
  data must be stored in the project data sources
  (<https://github.com/openvinotoolkit/datumaro/pull/238>)
- `datumaro_project` format
  (<https://github.com/openvinotoolkit/datumaro/pull/238>)
- Unused `path` field of `DatasetItem`
  (<https://github.com/openvinotoolkit/datumaro/pull/455>)

### Fixed
- Deprecation warning in `open_images_format.py`
  (<https://github.com/openvinotoolkit/datumaro/pull/440>)
- `lazy_image` returning unrelated data sometimes
  (<https://github.com/openvinotoolkit/datumaro/issues/409>)
- Invalid call to `pycocotools.mask.iou`
  (<https://github.com/openvinotoolkit/datumaro/pull/450>)
- Importing of Open Images datasets without image data
  (<https://github.com/openvinotoolkit/datumaro/pull/463>)
- Return value type in `Dataset.is_modified`
  (<https://github.com/openvinotoolkit/datumaro/pull/401>)
- Remapping of secondary categories in `RemapLabels`
  (<https://github.com/openvinotoolkit/datumaro/pull/401>)
- VOC dataset patching for classification and segmentation tasks
  (<https://github.com/openvinotoolkit/datumaro/pull/478>)
- Exported mask label ids in KITTI segmentation
  (<https://github.com/openvinotoolkit/datumaro/pull/481>)
- Missing `label` for `Points` read in the LFW format
  (<https://github.com/openvinotoolkit/datumaro/pull/494>)

### Security
- TBD

## 24/08/2021 - Release v0.1.11
### Added
- The Open Images format now supports bounding box
  and segmentation mask annotations
  (<https://github.com/openvinotoolkit/datumaro/pull/352>,
  <https://github.com/openvinotoolkit/datumaro/pull/388>).
- Bounding boxes values decrement transform (<https://github.com/openvinotoolkit/datumaro/pull/366>)
- Improved error reporting in `Dataset` (<https://github.com/openvinotoolkit/datumaro/pull/386>)
- Support ADE20K format (import only) (<https://github.com/openvinotoolkit/datumaro/pull/400>)
- Documentation website at <https://openvinotoolkit.github.io/datumaro> (<https://github.com/openvinotoolkit/datumaro/pull/420>)

### Changed
- Datumaro no longer depends on scikit-image
  (<https://github.com/openvinotoolkit/datumaro/pull/379>)
- `Dataset` remembers export options on saving / exporting for the first time (<https://github.com/openvinotoolkit/datumaro/pull/386>)

### Deprecated
- TBD

### Removed
- TBD

### Fixed
- Application of `remap_labels` to dataset categories of different length (<https://github.com/openvinotoolkit/datumaro/issues/314>)
- Patching of datasets in formats (<https://github.com/openvinotoolkit/datumaro/issues/348>)
- Improved Cityscapes export performance (<https://github.com/openvinotoolkit/datumaro/pull/367>)
- Incorrect format of `*_labelIds.png` in Cityscapes export (<https://github.com/openvinotoolkit/datumaro/issues/325>, <https://github.com/openvinotoolkit/datumaro/issues/342>)
- Item id in ImageNet format (<https://github.com/openvinotoolkit/datumaro/pull/371>)
- Double quotes for ICDAR Word Recognition (<https://github.com/openvinotoolkit/datumaro/pull/375>)
- Wrong display of builtin formats in CLI (<https://github.com/openvinotoolkit/datumaro/issues/332>)
- Non utf-8 encoding of annotation files in Market-1501 export (<https://github.com/openvinotoolkit/datumaro/pull/392>)
- Import of ICDAR, PASCAL VOC and VGGFace2 images from subdirectories on WIndows
  (<https://github.com/openvinotoolkit/datumaro/pull/392>)
- Saving of images with Unicode paths on Windows (<https://github.com/openvinotoolkit/datumaro/pull/392>)
- Calling `ProjectDataset.transform()` with a string argument (<https://github.com/openvinotoolkit/datumaro/issues/402>)
- Attributes casting for CVAT format (<https://github.com/openvinotoolkit/datumaro/pull/403>)
- Loading of custom project plugins (<https://github.com/openvinotoolkit/datumaro/issues/404>)
- Reading, writing anno file and saving name of the subset for test subset
  (<https://github.com/openvinotoolkit/datumaro/pull/447>)

### Security
- Fixed unsafe unpickling in CIFAR import (<https://github.com/openvinotoolkit/datumaro/pull/362>)

## 14/07/2021 - Release v0.1.10
### Added
- Support for import/export zip archives with images (<https://github.com/openvinotoolkit/datumaro/pull/273>)
- Subformat importers for VOC and COCO (<https://github.com/openvinotoolkit/datumaro/pull/281>)
- Support for KITTI dataset segmentation and detection format (<https://github.com/openvinotoolkit/datumaro/pull/282>)
- Updated YOLO format user manual (<https://github.com/openvinotoolkit/datumaro/pull/295>)
- `ItemTransform` class, which describes item-wise dataset `Transform`s (<https://github.com/openvinotoolkit/datumaro/pull/297>)
- `keep-empty` export parameter in VOC format (<https://github.com/openvinotoolkit/datumaro/pull/297>)
- A base class for dataset validation plugins (<https://github.com/openvinotoolkit/datumaro/pull/299>)
- Partial support for the Open Images format;
  only images and image-level labels can be read/written
  (<https://github.com/openvinotoolkit/datumaro/pull/291>,
  <https://github.com/openvinotoolkit/datumaro/pull/315>).
- Support for Supervisely Point Cloud dataset format (<https://github.com/openvinotoolkit/datumaro/pull/245>, <https://github.com/openvinotoolkit/datumaro/pull/353>)
- Support for KITTI Raw / Velodyne Points dataset format (<https://github.com/openvinotoolkit/datumaro/pull/245>)
- Support for CIFAR-100 and documentation for CIFAR-10/100 (<https://github.com/openvinotoolkit/datumaro/pull/301>)

### Changed
- Tensorflow AVX check is made optional in API and disabled by default (<https://github.com/openvinotoolkit/datumaro/pull/305>)
- Extensions for images in ImageNet_txt are now mandatory (<https://github.com/openvinotoolkit/datumaro/pull/302>)
- Several dependencies now have lower bounds (<https://github.com/openvinotoolkit/datumaro/pull/308>)

### Deprecated
- TBD

### Removed
- TBD

### Fixed
- Incorrect image layout on saving and a problem with ecoding on loading (<https://github.com/openvinotoolkit/datumaro/pull/284>)
- An error when XPath filter is applied to the dataset or its subset (<https://github.com/openvinotoolkit/datumaro/issues/259>)
- Tracking of `Dataset` changes done by transforms (<https://github.com/openvinotoolkit/datumaro/pull/297>)
- Improved CLI startup time in several cases (<https://github.com/openvinotoolkit/datumaro/pull/306>)

### Security
- Known issue: loading CIFAR can result in arbitrary code execution (<https://github.com/openvinotoolkit/datumaro/issues/327>)

## 03/06/2021 - Release v0.1.9
### Added
- Support for escaping in attribute values in LabelMe format (<https://github.com/openvinotoolkit/datumaro/issues/49>)
- Support for Segmentation Splitting (<https://github.com/openvinotoolkit/datumaro/pull/223>)
- Support for CIFAR-10/100 dataset format (<https://github.com/openvinotoolkit/datumaro/pull/225>, <https://github.com/openvinotoolkit/datumaro/pull/243>)
- Support for COCO panoptic and stuff format (<https://github.com/openvinotoolkit/datumaro/pull/210>)
- Documentation file and integration tests for Pascal VOC format (<https://github.com/openvinotoolkit/datumaro/pull/228>)
- Support for MNIST and MNIST in CSV dataset formats (<https://github.com/openvinotoolkit/datumaro/pull/234>)
- Documentation file for COCO format (<https://github.com/openvinotoolkit/datumaro/pull/241>)
- Documentation file and integration tests for YOLO format (<https://github.com/openvinotoolkit/datumaro/pull/246>)
- Support for Cityscapes dataset format (<https://github.com/openvinotoolkit/datumaro/pull/249>)
- Support for Validator configurable threshold (<https://github.com/openvinotoolkit/datumaro/pull/250>)

### Changed
- LabelMe format saves dataset items with their relative paths by subsets
  without changing names (<https://github.com/openvinotoolkit/datumaro/pull/200>)
- Allowed arbitrary subset count and names in classification and detection
  splitters (<https://github.com/openvinotoolkit/datumaro/pull/207>)
- Annotation-less dataset elements are now participate in subset splitting (<https://github.com/openvinotoolkit/datumaro/pull/211>)
- Classification task in LFW dataset format (<https://github.com/openvinotoolkit/datumaro/pull/222>)
- Testing is now performed with pytest instead of unittest (<https://github.com/openvinotoolkit/datumaro/pull/248>)

### Deprecated
- TBD

### Removed
- TBD

### Fixed
- Added support for auto-merging (joining) of datasets with no labels and
  having labels (<https://github.com/openvinotoolkit/datumaro/pull/200>)
- Allowed explicit label removal in `remap_labels` transform (<https://github.com/openvinotoolkit/datumaro/pull/203>)
- Image extension in CVAT format export (<https://github.com/openvinotoolkit/datumaro/pull/214>)
- Added a label "face" for bounding boxes in Wider Face (<https://github.com/openvinotoolkit/datumaro/pull/215>)
- Allowed adding "difficult", "truncated", "occluded" attributes when
  converting to Pascal VOC if these attributes are not present (<https://github.com/openvinotoolkit/datumaro/pull/216>)
- Empty lines in YOLO annotations are ignored (<https://github.com/openvinotoolkit/datumaro/pull/221>)
- Export in VOC format when no image info is available (<https://github.com/openvinotoolkit/datumaro/pull/239>)
- Fixed saving attribute in WiderFace extractor (<https://github.com/openvinotoolkit/datumaro/pull/251>)

### Security
- TBD

## 31/03/2021 - Release v0.1.8
### Added
- TBD

### Changed
- Added an option to allow undeclared annotation attributes in CVAT format
  export (<https://github.com/openvinotoolkit/datumaro/pull/192>)
- COCO exports images in separate dirs by subsets. Added an option to control
  this (<https://github.com/openvinotoolkit/datumaro/pull/195>)

### Deprecated
- TBD

### Removed
- TBD

### Fixed
- Instance masks of `background` class no more introduce an instance (<https://github.com/openvinotoolkit/datumaro/pull/188>)
- Added support for label attributes in Datumaro format (<https://github.com/openvinotoolkit/datumaro/pull/192>)

### Security
- TBD

## 24/03/2021 - Release v0.1.7
### Added
- OpenVINO plugin examples (<https://github.com/openvinotoolkit/datumaro/pull/159>)
- Dataset validation for classification and detection datasets (<https://github.com/openvinotoolkit/datumaro/pull/160>)
- Arbitrary image extensions in formats (import and export) (<https://github.com/openvinotoolkit/datumaro/issues/166>)
- Ability to set a custom subset name for an imported dataset (<https://github.com/openvinotoolkit/datumaro/issues/166>)
- CLI support for NDR(<https://github.com/openvinotoolkit/datumaro/pull/178>)

### Changed
- Common ICDAR format is split into 3 sub-formats (<https://github.com/openvinotoolkit/datumaro/pull/174>)

### Deprecated
- TBD

### Removed
- TBD

### Fixed
- The ability to work with file names containing Cyrillic and spaces (<https://github.com/openvinotoolkit/datumaro/pull/148>)
- Image reading and saving in ICDAR formats (<https://github.com/openvinotoolkit/datumaro/pull/174>)
- Unnecessary image loading on dataset saving (<https://github.com/openvinotoolkit/datumaro/pull/176>)
- Allowed spaces in ICDAR captions (<https://github.com/openvinotoolkit/datumaro/pull/182>)
- Saving of masks in VOC when masks are not requested (<https://github.com/openvinotoolkit/datumaro/pull/184>)

### Security
- TBD

## 03/02/2021 - Release v0.1.6.1 (hotfix)
### Added
- TBD

### Changed
- TBD

### Deprecated
- TBD

### Removed
- TBD

### Fixed
- Images with no annotations are exported again in VOC formats (<https://github.com/openvinotoolkit/datumaro/pull/123>)
- Inference result for only one output layer in OpenVINO launcher (<https://github.com/openvinotoolkit/datumaro/pull/125>)

### Security
- TBD

## 02/26/2021 - Release v0.1.6
### Added
- `Icdar13/15` dataset format (<https://github.com/openvinotoolkit/datumaro/pull/96>)
- Laziness, source caching, tracking of changes and partial updating for `Dataset` (<https://github.com/openvinotoolkit/datumaro/pull/102>)
- `Market-1501` dataset format (<https://github.com/openvinotoolkit/datumaro/pull/108>)
- `LFW` dataset format (<https://github.com/openvinotoolkit/datumaro/pull/110>)
- Support of polygons' and masks' confusion matrices and mismathing classes in
  `diff` command (<https://github.com/openvinotoolkit/datumaro/pull/117>)
- Add near duplicate image removal plugin (<https://github.com/openvinotoolkit/datumaro/pull/113>)
- Sampler Plugin that analyzes inference result from the given dataset and
  selects samples for annotation(<https://github.com/openvinotoolkit/datumaro/pull/115>)

### Changed
- OpenVINO model launcher is updated for OpenVINO r2021.1 (<https://github.com/openvinotoolkit/datumaro/pull/100>)

### Deprecated
- TBD

### Removed
- TBD

### Fixed
- High memory consumption and low performance of mask import/export, #53 (<https://github.com/openvinotoolkit/datumaro/pull/101>)
- Masks, covered by class 0 (background), should be exported with holes inside
(<https://github.com/openvinotoolkit/datumaro/pull/104>)
- `diff` command invocation problem with missing class methods (<https://github.com/openvinotoolkit/datumaro/pull/117>)

### Security
- TBD

## 01/23/2021 - Release v0.1.5
### Added
- `WiderFace` dataset format (<https://github.com/openvinotoolkit/datumaro/pull/65>, <https://github.com/openvinotoolkit/datumaro/pull/90>)
- Function to transform annotations to labels (<https://github.com/openvinotoolkit/datumaro/pull/66>)
- Dataset splits for classification, detection and re-id tasks (<https://github.com/openvinotoolkit/datumaro/pull/68>, <https://github.com/openvinotoolkit/datumaro/pull/81>)
- `VGGFace2` dataset format (<https://github.com/openvinotoolkit/datumaro/pull/69>, <https://github.com/openvinotoolkit/datumaro/pull/82>)
- Unique image count statistic (<https://github.com/openvinotoolkit/datumaro/pull/87>)
- Installation with pip by name `datumaro`

### Changed
- `Dataset` class extended with new operations: `save`, `load`, `export`, `import_from`, `detect`, `run_model` (<https://github.com/openvinotoolkit/datumaro/pull/71>)
- Allowed importing `Extractor`-only defined formats
  (in `Project.import_from`, `dataset.import_from` and CLI/`project import`) (<https://github.com/openvinotoolkit/datumaro/pull/71>)
- `datum project ...` commands replaced with `datum ...` commands (<https://github.com/openvinotoolkit/datumaro/pull/84>)
- Supported more image formats in `ImageNet` extractors (<https://github.com/openvinotoolkit/datumaro/pull/85>)
- Allowed adding `Importer`-defined formats as project sources (`source add`) (<https://github.com/openvinotoolkit/datumaro/pull/86>)
- Added max search depth in `ImageDir` format and importers (<https://github.com/openvinotoolkit/datumaro/pull/86>)

### Deprecated
- `datum project ...` CLI context (<https://github.com/openvinotoolkit/datumaro/pull/84>)

### Removed
- TBD

### Fixed
- Allow plugins inherited from `Extractor` (instead of only `SourceExtractor`)
  (<https://github.com/openvinotoolkit/datumaro/pull/70>)
- Windows installation with `pip` for `pycocotools` (<https://github.com/openvinotoolkit/datumaro/pull/73>)
- `YOLO` extractor path matching on Windows (<https://github.com/openvinotoolkit/datumaro/pull/73>)
- Fixed inplace file copying when saving images (<https://github.com/openvinotoolkit/datumaro/pull/76>)
- Fixed `labelmap` parameter type checking in `VOC` converter (<https://github.com/openvinotoolkit/datumaro/pull/76>)
- Fixed model copying on addition in CLI (<https://github.com/openvinotoolkit/datumaro/pull/94>)

### Security
- TBD

## 12/10/2020 - Release v0.1.4
### Added
- `CamVid` dataset format (<https://github.com/openvinotoolkit/datumaro/pull/57>)
- Ability to install `opencv-python-headless` dependency with `DATUMARO_HEADLESS=1`
  environment variable instead of `opencv-python` (<https://github.com/openvinotoolkit/datumaro/pull/62>)

### Changed
- Allow empty supercategory in COCO (<https://github.com/openvinotoolkit/datumaro/pull/54>)
- Allow Pascal VOC to search in subdirectories (<https://github.com/openvinotoolkit/datumaro/pull/50>)

### Deprecated
- TBD

### Removed
- TBD

### Fixed
- TBD

### Security
- TBD

## 10/28/2020 - Release v0.1.3
### Added
- `ImageNet` and `ImageNetTxt` dataset formats (<https://github.com/openvinotoolkit/datumaro/pull/41>)

### Changed
- TBD

### Deprecated
- TBD

### Removed
- TBD

### Fixed
- Default `label-map` parameter value for VOC converter (<https://github.com/openvinotoolkit/datumaro/pull/34>)
- Randomness of random split transform (<https://github.com/openvinotoolkit/datumaro/pull/38>)
- `Transform.subsets()` method (<https://github.com/openvinotoolkit/datumaro/pull/38>)
- Supported unknown image formats in TF Detection API converter (<https://github.com/openvinotoolkit/datumaro/pull/40>)
- Supported empty attribute values in CVAT extractor (<https://github.com/openvinotoolkit/datumaro/pull/45>)

### Security
- TBD

## 10/05/2020 - Release v0.1.2
### Added
- `ByteImage` class to represent encoded images in memory and avoid recoding
  on save (<https://github.com/openvinotoolkit/datumaro/pull/27>)

### Changed
- Implementation of format plugins simplified (<https://github.com/openvinotoolkit/datumaro/pull/22>)
- `default` is now a default subset name, instead of `None`. The values are
  interchangeable. (<https://github.com/openvinotoolkit/datumaro/pull/22>)
- Improved performance of transforms (<https://github.com/openvinotoolkit/datumaro/pull/22>)

### Deprecated
- TBD

### Removed
- `image/depth` value from VOC export (<https://github.com/openvinotoolkit/datumaro/pull/27>)

### Fixed
- Zero division errors in dataset statistics (<https://github.com/openvinotoolkit/datumaro/pull/31>)

### Security
- TBD

## 09/24/2020 - Release v0.1.1
### Added
- `reindex` option in COCO and CVAT converters (<https://github.com/openvinotoolkit/datumaro/pull/18>)
- Support for relative paths in LabelMe format (<https://github.com/openvinotoolkit/datumaro/pull/19>)
- MOTS png mask format support (<https://github.com/openvinotoolkit/datumaro/21>)

### Changed
- TBD

### Deprecated
- TBD

### Removed
- TBD

### Fixed
- TBD

### Security
- TBD

## 09/10/2020 - Release v0.1.0
### Added
- Initial release

## Template
```
## [Unreleased]
### Added
- TBD

### Changed
- TBD

### Deprecated
- TBD

### Removed
- TBD

### Fixed
- TBD

### Security
- TBD
```<|MERGE_RESOLUTION|>--- conflicted
+++ resolved
@@ -17,13 +17,10 @@
   (<https://github.com/openvinotoolkit/datumaro/pull/842>)
 - Add Ava action data format support
   (<https://github.com/openvinotoolkit/datumaro/pull/847>)
-<<<<<<< HEAD
 - Add Shift Analyzer (both covariate and label shifts)
   (<https://github.com/openvinotoolkit/datumaro/pull/855>)
-=======
 - Add YOLO Loose format
   (<https://github.com/openvinotoolkit/datumaro/pull/856>)
->>>>>>> 36c2d4b6
 
 ### Changed
 - Refactor Datumaro format code and test code
