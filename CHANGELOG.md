--- conflicted
+++ resolved
@@ -27,13 +27,10 @@
   for merging etc. (<https://github.com/openvinotoolkit/datumaro/pull/401>)
 - Support for custom labels in the KITTI detection format
   (<https://github.com/openvinotoolkit/datumaro/pull/481>)
-<<<<<<< HEAD
+- Type annotations and docs for Annotation classes
+  (<https://github.com/openvinotoolkit/datumaro/pull/493>)
 - Import for CelebA dataset format.
   (<https://github.com/openvinotoolkit/datumaro/pull/484>)
-=======
-- Type annotations and docs for Annotation classes
-  (<https://github.com/openvinotoolkit/datumaro/pull/493>)
->>>>>>> e3d011a9
 
 ### Changed
 - A project can contain and manage multiple datasets instead of a single one.
