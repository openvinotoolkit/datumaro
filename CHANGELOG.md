--- conflicted
+++ resolved
@@ -25,13 +25,10 @@
   (<https://github.com/openvinotoolkit/datumaro/pull/1047>)
 - Refactor Launcher and ModelInterpreter
   (<https://github.com/openvinotoolkit/datumaro/pull/1055>)
-<<<<<<< HEAD
+- Add CVAT data format document
+  (<https://github.com/openvinotoolkit/datumaro/pull/1060>)
 - Enhance the error message for datum stats to be more user friendly
   (<https://github.com/openvinotoolkit/datumaro/pull/1069>)
-=======
-- Add CVAT data format document
-  (<https://github.com/openvinotoolkit/datumaro/pull/1060>)
->>>>>>> 1144a51b
 
 ### Bug fixes
 - Fix warnings in test_visualizer.py
