# Changelog

All notable changes to this project will be documented in this file.

The format is based on [Keep a Changelog](https://keepachangelog.com/en/1.0.0/),
and this project adheres to [Semantic Versioning](https://semver.org/spec/v2.0.0.html).


## [Unreleased]
### Added
- Support for escaping in attribiute values in LabelMe format (<https://github.com/openvinotoolkit/datumaro/issues/49>)

### Changed
- LabelMe format saves dataset items with their relative paths by subsets without changing names (<https://github.com/openvinotoolkit/datumaro/pull/200>)
- Allowed arbitrary subset count and names in classification and detection splitters (<https://github.com/openvinotoolkit/datumaro/pull/207>)
- Annotation-less dataset elements are now participate in subset splitting (<https://github.com/openvinotoolkit/datumaro/pull/211>)

### Deprecated
-

### Removed
-

### Fixed
- Added support for auto-merging (joining) of datasets with no labels and having labels (<https://github.com/openvinotoolkit/datumaro/pull/200>)
- Allowed explicit label removal in `remap_labels` transform (<https://github.com/openvinotoolkit/datumaro/pull/203>)
- Image extension in CVAT format export (<https://github.com/openvinotoolkit/datumaro/pull/214>)
<<<<<<< HEAD
- Allowed adding "difficult", "truncated", "occluded" attributes when converting to Pascal VOC if these attributes are not present (<https://github.com/openvinotoolkit/datumaro/pull/216>)
=======
- Added a label "face" for bounding boxes in Wider Face (<https://github.com/openvinotoolkit/datumaro/pull/215>)

>>>>>>> d549952c
### Security
-

## 31/03/2021 - Release v0.1.8
### Added
-

### Changed
- Added an option to allow undeclared annotation attributes in CVAT format export (<https://github.com/openvinotoolkit/datumaro/pull/192>)
- COCO exports images in separate dirs by subsets. Added an option to control this (<https://github.com/openvinotoolkit/datumaro/pull/195>)

### Deprecated
-

### Removed
-

### Fixed
- Instance masks of `background` class no more introduce an instance (<https://github.com/openvinotoolkit/datumaro/pull/188>)
- Added support for label attributes in Datumaro format (<https://github.com/openvinotoolkit/datumaro/pull/192>)

### Security
-

## 24/03/2021 - Release v0.1.7
### Added
- OpenVINO plugin examples (<https://github.com/openvinotoolkit/datumaro/pull/159>)
- Dataset validation for classification and detection datasets (<https://github.com/openvinotoolkit/datumaro/pull/160>)
- Arbitrary image extensions in formats (import and export) (<https://github.com/openvinotoolkit/datumaro/issues/166>)
- Ability to set a custom subset name for an imported dataset (<https://github.com/openvinotoolkit/datumaro/issues/166>)
- CLI support for NDR(<https://github.com/openvinotoolkit/datumaro/pull/178>)

### Changed
- Common ICDAR format is split into 3 sub-formats (<https://github.com/openvinotoolkit/datumaro/pull/174>)

### Deprecated
-

### Removed
-

### Fixed
- The ability to work with file names containing Cyrillic and spaces (<https://github.com/openvinotoolkit/datumaro/pull/148>)
- Image reading and saving in ICDAR formats (<https://github.com/openvinotoolkit/datumaro/pull/174>)
- Unnecessary image loading on dataset saving (<https://github.com/openvinotoolkit/datumaro/pull/176>)
- Allowed spaces in ICDAR captions (<https://github.com/openvinotoolkit/datumaro/pull/182>)
- Saving of masks in VOC when masks are not requested (<https://github.com/openvinotoolkit/datumaro/pull/184>)

### Security
-

## 03/02/2021 - Release v0.1.6.1 (hotfix)
### Added
-

### Changed
-

### Deprecated
-

### Removed
-

### Fixed
- Images with no annotations are exported again in VOC formats (<https://github.com/openvinotoolkit/datumaro/pull/123>)
- Inference result for only one output layer in OpenVINO launcher (<https://github.com/openvinotoolkit/datumaro/pull/125>)

### Security
-

## 02/26/2021 - Release v0.1.6
### Added
- `Icdar13/15` dataset format (<https://github.com/openvinotoolkit/datumaro/pull/96>)
- Laziness, source caching, tracking of changes and partial updating for `Dataset` (<https://github.com/openvinotoolkit/datumaro/pull/102>)
- `Market-1501` dataset format (<https://github.com/openvinotoolkit/datumaro/pull/108>)
- `LFW` dataset format (<https://github.com/openvinotoolkit/datumaro/pull/110>)
- Support of polygons' and masks' confusion matrices and mismathing classes in `diff` command (<https://github.com/openvinotoolkit/datumaro/pull/117>)
- Add near duplicate image removal plugin (<https://github.com/openvinotoolkit/datumaro/pull/113>)
- Sampler Plugin that analyzes inference result from the given dataset and selects samples for annotation(<https://github.com/openvinotoolkit/datumaro/pull/115>)

### Changed
- OpenVINO model launcher is updated for OpenVINO r2021.1 (<https://github.com/openvinotoolkit/datumaro/pull/100>)

### Deprecated
-

### Removed
-

### Fixed
- High memory consumption and low performance of mask import/export, #53 (<https://github.com/openvinotoolkit/datumaro/pull/101>)
- Masks, covered by class 0 (background), should be exported with holes inside (<https://github.com/openvinotoolkit/datumaro/pull/104>)
- `diff` command invocation problem with missing class methods (<https://github.com/openvinotoolkit/datumaro/pull/117>)

### Security
-

## 01/23/2021 - Release v0.1.5
### Added
- `WiderFace` dataset format (<https://github.com/openvinotoolkit/datumaro/pull/65>, <https://github.com/openvinotoolkit/datumaro/pull/90>)
- Function to transform annotations to labels (<https://github.com/openvinotoolkit/datumaro/pull/66>)
- Dataset splits for classification, detection and re-id tasks (<https://github.com/openvinotoolkit/datumaro/pull/68>, <https://github.com/openvinotoolkit/datumaro/pull/81>)
- `VGGFace2` dataset format (<https://github.com/openvinotoolkit/datumaro/pull/69>, <https://github.com/openvinotoolkit/datumaro/pull/82>)
- Unique image count statistic (<https://github.com/openvinotoolkit/datumaro/pull/87>)
- Installation with pip by name `datumaro`

### Changed
- `Dataset` class extended with new operations: `save`, `load`, `export`, `import_from`, `detect`, `run_model` (<https://github.com/openvinotoolkit/datumaro/pull/71>)
- Allowed importing `Extractor`-only defined formats (in `Project.import_from`, `dataset.import_from` and CLI/`project import`) (<https://github.com/openvinotoolkit/datumaro/pull/71>)
- `datum project ...` commands replaced with `datum ...` commands (<https://github.com/openvinotoolkit/datumaro/pull/84>)
- Supported more image formats in `ImageNet` extractors (<https://github.com/openvinotoolkit/datumaro/pull/85>)
- Allowed adding `Importer`-defined formats as project sources (`source add`) (<https://github.com/openvinotoolkit/datumaro/pull/86>)
- Added max search depth in `ImageDir` format and importers (<https://github.com/openvinotoolkit/datumaro/pull/86>)

### Deprecated
- `datum project ...` CLI context (<https://github.com/openvinotoolkit/datumaro/pull/84>)

### Removed
-

### Fixed
- Allow plugins inherited from `Extractor` (instead of only `SourceExtractor`) (<https://github.com/openvinotoolkit/datumaro/pull/70>)
- Windows installation with `pip` for `pycocotools` (<https://github.com/openvinotoolkit/datumaro/pull/73>)
- `YOLO` extractor path matching on Windows (<https://github.com/openvinotoolkit/datumaro/pull/73>)
- Fixed inplace file copying when saving images (<https://github.com/openvinotoolkit/datumaro/pull/76>)
- Fixed `labelmap` parameter type checking in `VOC` converter (<https://github.com/openvinotoolkit/datumaro/pull/76>)
- Fixed model copying on addition in CLI (<https://github.com/openvinotoolkit/datumaro/pull/94>)

### Security
-

## 12/10/2020 - Release v0.1.4
### Added
- `CamVid` dataset format (<https://github.com/openvinotoolkit/datumaro/pull/57>)
- Ability to install `opencv-python-headless` dependency with `DATUMARO_HEADLESS=1`
  enviroment variable instead of `opencv-python` (<https://github.com/openvinotoolkit/datumaro/pull/62>)

### Changed
- Allow empty supercategory in COCO (<https://github.com/openvinotoolkit/datumaro/pull/54>)
- Allow Pascal VOC to search in subdirectories (<https://github.com/openvinotoolkit/datumaro/pull/50>)

### Deprecated
-

### Removed
-

### Fixed
-

### Security
-

## 10/28/2020 - Release v0.1.3
### Added
- `ImageNet` and `ImageNetTxt` dataset formats (<https://github.com/openvinotoolkit/datumaro/pull/41>)

### Changed
-

### Deprecated
-

### Removed
-

### Fixed
- Default `label-map` parameter value for VOC converter (<https://github.com/openvinotoolkit/datumaro/pull/34>)
- Randomness of random split transform (<https://github.com/openvinotoolkit/datumaro/pull/38>)
- `Transform.subsets()` method (<https://github.com/openvinotoolkit/datumaro/pull/38>)
- Supported unknown image formats in TF Detection API converter (<https://github.com/openvinotoolkit/datumaro/pull/40>)
- Supported empty attribute values in CVAT extractor (<https://github.com/openvinotoolkit/datumaro/pull/45>)

### Security
-


## 10/05/2020 - Release v0.1.2
### Added
- `ByteImage` class to represent encoded images in memory and avoid recoding on save (<https://github.com/openvinotoolkit/datumaro/pull/27>)

### Changed
- Implementation of format plugins simplified (<https://github.com/openvinotoolkit/datumaro/pull/22>)
- `default` is now a default subset name, instead of `None`. The values are interchangeable. (<https://github.com/openvinotoolkit/datumaro/pull/22>)
- Improved performance of transforms (<https://github.com/openvinotoolkit/datumaro/pull/22>)

### Deprecated
-

### Removed
- `image/depth` value from VOC export (<https://github.com/openvinotoolkit/datumaro/pull/27>)

### Fixed
- Zero division errors in dataset statistics (<https://github.com/openvinotoolkit/datumaro/pull/31>)

### Security
-


## 09/24/2020 - Release v0.1.1
### Added
- `reindex` option in COCO and CVAT converters (<https://github.com/openvinotoolkit/datumaro/pull/18>)
- Support for relative paths in LabelMe format (<https://github.com/openvinotoolkit/datumaro/pull/19>)
- MOTS png mask format support (<https://github.com/openvinotoolkit/datumaro/21>)

### Changed
-

### Deprecated
-

### Removed
-

### Fixed
-

### Security
-


## 09/10/2020 - Release v0.1.0
### Added
- Initial release

## Template
```
## [Unreleased]
### Added
-

### Changed
-

### Deprecated
-

### Removed
-

### Fixed
-

### Security
-
```<|MERGE_RESOLUTION|>--- conflicted
+++ resolved
@@ -25,12 +25,9 @@
 - Added support for auto-merging (joining) of datasets with no labels and having labels (<https://github.com/openvinotoolkit/datumaro/pull/200>)
 - Allowed explicit label removal in `remap_labels` transform (<https://github.com/openvinotoolkit/datumaro/pull/203>)
 - Image extension in CVAT format export (<https://github.com/openvinotoolkit/datumaro/pull/214>)
-<<<<<<< HEAD
+- Added a label "face" for bounding boxes in Wider Face (<https://github.com/openvinotoolkit/datumaro/pull/215>)
 - Allowed adding "difficult", "truncated", "occluded" attributes when converting to Pascal VOC if these attributes are not present (<https://github.com/openvinotoolkit/datumaro/pull/216>)
-=======
-- Added a label "face" for bounding boxes in Wider Face (<https://github.com/openvinotoolkit/datumaro/pull/215>)
-
->>>>>>> d549952c
+
 ### Security
 -
 
