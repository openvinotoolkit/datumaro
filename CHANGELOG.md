--- conflicted
+++ resolved
@@ -9,13 +9,10 @@
 ### New features
 - Add a new CLI command: datum format
   (<https://github.com/openvinotoolkit/datumaro/pull/1570>)
-<<<<<<< HEAD
 - Add a new Cuboid2D annotation type
   (<https://github.com/openvinotoolkit/datumaro/pull/1601>)
-=======
 - Support language dataset for DmTorchDataset
   (<https://github.com/openvinotoolkit/datumaro/pull/1592>)
->>>>>>> dc63222e
 
 ### Enhancements
 - Change _Shape to Shape and add comments for subclasses of Shape
