name: Nightly Regression Test
on:
  workflow_dispatch: # run on request (no need for PR)
  schedule:
    - cron: "0 15 * * 2-6" # Every day at 12:00 AM in Korea time
defaults:
  run:
    shell: bash
jobs:
  nightly_regression_test:
    strategy:
      fail-fast: false
      matrix:
        os: ['ubuntu-20.04', 'windows-2022']
<<<<<<< HEAD
        python-version: ['3.8', '3.9', '3.10','3.11']
=======
        python-version: ['3.8', '3.9', '3.10', '3.11']
>>>>>>> 5a06a9dc
        include:
          - os: "ubuntu-20.04"
            tox-env-os: "lin"
          - os: "windows-2022"
            tox-env-os: "win"
          - python-version: "3.8"
            tox-env-py: "38"
          - python-version: "3.9"
            tox-env-py: "39"
          - python-version: "3.10"
            tox-env-py: "310"
          - python-version: "3.11"
            tox-env-py: "311"
    name: nightly regression test (${{ matrix.os }}, Python ${{ matrix.python-version }})
    runs-on: ${{ matrix.os }}
    steps:
      - uses: actions/checkout@v3
      - name: Installing Rust toolchain
        uses: actions-rs/toolchain@v1
        with:
          profile: minimal
          toolchain: stable
          override: true
      - name: Installing python
        uses: actions/setup-python@v4
        with:
          python-version: ${{ matrix.python-version }}
          cache: pip
      - name: Installing dependencies
        run: |
          python -m pip install tox
      - name: Nightly regression testing
        run: |
          # python -m pytest -v --html=nightly_regression_test_report.html
          tox -e tests-py${{ matrix.tox-env-py }}-${{ matrix.tox-env-os }}
      - name: Upload test results
        uses: actions/upload-artifact@v3
        with:
          name: nightly-results-py${{ matrix.tox-env-py }}-${{ matrix.tox-env-os }}
          path: .tox/results-tests-py${{ matrix.tox-env-py }}-${{ matrix.tox-env-os }}.csv
  call-notify-to-teams:
    needs: [nightly_regression_test]
    if: |
      always() &&
      contains(needs.*.result, 'failure')
    uses: ./.github/workflows/notify_teams.yml
    secrets: inherit<|MERGE_RESOLUTION|>--- conflicted
+++ resolved
@@ -12,11 +12,7 @@
       fail-fast: false
       matrix:
         os: ['ubuntu-20.04', 'windows-2022']
-<<<<<<< HEAD
-        python-version: ['3.8', '3.9', '3.10','3.11']
-=======
         python-version: ['3.8', '3.9', '3.10', '3.11']
->>>>>>> 5a06a9dc
         include:
           - os: "ubuntu-20.04"
             tox-env-os: "lin"
