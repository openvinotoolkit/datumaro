--- conflicted
+++ resolved
@@ -4,11 +4,7 @@
   workflow_dispatch: # run on request (no need for PR)
   push:
     branches:
-<<<<<<< HEAD
-      - releases/**
-=======
       - releases/1.1.0
->>>>>>> 508c5733
 
 jobs:
   deploy:
