--- conflicted
+++ resolved
@@ -8,12 +8,4 @@
   - package-ecosystem: pip
     directory: /
     schedule:
-<<<<<<< HEAD
-      interval: daily
-
-  - package-ecosystem: pip
-    directory: /tests
-    schedule:
-=======
->>>>>>> f9a25f54
       interval: daily