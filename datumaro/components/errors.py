# Copyright (C) 2020-2022 Intel Corporation
#
# SPDX-License-Identifier: MIT

from typing import Any, Optional, Tuple

from attrs import define, field, validators

from datumaro.util.attrs_util import has_length, not_empty


class ImmutableObjectError(Exception):
    def __str__(self):
        return "Cannot set value of immutable object"


class DatumaroError(Exception):
    pass


class VcsError(DatumaroError):
    pass


class ReadonlyDatasetError(VcsError):
    def __str__(self):
        return "Can't update a read-only dataset"


class ReadonlyProjectError(VcsError):
    def __str__(self):
        return "Can't change a read-only project"


@define(auto_exc=False)
class UnknownRefError(VcsError):
    ref = field()

    def __str__(self):
        return f"Can't parse ref '{self.ref}'"


class MissingObjectError(VcsError):
    pass


class MismatchingObjectError(VcsError):
    pass


@define(auto_exc=False)
class UnsavedChangesError(VcsError):
    paths = field()

    def __str__(self):
        return "There are some uncommitted changes: %s" % ", ".join(self.paths)


class ForeignChangesError(VcsError):
    pass


class EmptyCommitError(VcsError):
    pass


class PathOutsideSourceError(VcsError):
    pass


class SourceUrlInsideProjectError(VcsError):
    def __str__(self):
        return "Source URL cannot point inside the project"


class UnexpectedUrlError(VcsError):
    pass


class MissingSourceHashError(VcsError):
    pass


class PipelineError(DatumaroError):
    pass


class InvalidPipelineError(PipelineError):
    pass


class EmptyPipelineError(InvalidPipelineError):
    pass


class MultiplePipelineHeadsError(InvalidPipelineError):
    pass


class MissingPipelineHeadError(InvalidPipelineError):
    pass


class InvalidStageError(InvalidPipelineError):
    pass


class UnknownStageError(InvalidStageError):
    pass


class MigrationError(DatumaroError):
    pass


class OldProjectError(DatumaroError):
    def __str__(self):
        return """
            The project you're trying to load was
            created by the old Datumaro version. Try to migrate the
            project with 'datum project migrate' and then reload.
            """


@define(auto_exc=False)
class ProjectNotFoundError(DatumaroError):
    path = field()

    def __str__(self):
        return f"Can't find project at '{self.path}'"


@define(auto_exc=False)
class ProjectAlreadyExists(DatumaroError):
    path = field()

    def __str__(self):
        return f"Can't create project: a project already exists " f"at '{self.path}'"


@define(auto_exc=False)
class UnknownSourceError(DatumaroError):
    name = field()

    def __str__(self):
        return f"Unknown source '{self.name}'"


@define(auto_exc=False)
class UnknownTargetError(DatumaroError):
    name = field()

    def __str__(self):
        return f"Unknown target '{self.name}'"


@define(auto_exc=False)
class UnknownFormatError(DatumaroError):
    format = field()

    def __str__(self):
        return (
            f"Unknown source format '{self.format}'. To make it "
            "available, add the corresponding Extractor implementation "
            "to the environment"
        )


@define(auto_exc=False)
class SourceExistsError(DatumaroError):
    name = field()

    def __str__(self):
        return f"Source '{self.name}' already exists"


class DatasetExportError(DatumaroError):
    pass


@define(auto_exc=False)
class ItemExportError(DatasetExportError):
    """
    Represents additional item error info. The error itself is supposed to be
    in the `__cause__` member.
    """

    item_id: Tuple[str, str]

    def __str__(self):
        return "Failed to export item %s" % (self.item_id,)


class AnnotationExportError(ItemExportError):
    pass


class DatasetImportError(DatumaroError):
    pass


class InvalidAnnotationError(DatasetImportError):
    """
    A basic dataset parsing error. Should include the problem description in
    the message.
    """


@define(auto_exc=False)
class InvalidFieldError(InvalidAnnotationError):
<<<<<<< HEAD
    name: str

    def __str__(self) -> str:
        return f"Invalid anotation field '{self.name}' value"
=======
    name: str = field(validator=[validators.instance_of(str), not_empty])
    """Field name"""

    def __str__(self) -> str:
        return f"Invalid annotation field '{self.name}' value"
>>>>>>> 175bae22


@define(auto_exc=False)
class InvalidFieldTypeError(InvalidFieldError):
<<<<<<< HEAD
    actual: str
    expected: Tuple[str]
=======
    actual: str = field(validator=[validators.instance_of(str), not_empty])
    """Actual type of the field"""

    expected: Tuple[str] = field(validator=[validators.instance_of(tuple), not_empty])
    """The list of expected types of the field"""
>>>>>>> 175bae22

    def __str__(self) -> str:
        if len(self.expected) == 1:
            expected = self.expected[0]
        else:
            expected = "one of " + ", ".join(self.expected)
<<<<<<< HEAD
        return f"Invalid anotation field '{self.name}' type '{self.actual}'. Expected {expected}"


@define(auto_exc=False)
class MissingFieldError(InvalidAnnotationError):
    name: str

    def __str__(self) -> str:
        return f"Missing anotation field '{self.name}'"


@define(auto_exc=False)
class InvalidLabelError(InvalidAnnotationError):
    id: str  # index or name

    def __str__(self) -> str:
        return f"Invalid label value '{self.id}'"
=======
        return f"Invalid annotation field '{self.name}' type '{self.actual}'. Expected '{expected}'"


@define(auto_exc=False)
class MissingFieldError(InvalidFieldError):
    def __str__(self) -> str:
        return f"Missing annotation field '{self.name}'"


@define(auto_exc=False)
class UndeclaredLabelError(InvalidAnnotationError):
    id: str = field(validator=validators.instance_of(str))
    """Index or name"""

    def __str__(self) -> str:
        return f"Undeclared label '{self.id}'"
>>>>>>> 175bae22


@define(auto_exc=False)
class ItemImportError(DatasetImportError):
    """
    Wraps a dataset parsing error and provides additional error context info.
    The error itself is supposed to be in the `__cause__` member.
    """

    item_id: Tuple[Optional[str], Optional[str]] = field(
        validator=[validators.instance_of(tuple), has_length(2)]
    )
    """
    (id, subset) of the item with problem.
    If id or subset cannot be reported, such field is set to None.
    """

    def __str__(self):
        return f"Failed to import item {self.item_id}"


class AnnotationImportError(ItemImportError):
    def __str__(self):
        return f"Failed to import item {self.item_id} annotation"


@define(auto_exc=False)
class DatasetNotFoundError(DatasetImportError):
    path = field()

    def __str__(self):
        return f"Failed to find dataset at '{self.path}'"


@define(auto_exc=False)
class MultipleFormatsMatchError(DatasetImportError):
    formats = field()

    def __str__(self):
        return (
            "Failed to detect dataset format automatically:"
            " data matches more than one format: %s" % ", ".join(self.formats)
        )


class NoMatchingFormatsError(DatasetImportError):
    def __str__(self):
        return "Failed to detect dataset format automatically: " "no matching formats found"


class DatasetError(DatumaroError):
    pass


class MediaTypeError(DatumaroError):
    pass


class CategoriesRedefinedError(DatasetError):
    def __str__(self):
        return "Categories can only be set once for a dataset"


@define(auto_exc=False)
class RepeatedItemError(DatasetError):
    item_id = field()

    def __str__(self):
        return f"Item {self.item_id} is repeated in the source sequence."


class DatasetQualityError(DatasetError):
    pass


@define(auto_exc=False)
class AnnotationsTooCloseError(DatasetQualityError):
    item_id = field()
    a = field()
    b = field()
    distance = field()

    def __str__(self):
        return "Item %s: annotations are too close: %s, %s, distance = %s" % (
            self.item_id,
            self.a,
            self.b,
            self.distance,
        )


@define(auto_exc=False)
class WrongGroupError(DatasetQualityError):
    item_id = field()
    found = field(converter=set)
    expected = field(converter=set)
    group = field(converter=list)

    def __str__(self):
        return "Item %s: annotation group has wrong labels: " "found %s, expected %s, group %s" % (
            self.item_id,
            self.found,
            self.expected,
            self.group,
        )


@define(auto_exc=False, init=False)
class DatasetMergeError(DatasetError):
    sources = field(converter=set, factory=set, kw_only=True)

    def _my__init__(self, msg=None, *, sources=None):
        super().__init__(msg)
        self.__attrs_init__(sources=sources or set())


# Pylint will raise false positive warnings for derived classes,
# when __init__ is defined directly
setattr(DatasetMergeError, "__init__", DatasetMergeError._my__init__)


@define(auto_exc=False)
class MismatchingImageInfoError(DatasetMergeError):
    item_id: Tuple[str, str]
    a: Tuple[int, int]
    b: Tuple[int, int]

    def __str__(self):
        return "Item %s: mismatching image size info: %s vs %s" % (self.item_id, self.a, self.b)


@define(auto_exc=False)
class MismatchingMediaPathError(DatasetMergeError):
    item_id: Tuple[str, str]
    a: str
    b: str

    def __str__(self):
        return "Item %s: mismatching media path info: %s vs %s" % (self.item_id, self.a, self.b)


@define(auto_exc=False)
class MismatchingMediaError(DatasetMergeError):
    item_id: Tuple[str, str]
    a: Any
    b: Any

    def __str__(self):
        return "Item %s: mismatching media info: %s vs %s" % (self.item_id, self.a, self.b)


@define(auto_exc=False)
class MismatchingAttributesError(DatasetMergeError):
    item_id: Tuple[str, str]
    key: str
    a: Any
    b: Any

    def __str__(self):
        return "Item %s: mismatching image attribute %s: %s vs %s" % (
            self.item_id,
            self.key,
            self.a,
            self.b,
        )


class ConflictingCategoriesError(DatasetMergeError):
    pass


@define(auto_exc=False)
class NoMatchingAnnError(DatasetMergeError):
    item_id = field()
    ann = field()

    def __str__(self):
        return "Item %s: can't find matching annotation " "in sources %s, annotation is %s" % (
            self.item_id,
            self.sources,
            self.ann,
        )


@define(auto_exc=False)
class NoMatchingItemError(DatasetMergeError):
    item_id = field()

    def __str__(self):
        return "Item %s: can't find matching item in sources %s" % (self.item_id, self.sources)


@define(auto_exc=False)
class FailedLabelVotingError(DatasetMergeError):
    item_id = field()
    votes = field()
    ann = field(default=None)

    def __str__(self):
        return "Item %s: label voting failed%s, votes %s, sources %s" % (
            self.item_id,
            "for ann %s" % self.ann if self.ann else "",
            self.votes,
            self.sources,
        )


@define(auto_exc=False)
class FailedAttrVotingError(DatasetMergeError):
    item_id = field()
    attr = field()
    votes = field()
    ann = field()

    def __str__(self):
        return "Item %s: attribute voting failed " "for ann %s, votes %s, sources %s" % (
            self.item_id,
            self.ann,
            self.votes,
            self.sources,
        )


@define(auto_exc=False)
class VideoMergeError(DatasetMergeError):
    item_id = field()

    def __str__(self):
        return "Item %s: video merging is not possible" % (self.item_id,)


@define(auto_exc=False)
class DatasetValidationError(DatumaroError):
    severity = field()

    def to_dict(self):
        return {
            "anomaly_type": self.__class__.__name__,
            "description": str(self),
            "severity": self.severity.name,
        }


@define(auto_exc=False)
class DatasetItemValidationError(DatasetValidationError):
    item_id = field()
    subset = field()

    def to_dict(self):
        dict_repr = super().to_dict()
        dict_repr["item_id"] = self.item_id
        dict_repr["subset"] = self.subset
        return dict_repr


@define(auto_exc=False)
class MissingLabelCategories(DatasetValidationError):
    def __str__(self):
        return "Metadata (ex. LabelCategories) should be defined" " to validate a dataset."


@define(auto_exc=False)
class MissingAnnotation(DatasetItemValidationError):
    ann_type = field()

    def __str__(self):
        return f"Item needs '{self.ann_type}' annotation(s), " "but not found."


@define(auto_exc=False)
class MultiLabelAnnotations(DatasetItemValidationError):
    def __str__(self):
        return "Item needs a single label but multiple labels are found."


@define(auto_exc=False)
class MissingAttribute(DatasetItemValidationError):
    label_name = field()
    attr_name = field()

    def __str__(self):
        return f"Item needs the attribute '{self.attr_name}' " f"for the label '{self.label_name}'."


@define(auto_exc=False)
class UndefinedLabel(DatasetItemValidationError):
    label_name = field()

    def __str__(self):
        return f"Item has the label '{self.label_name}' which " "is not defined in metadata."


@define(auto_exc=False)
class UndefinedAttribute(DatasetItemValidationError):
    label_name = field()
    attr_name = field()

    def __str__(self):
        return (
            f"Item has the attribute '{self.attr_name}' for the "
            f"label '{self.label_name}' which is not defined in metadata."
        )


@define(auto_exc=False)
class LabelDefinedButNotFound(DatasetValidationError):
    label_name = field()

    def __str__(self):
        return (
            f"The label '{self.label_name}' is defined in "
            "metadata, but not found in the dataset."
        )


@define(auto_exc=False)
class AttributeDefinedButNotFound(DatasetValidationError):
    label_name = field()
    attr_name = field()

    def __str__(self):
        return (
            f"The attribute '{self.attr_name}' for the label "
            f"'{self.label_name}' is defined in metadata, but not "
            "found in the dataset."
        )


@define(auto_exc=False)
class OnlyOneLabel(DatasetValidationError):
    label_name = field()

    def __str__(self):
        return f"The dataset has only one label '{self.label_name}'."


@define(auto_exc=False)
class OnlyOneAttributeValue(DatasetValidationError):
    label_name = field()
    attr_name = field()
    value = field()

    def __str__(self):
        return (
            "The dataset has the only attribute value "
            f"'{self.value}' for the attribute '{self.attr_name}' for the "
            f"label '{self.label_name}'."
        )


@define(auto_exc=False)
class FewSamplesInLabel(DatasetValidationError):
    label_name = field()
    count = field()

    def __str__(self):
        return (
            f"The number of samples in the label '{self.label_name}'"
            f" might be too low. Found '{self.count}' samples."
        )


@define(auto_exc=False)
class FewSamplesInAttribute(DatasetValidationError):
    label_name = field()
    attr_name = field()
    attr_value = field()
    count = field()

    def __str__(self):
        return (
            "The number of samples for attribute = value "
            f"'{self.attr_name} = {self.attr_value}' for the label "
            f"'{self.label_name}' might be too low. "
            f"Found '{self.count}' samples."
        )


@define(auto_exc=False)
class ImbalancedLabels(DatasetValidationError):
    def __str__(self):
        return "There is an imbalance in the label distribution."


@define(auto_exc=False)
class ImbalancedAttribute(DatasetValidationError):
    label_name = field()
    attr_name = field()

    def __str__(self):
        return (
            "There is an imbalance in the distribution of attribute"
            f" '{self. attr_name}' for the label '{self.label_name}'."
        )


@define(auto_exc=False)
class ImbalancedDistInLabel(DatasetValidationError):
    label_name = field()
    prop = field()

    def __str__(self):
        return (
            f"Values of '{self.prop}' are not evenly " f"distributed for '{self.label_name}' label."
        )


@define(auto_exc=False)
class ImbalancedDistInAttribute(DatasetValidationError):
    label_name = field()
    attr_name = field()
    attr_value = field()
    prop = field()

    def __str__(self):
        return (
            f"Values of '{self.prop}' are not evenly "
            f"distributed for '{self.attr_name}' = '{self.attr_value}' for "
            f"the '{self.label_name}' label."
        )


@define(auto_exc=False)
class NegativeLength(DatasetItemValidationError):
    ann_id = field()
    prop = field()
    val = field()

    def __str__(self):
        return (
            f"Annotation '{self.ann_id}' in "
            "the item should have a positive value of "
            f"'{self.prop}' but got '{self.val}'."
        )


@define(auto_exc=False)
class InvalidValue(DatasetItemValidationError):
    ann_id = field()
    prop = field()

    def __str__(self):
        return (
            f"Annotation '{self.ann_id}' in "
            "the item has an inf or a NaN value of "
            f"'{self.prop}'."
        )


@define(auto_exc=False)
class FarFromLabelMean(DatasetItemValidationError):
    label_name = field()
    ann_id = field()
    prop = field()
    mean = field()
    val = field()

    def __str__(self):
        return (
            f"Annotation '{self.ann_id}' in "
            f"the item has a value of '{self.prop}' that "
            "is too far from the label average. (mean of "
            f"'{self.label_name}' label: {self.mean}, got '{self.val}')."
        )


@define(auto_exc=False)
class FarFromAttrMean(DatasetItemValidationError):
    label_name = field()
    ann_id = field()
    attr_name = field()
    attr_value = field()
    prop = field()
    mean = field()
    val = field()

    def __str__(self):
        return (
            f"Annotation '{self.ann_id}' in the "
            f"item has a value of '{self.prop}' that "
            "is too far from the attribute average. (mean of "
            f"'{self.attr_name}' = '{self.attr_value}' for the "
            f"'{self.label_name}' label: {self.mean}, got '{self.val}')."
        )<|MERGE_RESOLUTION|>--- conflicted
+++ resolved
@@ -208,58 +208,27 @@
 
 @define(auto_exc=False)
 class InvalidFieldError(InvalidAnnotationError):
-<<<<<<< HEAD
-    name: str
-
-    def __str__(self) -> str:
-        return f"Invalid anotation field '{self.name}' value"
-=======
     name: str = field(validator=[validators.instance_of(str), not_empty])
     """Field name"""
 
     def __str__(self) -> str:
         return f"Invalid annotation field '{self.name}' value"
->>>>>>> 175bae22
 
 
 @define(auto_exc=False)
 class InvalidFieldTypeError(InvalidFieldError):
-<<<<<<< HEAD
-    actual: str
-    expected: Tuple[str]
-=======
     actual: str = field(validator=[validators.instance_of(str), not_empty])
     """Actual type of the field"""
 
     expected: Tuple[str] = field(validator=[validators.instance_of(tuple), not_empty])
     """The list of expected types of the field"""
->>>>>>> 175bae22
 
     def __str__(self) -> str:
         if len(self.expected) == 1:
             expected = self.expected[0]
         else:
             expected = "one of " + ", ".join(self.expected)
-<<<<<<< HEAD
-        return f"Invalid anotation field '{self.name}' type '{self.actual}'. Expected {expected}"
-
-
-@define(auto_exc=False)
-class MissingFieldError(InvalidAnnotationError):
-    name: str
-
-    def __str__(self) -> str:
-        return f"Missing anotation field '{self.name}'"
-
-
-@define(auto_exc=False)
-class InvalidLabelError(InvalidAnnotationError):
-    id: str  # index or name
-
-    def __str__(self) -> str:
-        return f"Invalid label value '{self.id}'"
-=======
-        return f"Invalid annotation field '{self.name}' type '{self.actual}'. Expected '{expected}'"
+        return f"Invalid annotation field '{self.name}' type '{self.actual}'. Expected {expected}"
 
 
 @define(auto_exc=False)
@@ -275,7 +244,6 @@
 
     def __str__(self) -> str:
         return f"Undeclared label '{self.id}'"
->>>>>>> 175bae22
 
 
 @define(auto_exc=False)
