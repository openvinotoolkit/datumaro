# Copyright (C) 2019-2021 Intel Corporation
#
# SPDX-License-Identifier: MIT

<<<<<<< HEAD
from datumaro.components.extractor import CategoriesInfo, DatasetItem, Transform
=======
>>>>>>> ee8fc2b3
import json
import logging as log
import networkx as nx
import os
import os.path as osp
import shutil
import unittest.mock
import urllib.parse
import yaml
from contextlib import ExitStack
from enum import Enum
from functools import partial
from glob import glob
<<<<<<< HEAD
from typing import Iterable, List, Optional, Tuple, Union
=======
from typing import Dict, Iterable, List, Optional, Tuple, Union
>>>>>>> ee8fc2b3
from ruamel.yaml import YAML

from datumaro.components.config import Config
from datumaro.components.config_model import (PROJECT_DEFAULT_CONFIG,
    PROJECT_SCHEMA, BuildStage, Remote, Source)
from datumaro.components.environment import Environment
from datumaro.components.errors import DatumaroError
<<<<<<< HEAD
from datumaro.components.dataset import Dataset, DEFAULT_FORMAT, DatasetPatch, IDataset
=======
from datumaro.components.dataset import (Dataset, DEFAULT_FORMAT, DatasetPatch,
    IDataset)
from datumaro.components.extractor import CategoriesInfo, DatasetItem, Transform
>>>>>>> ee8fc2b3
from datumaro.util import find, error_rollback
from datumaro.util.os_util import make_file_name, generate_next_name
from datumaro.util.log_utils import logging_disabled, catch_logs


class ProjectSourceDataset(IDataset):
    def __init__(self, project: 'Project', source: Source):
        super().__init__()

        self._project = project
        self._env = project.env

        config = project.sources[source]
        self._config = config

<<<<<<< HEAD
        self._path = osp.join(project.sources.source_dir(source), config.url)
=======
        self._path = osp.join(project.sources.data_dir(source), config.url)
>>>>>>> ee8fc2b3
        self._readonly = not self._path or not osp.exists(self._path)
        if self._path and not osp.exists(self._path) and not config.remote:
            # backward compatibility
            self._path = osp.join(project.config.project_dir, config.url)
            self._readonly = True

        self._dataset = Dataset.import_from(self._path, env=project.env,
            format=config.format, **config.options)

    def save(self, save_dir=None, **kwargs):
        if save_dir is None:
            if self.readonly:
                raise DatumaroError("Can't update a read-only dataset")
            save_dir = self._path
        super().export(format=self.config.format, save_dir=save_dir, **kwargs)

    @property
    def readonly(self):
        return self._readonly

    @Dataset.env.getter
    def env(self):
        return self._project.env

    @property
    def config(self):
        return self._config

    def run_model(self, model, batch_size=1):
        if isinstance(model, str):
            model = self._project.make_executable_model(model)
        return self._dataset.run_model(model, batch_size=batch_size)

    def define_categories(self, categories: CategoriesInfo):
        self._dataset.define_categories(categories)

    def init_cache(self):
        self._dataset.init_cache()

    def __iter__(self):
        yield from self._dataset

    def __len__(self):
        return len(self._dataset)

    def get_subset(self, name):
        return self._dataset.get_subset(name)

    def subsets(self):
        return { k: self.get_subset(k) for k in self._dataset.subsets() }

    def categories(self):
        return self._dataset.categories()

    def get(self, id, subset=None):
        return self._dataset.get(id, subset)

    def __contains__(self, x: Union[DatasetItem, str, Tuple[str, str]]) -> bool:
        return x in self._dataset

    def put(self, item, id=None, subset=None):
        self._dataset.put(item, id, subset)

    def remove(self, id, subset=None):
        self._dataset.remove(id, subset)

    def filter(self, expr: str, filter_annotations: bool = False,
            remove_empty: bool = False) -> 'ProjectSourceDataset':
        self._dataset.filter(expr=expr, filter_annotations=filter_annotations,
            remove_empty=remove_empty)
        return self

    def update(self, items: Iterable[DatasetItem]) -> 'ProjectSourceDataset':
        self._dataset.update(items)
        return self

    def transform(self, method: Union[str, Transform],
            *args, **kwargs) -> 'ProjectSourceDataset':
        self._dataset.transform(method=method, *args, **kwargs)
        return self

    def select(self, pred):
        return self._dataset.select(pred)

    @property
    def data_path(self) -> Optional[str]:
        return self._path

    @property
    def format(self) -> Optional[str]:
        return self._dataset.format

    @property
    def is_modified(self) -> bool:
        return self._dataset.has_updated_items()

    @property
    def patch(self) -> DatasetPatch:
        return self._dataset.get_patch()

    @property
    def is_cache_initialized(self) -> bool:
        return self._dataset.is_cache_initialized()

    @property
    def is_eager(self) -> bool:
        return self._dataset.is_eager

    @property
    def is_bound(self) -> bool:
        return True

    def flush_changes(self):
        self._dataset.flush_changes()

    def export(self, save_dir: str, format, **kwargs):
        self._dataset.export(save_dir=save_dir, format=format, **kwargs)


MergeStrategy = Enum('MergeStrategy', ['ours', 'theirs', 'conflict'])

class CrudProxy:
    @property
    def _data(self):
        raise NotImplementedError()

    def __len__(self):
        return len(self._data)

    def __getitem__(self, name):
        return self._data[name]

    def get(self, name, default=None):
        return self._data.get(name, default)

    def __iter__(self):
        return iter(self._data.keys())

    def items(self):
        return iter(self._data.items())

    def __contains__(self, name):
        return name in self._data

class ProjectRepositories(CrudProxy):
    def __init__(self, project_vcs):
        self._vcs = project_vcs

    def set_default(self, name):
        if name not in self:
            raise Exception("Unknown repository name '%s'" % name)
        self._vcs._project.config.default_repo = name

    def get_default(self):
        return self._vcs._project.config.default_repo

    @CrudProxy._data.getter
    def _data(self):
        return self._vcs.git.list_remotes()
<<<<<<< HEAD

    def add(self, name, url):
        self._vcs.git.add_remote(name, url)

    def remove(self, name):
        self._vcs.git.remove_remote(name)

class ProjectRemotes(CrudProxy):
    SUPPORTED_PROTOCOLS = {'', 'remote', 's3', 'ssh', 'http', 'https'}

    def __init__(self, project_vcs):
        self._vcs = project_vcs

    def fetch(self, name=None):
        self._vcs.dvc.fetch_remote(name)

    def pull(self, name=None):
        self._vcs.dvc.pull_remote(name)

    def push(self, name=None):
        self._vcs.dvc.push_remote(name)

    def set_default(self, name):
        self._vcs.dvc.set_default_remote(name)

    def get_default(self):
        return self._vcs.dvc.get_default_remote()

    @CrudProxy._data.getter
    def _data(self):
        return self._vcs._project.config.remotes

    def add(self, name, value):
        url_parts = self.validate_url(value['url'])
        if not url_parts.scheme:
            value['url'] = osp.abspath(value['url'])
        if not value.get('type'):
            value['type'] = 'url'

        if not isinstance(value, Remote):
            value = Remote(value)
        value = self._data.set(name, value)

        assert value.type in {'url', 'git', 'dvc'}, value.type
        self._vcs.dvc.add_remote(name, value)
        return value

    def remove(self, name, force=False):
        try:
            self._vcs.dvc.remove_remote(name)
        except Exception:
            if not force:
                raise

    @classmethod
    def validate_url(cls, url):
        url_parts = urllib.parse.urlsplit(url)
        if url_parts.scheme not in cls.SUPPORTED_PROTOCOLS and \
                not osp.exists(url):
            raise NotImplementedError(
                "Invalid remote '%s': scheme '%s' is not supported, the only"
                "available are: %s" % \
                (url, url_parts.scheme, ', '.join(cls.SUPPORTED_PROTOCOLS))
            )
        if not (url_parts.hostname or url_parts.path):
            raise ValueError("URL must not be empty, url: '%s'" % url)
        return url_parts

class _RemotesProxy(CrudProxy):
    def __init__(self, project, config_field):
        self._project = project
        self._field = config_field

    @CrudProxy._data.getter
    def _data(self):
        return self._project.config[self._field]

=======

    def add(self, name, url):
        self._vcs.git.add_remote(name, url)

    def remove(self, name):
        self._vcs.git.remove_remote(name)

class ProjectRemotes(CrudProxy):
    SUPPORTED_PROTOCOLS = {'', 'remote', 's3', 'ssh', 'http', 'https'}

    def __init__(self, project_vcs):
        self._vcs = project_vcs

    def fetch(self, name=None):
        self._vcs.dvc.fetch_remote(name)

    def pull(self, name=None):
        self._vcs.dvc.pull_remote(name)

    def push(self, name=None):
        self._vcs.dvc.push_remote(name)

    def set_default(self, name):
        self._vcs.dvc.set_default_remote(name)

    def get_default(self):
        return self._vcs.dvc.get_default_remote()

    @CrudProxy._data.getter
    def _data(self):
        return self._vcs._project.config.remotes

    def add(self, name, value):
        url_parts = self.validate_url(value['url'])
        if not url_parts.scheme:
            value['url'] = osp.abspath(value['url'])
        if not value.get('type'):
            value['type'] = 'url'

        if not isinstance(value, Remote):
            value = Remote(value)
        value = self._data.set(name, value)

        assert value.type in {'url', 'git', 'dvc'}, value.type
        self._vcs.dvc.add_remote(name, value)
        return value

    def remove(self, name, force=False):
        try:
            self._vcs.dvc.remove_remote(name)
        except Exception:
            if not force:
                raise

    @classmethod
    def validate_url(cls, url):
        url_parts = urllib.parse.urlsplit(url)
        if url_parts.scheme not in cls.SUPPORTED_PROTOCOLS and \
                not osp.exists(url):
            raise ValueError(
                "Invalid remote '%s': scheme '%s' is not supported, the only"
                "available are: %s" % \
                (url, url_parts.scheme, ', '.join(cls.SUPPORTED_PROTOCOLS))
            )
        if not (url_parts.hostname or url_parts.path):
            raise ValueError("URL must not be empty, url: '%s'" % url)
        return url_parts

class _DataSourceBase(CrudProxy):
    def __init__(self, project, config_field):
        self._project = project
        self._field = config_field

    @CrudProxy._data.getter
    def _data(self):
        return self._project.config[self._field]

>>>>>>> ee8fc2b3
    def pull(self, names=None, rev=None):
        if not self._project.vcs.writeable:
            raise Exception("Can't pull in a read-only project")

        if not names:
            names = []
        elif isinstance(names, str):
            names = [names]
        else:
            names = list(names)

        for name in names:
            if name and name not in self:
                raise KeyError("Unknown source '%s'" % name)

        if rev and len(names) != 1:
            raise ValueError("A revision can only be specified for a "
                "single source invocation")

        self._project.vcs.dvc.update_imports(
<<<<<<< HEAD
            [self.aux_path(name) for name in names])

    def fetch(self, names=None):
        if not self._project.vcs.readable:
            raise Exception("Can't fetch in a read-only project")
=======
            [self.dvcfile_path(name) for name in names])

    def fetch(self, names=None):
        if not self._project.vcs.readable:
            raise Exception("Can't fetch in a detached project")
>>>>>>> ee8fc2b3

        if not names:
            names = []
        elif isinstance(names, str):
            names = [names]
        else:
            names = list(names)

        for name in names:
            if name and name not in self:
                raise KeyError("Unknown source '%s'" % name)

        self._project.vcs.dvc.fetch(
<<<<<<< HEAD
            [self.aux_path(name) for name in names])
=======
            [self.dvcfile_path(name) for name in names])
>>>>>>> ee8fc2b3

    def checkout(self, names=None):
        # TODO: need to add DVC cache interaction and checking of the
        # checked-out revision hash. In the case of mismatch, run rebuild

        if not self._project.vcs.writeable:
            raise Exception("Can't checkout in a read-only project")

        if not names:
            names = []
        elif isinstance(names, str):
            names = [names]
        else:
            names = list(names)

        for name in names:
            if name and name not in self:
                raise KeyError("Unknown source '%s'" % name)

        self._project.vcs.dvc.checkout(
<<<<<<< HEAD
            [self.aux_path(name) for name in names])
=======
            [self.dvcfile_path(name) for name in names])
>>>>>>> ee8fc2b3

    def push(self, names=None):
        if not self._project.vcs.writeable:
            raise Exception("Can't push in a read-only project")

        if not names:
            names = []
        elif isinstance(names, str):
            names = [names]
        else:
            names = list(names)

        for name in names:
            if name and name not in self:
                raise KeyError("Unknown source '%s'" % name)

<<<<<<< HEAD
        self._project.vcs.dvc.push([self.aux_path(name) for name in names])

    def add(self, name, value):
        return self._data.set(name, value)

    @classmethod
    def _make_remote_name(cls, name):
        raise NotImplementedError("Should be implemented in a subclass")

    @classmethod
    def _validate_url(cls, url):
        return ProjectRemotes.validate_url(url)

    def aux_path(self, name):
        return self._project.vcs.dvc_filepath(name)

class ProjectModels(_RemotesProxy):
    def __init__(self, project):
        super().__init__(project, 'models')

=======
        self._project.vcs.dvc.push([self.dvcfile_path(name) for name in names])

    @classmethod
    def _validate_url(cls, url):
        return ProjectRemotes.validate_url(url)

    @classmethod
    def _make_remote_name(cls, name):
        return name

    def data_dir(self, name):
        return osp.join(self._project.config.project_dir, name)

    def validate_name(self, name):
        valid_filename = make_file_name(name)
        if valid_filename != name:
            raise ValueError("Source name contains "
                "prohibited symbols: %s" % (set(name) - set(valid_filename)) )

    def dvcfile_path(self, name):
        return self._project.vcs.dvc_filepath(name)

    @classmethod
    def _fix_dvc_file(cls, source_path, dvc_path, dst_name):
        with open(dvc_path, 'r+') as dvc_file:
            yaml = YAML(typ='rt')
            dvc_data = yaml.load(dvc_file)
            dvc_data['wdir'] = osp.join(
                dvc_data['wdir'], osp.basename(source_path))
            dvc_data['outs'][0]['path'] = dst_name

            dvc_file.seek(0)
            yaml.dump(dvc_data, dvc_file)
            dvc_file.truncate()

    def _ensure_in_dir(self, source_path, dvc_path, dst_name):
        if not osp.isfile(source_path):
            return
        tmp_dir = osp.join(self._project.config.project_dir,
            self._project.config.env_dir, 'tmp')
        os.makedirs(tmp_dir, exist_ok=True)
        source_tmp = osp.join(tmp_dir, osp.basename(source_path))
        os.replace(source_path, source_tmp)
        os.makedirs(source_path)
        os.replace(source_tmp, osp.join(source_path, dst_name))

        self._fix_dvc_file(source_path, dvc_path, dst_name)

    @error_rollback('on_error', implicit=True)
    def add(self, name, value):
        self.validate_name(name)

        if name in self:
            raise Exception("Source '%s' already exists" % name)

        url = value.get('url', '')

        if self._project.vcs.writeable:
            if url:
                url_parts = self._validate_url(url)

            if not url:
                # a generated source
                remote_name = ''
                path = url
            elif url_parts.scheme == 'remote':
                # add a source with existing remote
                remote_name = url_parts.netloc
                remote_conf = self._project.vcs.remotes[remote_name]
                path = url_parts.path
                url = remote_conf.url + path
            else:
                # add a source and a new remote
                remote_name = self._make_remote_name(name)
                if remote_name not in self._project.vcs.remotes:
                    on_error.do(self._project.vcs.remotes.remove, remote_name,
                        ignore_errors=True)
                remote_conf = self._project.vcs.remotes.add(remote_name, {
                    'url': url,
                    'type': 'url',
                })
                path = ''

            source_dir = self.data_dir(name)

            dvcfile = self.dvcfile_path(name)
            if not osp.isfile(dvcfile):
                on_error.do(os.remove, dvcfile, ignore_errors=True)

            if not remote_name:
                pass
            elif remote_conf.type == 'url':
                self._project.vcs.dvc.import_url(
                    'remote://%s%s' % (remote_name, path),
                    out=source_dir, dvc_path=dvcfile, download=True)
                self._ensure_in_dir(source_dir, dvcfile, osp.basename(url))
            elif remote_conf.type == 'git':
                self._project.vcs.dvc.import_repo(remote_conf.url, path=path,
                    out=source_dir, dvc_path=dvcfile, download=True)
                self._ensure_in_dir(source_dir, dvcfile, osp.basename(url))
            else:
                raise Exception("Unknown remote type '%s'" % remote_conf.type)

            path = osp.basename(path)
        else:
            if not url or osp.exists(url):
                # a local or a generated source
                # in a read-only or in-memory project
                remote_name = ''
                path = url
            else:
                raise Exception("Can only add an existing local, or generated "
                    "source to a detached project")

        value['url'] = path
        value['remote'] = remote_name
        value = self._data.set(name, value)

        return value

    def remove(self, name, force=False, keep_data=True):
        """Force - ignores errors and tries to wipe remaining data"""

        if name not in self._data and not force:
            raise KeyError("Unknown source '%s'" % name)

        self._data.remove(name)

        if not self._project.vcs.writeable:
            return

        if force and not keep_data:
            source_dir = self.data_dir(name)
            if osp.isdir(source_dir):
                shutil.rmtree(source_dir, ignore_errors=True)

        dvcfile = self.dvcfile_path(name)
        if osp.isfile(dvcfile):
            try:
                self._project.vcs.dvc.remove(dvcfile, outs=not keep_data)
            except Exception:
                if force:
                    os.remove(dvcfile)
                else:
                    raise

        self._project.vcs.remotes.remove(name, force=force)

class ProjectModels(_DataSourceBase):
    def __init__(self, project):
        super().__init__(project, 'models')

>>>>>>> ee8fc2b3
    def __getitem__(self, name):
        try:
            return super().__getitem__(name)
        except KeyError:
            raise KeyError("Unknown model '%s'" % name)

<<<<<<< HEAD
    def model_dir(self, name):
=======
    def data_dir(self, name):
>>>>>>> ee8fc2b3
        return osp.join(
            self._project.config.project_dir,
            self._project.config.env_dir,
            self._project.config.models_dir, name)

    def make_executable_model(self, name):
        model = self[name]
        return self._project.env.make_launcher(model.launcher,
<<<<<<< HEAD
            **model.options, model_dir=self.model_dir(name))

class ProjectSources(_RemotesProxy):
=======
            **model.options, model_dir=self.data_dir(name))

class ProjectSources(_DataSourceBase):
>>>>>>> ee8fc2b3
    def __init__(self, project):
        super().__init__(project, 'sources')

    def __getitem__(self, name):
        try:
            return super().__getitem__(name)
        except KeyError:
            raise KeyError("Unknown source '%s'" % name)
<<<<<<< HEAD

    @classmethod
    def _fix_dvc_file(cls, source_path, dvc_path, dst_name):
        with open(dvc_path, 'r+') as dvc_file:
            yaml = YAML(typ='rt')
            dvc_data = yaml.load(dvc_file)
            dvc_data['wdir'] = osp.join(
                dvc_data['wdir'], osp.basename(source_path))
            dvc_data['outs'][0]['path'] = dst_name

            dvc_file.seek(0)
            yaml.dump(dvc_data, dvc_file)
            dvc_file.truncate()

    def _ensure_in_dir(self, source_path, dvc_path, dst_name):
        if not osp.isfile(source_path):
            return
        tmp_dir = osp.join(self._project.config.project_dir,
            self._project.config.env_dir, 'tmp')
        os.makedirs(tmp_dir, exist_ok=True)
        source_tmp = osp.join(tmp_dir, osp.basename(source_path))
        os.replace(source_path, source_tmp)
        os.makedirs(source_path)
        os.replace(source_tmp, osp.join(source_path, dst_name))

        self._fix_dvc_file(source_path, dvc_path, dst_name)

    @error_rollback('on_error', implicit=True)
    def add(self, name, value):
        self.validate_name(name)

        if name in self:
            raise Exception("Source '%s' already exists" % name)

        url = value.get('url', '')

        if self._project.vcs.writeable:
            if url:
                url_parts = self._validate_url(url)

            if not url:
                # a generated source
                remote_name = ''
                path = url
            elif url_parts.scheme == 'remote':
                # add a source with existing remote
                remote_name = url_parts.netloc
                remote_conf = self._project.vcs.remotes[remote_name]
                path = url_parts.path
                url = remote_conf.url + path
            else:
                # add a source and a new remote
                remote_name = self._make_remote_name(name)
                if remote_name not in self._project.vcs.remotes:
                    on_error.do(self._project.vcs.remotes.remove, remote_name,
                        ignore_errors=True)
                remote_conf = self._project.vcs.remotes.add(remote_name, {
                    'url': url,
                    'type': 'url',
                })
                path = ''

            source_dir = self.source_dir(name)

            aux_path = self.aux_path(name)
            if not osp.isfile(aux_path):
                on_error.do(os.remove, aux_path, ignore_errors=True)

            if not remote_name:
                pass
            elif remote_conf.type == 'url':
                self._project.vcs.dvc.import_url(
                    'remote://%s%s' % (remote_name, path),
                    out=source_dir, dvc_path=aux_path, download=True)
                self._ensure_in_dir(source_dir, aux_path, osp.basename(url))
            elif remote_conf.type == 'git':
                self._project.vcs.dvc.import_repo(remote_conf.url, path=path,
                    out=source_dir, dvc_path=aux_path, download=True)
                self._ensure_in_dir(source_dir, aux_path, osp.basename(url))
            else:
                raise Exception("Unknown remote type '%s'" % remote_conf.type)

            path = osp.basename(path)
        else:
            if not url or osp.exists(url):
                # a local or a generated source
                # in a read-only or in-memory project
                remote_name = ''
                path = url
            else:
                raise Exception("Can only add an existing local, or generated "
                    "source to a detached project")

        value['url'] = path
        value['remote'] = remote_name
        value = super().add(name, value)

        self._project.build_targets.add_target(name)

        return value

    def remove(self, name, force=False, keep_data=True):
        """Force - ignores errors and tries to wipe remaining data"""

        if name not in self._data and not force:
            raise KeyError("Unknown source '%s'" % name)

        self._project.build_targets.remove_target(name)
        self._data.remove(name)

        if not self._project.vcs.writeable:
            return

        if force and not keep_data:
            source_dir = self.source_dir(name)
            if osp.isdir(source_dir):
                shutil.rmtree(source_dir, ignore_errors=True)

        aux_file = self.aux_path(name)
        if osp.isfile(aux_file):
            try:
                self._project.vcs.dvc.remove(aux_file, outs=not keep_data)
            except Exception:
                if force:
                    os.remove(aux_file)
                else:
                    raise

        self._project.vcs.remotes.remove(name, force=force)

    @classmethod
    def _make_remote_name(cls, name):
        return name

    def make_dataset(self, name):
        return ProjectSourceDataset(self._project, name)

    def source_dir(self, name):
        return osp.join(self._project.config.project_dir, name)

    def validate_name(self, name):
        valid_filename = make_file_name(name)
        if valid_filename != name:
            raise ValueError("Source name contains "
                "prohibited symbols: '%s'." % (set(name) - set(valid_name)) )
        reserved_names = {'dataset', 'build', 'project'}
        if name.lower() in reserved_names:
            raise ValueError("Source name is reserved for internal use")


BuildStageType = Enum('BuildStageType',
    ['source', 'project', 'transform', 'filter', 'convert', 'inference'])

class ProjectBuildTargets(CrudProxy):
    def __init__(self, project):
        self._project = project

    @CrudProxy._data.getter
    def _data(self):
        data = self._project.config.build_targets

        if self.MAIN_TARGET not in data:
            data[self.MAIN_TARGET] = {
                'stages': [
                    BuildStage({
                        'name': self.BASE_STAGE,
                        'type': BuildStageType.project.name,
                    }),
                ]
            }

        for source in self._project.sources:
            if source not in data:
                data[source] = {
                    'stages': [
                        BuildStage({
                            'name': self.BASE_STAGE,
                            'type': BuildStageType.source.name,
                        }),
                    ]
                }

        return data

    def __contains__(self, key):
        if '.' in key:
            target, stage = self._split_target_name(key)
            return target in self._data and \
                self._data[target].find_stage(stage) is not None
        return key in self._data

    def add_target(self, name):
        return self._data.set(name, {
            'stages': [
                BuildStage({
                    'name': self.BASE_STAGE,
                    'type': BuildStageType.source.name,
                }),
            ]
        })

    def add_stage(self, target, value, prev=None, name=None):
        target = self._data[target]

        if prev:
            prev_stage = find(enumerate(target.stages),
                lambda e: e[1].name == prev)
            if prev_stage is None:
                raise KeyError("Can't find stage '%s'" % prev)
            prev_stage = prev_stage[0]
        else:
            prev_stage = len(target.stages) - 1

        name = value.get('name') or name
        if not name:
            name = generate_next_name((s.name for s in target.stages),
                value['type'], sep='-')
        else:
            if target.find_stage(name):
                raise Exception("Stage '%s' already exists" % name)
        value['name'] = name

        value = BuildStage(value)
        assert BuildStageType[value.type]
        target.stages.insert(prev_stage + 1, value)
        return value

    def remove_target(self, name):
        assert name != self.MAIN_TARGET, "Can't remove the main target"
        self._data.remove(name)

    def remove_stage(self, target, name):
        assert name not in {self.BASE_STAGE}, "Can't remove a default stage"

        target = self._data[target]
        idx = find(enumerate(target.stages), lambda e: e[1].name == name)
        if idx is None:
            raise KeyError("Can't find stage '%s'" % name)
        target.stages.remove(idx)

    def add_transform_stage(self, target, transform, params=None, name=None):
        stage = None
        if '.' in target:
            target, stage = self._split_target_name(target)

        if not transform in self._project.env.transforms:
            raise KeyError("Unknown transform '%s'" % transform)

        return self.add_stage(target, {
            'type': BuildStageType.transform.name,
            'kind': transform,
            'params': params or {},
        }, prev=stage, name=name)

    def add_inference_stage(self, target, model, name=None):
        stage = None
        if '.' in target:
            target, stage = self._split_target_name(target)

        if not model in self._project.config.models:
            raise KeyError("Unknown model '%s'" % model)

        return self.add_stage(target, {
            'type': BuildStageType.inference.name,
            'kind': model,
        }, prev=stage, name=name)

    def add_filter_stage(self, target, params=None, name=None):
        stage = None
        if '.' in target:
            target, stage = self._split_target_name(target)

        return self.add_stage(target, {
            'type': BuildStageType.filter.name,
            'params': params or {},
        }, prev=stage, name=name)

    def add_convert_stage(self, target, format, params=None, name=None): # pylint: disable=redefined-builtin
        stage = None
        if '.' in target:
            target, stage = self._split_target_name(target)

        if not self._project.env.is_format_known(format):
            raise KeyError("Unknown format '%s'" % format)

        return self.add_stage(target, {
            'type': BuildStageType.convert.name,
            'kind': format,
            'params': params or {},
        }, prev=stage, name=name)

    MAIN_TARGET = 'project'
    BASE_STAGE = 'root'
    def _get_build_graph(self):
        graph = nx.DiGraph()
        for target_name, target in self.items():
            if target_name == self.MAIN_TARGET:
                # main target combines all the others
                prev_stages = [self._make_target_name(n, t.head.name)
                    for n, t in self.items() if n != self.MAIN_TARGET]
            else:
                prev_stages = [self._make_target_name(t, self[t].head.name)
                    for t in target.parents]

            for stage in target.stages:
                stage_name = self._make_target_name(target_name, stage['name'])
                graph.add_node(stage_name, config=stage)
                for prev_stage in prev_stages:
                    graph.add_edge(prev_stage, stage_name)
                prev_stages = [stage_name]

        return graph

    @staticmethod
    def _make_target_name(target, stage=None):
        if stage:
            return '%s.%s' % (target, stage)
        return target

    @classmethod
    def _split_target_name(cls, name):
        if '.' in name:
            target, stage = name.split('.', maxsplit=1)
            if not target:
                raise ValueError("Wrong target name '%s' - target name can't "
                    "be empty" % name)
            if not stage:
                raise ValueError("Wrong target name '%s' - expected "
                    "stage name after the separator" % name)
        else:
            target = name
            stage = cls.BASE_STAGE
        return target, stage

    def _get_target_subgraph(self, target):
        if '.' not in target:
            target = self._make_target_name(target, self[target].head.name)

        full_graph = self._get_build_graph()

        target_parents = set()
        visited = set()
        to_visit = {target}
        while to_visit:
            current = to_visit.pop()
            visited.add(current)
            for pred in full_graph.predecessors(current):
                target_parents.add(pred)
                if pred not in visited:
                    to_visit.add(pred)

        target_parents.add(target)

        return full_graph.subgraph(target_parents)

    def _get_target_config(self, name):
        """Returns a target or stage description"""
        target, stage = self._split_target_name(name)
        target_config = self._data[target]
        stage_config = target_config.get_stage(stage)
        return stage_config

    def make_pipeline(self, target):
        # a subgraph with all the target dependencies
        target_subgraph = self._get_target_subgraph(target)
        pipeline = []
        for node_name, node in target_subgraph.nodes.items():
            entry = {
                'name': node_name,
                'parents': list(target_subgraph.predecessors(node_name)),
                'config': dict(node['config']),
            }
            pipeline.append(entry)
        return pipeline

    def generate_pipeline(self, target):
        real_target = self._normalize_target(target)

        pipeline = self.make_pipeline(real_target)
        path = osp.join(self._project.config.project_dir,
            self._project.config.env_dir, self._project.config.pipelines_dir)
        os.makedirs(path, exist_ok=True)
        path = osp.join(path, make_file_name(target) + '.yml')
        self.write_pipeline(pipeline, path)

        return path

    @classmethod
    def _read_pipeline_graph(cls, pipeline):
        graph = nx.DiGraph()
        for entry in pipeline:
            target_name = entry['name']
            parents = entry['parents']
            target = BuildStage(entry['config'])

            graph.add_node(target_name, config=target)
            for prev_stage in parents:
                graph.add_edge(prev_stage, target_name)

        return graph

    def apply_pipeline(self, pipeline):
        def _join_parent_datasets():
            if 1 < len(parent_datasets):
                dataset = Dataset.from_extractors(*parent_datasets)
            else:
                dataset = parent_datasets[0]
            return dataset

        if len(pipeline) == 0:
            raise Exception("Can't run empty pipeline")

        graph = self._read_pipeline_graph(pipeline)

        head = None
        for node in graph.nodes:
            if graph.out_degree(node) == 0:
                assert head is None, "A pipeline can have only one " \
                    "main target, but it has at least 2: %s, %s" % \
                    (head, node)
                head = node
        assert head is not None, "A pipeline must have a finishing node"

        # Use DFS to traverse the graph and initialize nodes from roots to tops
        to_visit = [head]
        while to_visit:
            current_name = to_visit.pop()
            current = graph.nodes[current_name]

            assert current.get('dataset') is None

            parents_uninitialized = []
            parent_datasets = []
            for p_name in graph.predecessors(current_name):
                parent = graph.nodes[p_name]
                dataset = parent.get('dataset')
                if dataset is None:
                    parents_uninitialized.append(p_name)
                else:
                    parent_datasets.append(dataset)

            if parents_uninitialized:
                to_visit.append(current_name)
                to_visit.extend(parents_uninitialized)
                continue

            type_ = BuildStageType[current['config'].type]
            params = current['config'].params
            if type_ == BuildStageType.transform:
                kind = current['config'].kind
                try:
                    transform = self._project.env.transforms[kind]
                except KeyError:
                    raise KeyError("Unknown transform '%s'" % kind)

                dataset = _join_parent_datasets()
                dataset = dataset.transform(transform, **params)

            elif type_ == BuildStageType.filter:
                dataset = _join_parent_datasets()
                dataset = dataset.filter(**params)

            elif type_ == BuildStageType.inference:
                kind = current['config'].kind
                model = self._project.models.make_executable_model(kind)

                dataset = _join_parent_datasets()
                dataset = dataset.run_model(model)

            elif type_ == BuildStageType.source:
                assert len(parent_datasets) == 0, current_name
                source, _ = self._split_target_name(current_name)
                dataset = self._project.sources.make_dataset(source)

            elif type_ == BuildStageType.project:
                dataset = _join_parent_datasets()

            elif type_ == BuildStageType.convert:
                dataset = _join_parent_datasets()

            else:
                raise NotImplementedError("Unknown stage type '%s'" % type_)

            if 1 < graph.out_degree(current_name) and \
                    not isinstance(dataset, Dataset):
                # If we have multiple consumers,
                # avoid reapplying the whole stack for each one.
                # Otherwise, fuse operations in the graph
                dataset = Dataset.from_extractors(dataset)

            if head == current_name and not isinstance(dataset, Dataset):
                # ensure have Dataset in the head node
                dataset = Dataset.from_extractors(dataset)
            current['dataset'] = dataset

        return graph, head

    @staticmethod
    def write_pipeline(pipeline, path):
        # force encoding and newline to produce same files on different OSes
        # this should be used by DVC later, which checks file hashes
        with open(path, 'w', encoding='utf-8', newline='') as f:
            yaml.safe_dump(pipeline, f)

    @staticmethod
    def read_pipeline(path):
        with open(path) as f:
            return yaml.safe_load(f)

    def make_dataset(self, target):
        if len(self._data) == 1 and self.MAIN_TARGET in self._data:
            raise Exception("Can't create dataset from an empty project.")

        target = self._normalize_target(target)

        pipeline = self.make_pipeline(target)
        graph, head = self.apply_pipeline(pipeline)
        return graph.nodes[head]['dataset']

    def _normalize_target(self, target):
        if '.' not in target:
            real_target = self._make_target_name(target, self[target].head.name)
        else:
            t, s = self._split_target_name(target)
            assert self[t].get_stage(s), target
            real_target = target
        return real_target

    @classmethod
    def pipeline_sources(cls, pipeline):
        sources = set()
        for item in pipeline:
            if item['config']['type'] == BuildStageType.source.name:
                s, _ = cls._split_target_name(item['name'])
                sources.add(s)
        return list(sources)

    def build(self, target, out_dir=None, force=False, reset=True):
        def _rpath(p):
            return osp.relpath(p, self._project.config.project_dir)

        def _source_dvc_path(source):
            return _rpath(self._project.vcs.dvc_filepath(source))

        def _reset_sources(sources):
            # call 'dvc repro' to download original source data
            # 'dvc repro' requires data to be available,
            # so call 'dvc checkout' or 'dvc pull' before
            self._project.sources.checkout(related_sources)
            self._project.vcs.dvc.repro([_source_dvc_path(s)
                for s in related_sources])

        def _restore_sources(sources):
            if not self._project.vcs.has_commits():
                return
            self._project.vcs.git.checkout(None, [_source_dvc_path(s)
                for s in related_sources])
            self._project.sources.checkout(related_sources)

        _is_modified = partial(self._project.vcs.dvc.check_stage_status,
            status='modified')


        if not self._project.vcs.writeable:
            raise Exception("Can't build project without VCS support")

        if '.' in target:
            raw_target, target_stage = self._split_target_name(target)
        else:
            raw_target = target
            target_stage = None

=======

    def make_dataset(self, name):
        return ProjectSourceDataset(self._project, name)

    def validate_name(self, name):
        super().validate_name(name)

        reserved_names = {'dataset', 'build', 'project'}
        if name.lower() in reserved_names:
            raise ValueError("Source name is reserved for internal use")

    def add(self, name, value):
        value = super().add(name, value)

        self._project.build_targets.add_target(name)

        return value

    def remove(self, name, force=False, keep_data=True):
        self._project.build_targets.remove_target(name)

        super().remove(name, force=force, keep_data=keep_data)


BuildStageType = Enum('BuildStageType',
    ['source', 'project', 'transform', 'filter', 'convert', 'inference'])

class ProjectBuildTargets(CrudProxy):
    def __init__(self, project):
        self._project = project

    @CrudProxy._data.getter
    def _data(self):
        data = self._project.config.build_targets

        if self.MAIN_TARGET not in data:
            data[self.MAIN_TARGET] = {
                'stages': [
                    BuildStage({
                        'name': self.BASE_STAGE,
                        'type': BuildStageType.project.name,
                    }),
                ]
            }

        for source in self._project.sources:
            if source not in data:
                data[source] = {
                    'stages': [
                        BuildStage({
                            'name': self.BASE_STAGE,
                            'type': BuildStageType.source.name,
                        }),
                    ]
                }

        return data

    def __contains__(self, key):
        if '.' in key:
            target, stage = self._split_target_name(key)
            return target in self._data and \
                self._data[target].find_stage(stage) is not None
        return key in self._data

    def add_target(self, name):
        return self._data.set(name, {
            'stages': [
                BuildStage({
                    'name': self.BASE_STAGE,
                    'type': BuildStageType.source.name,
                }),
            ]
        })

    def add_stage(self, target, value, prev=None, name=None):
        target = self._data[target]

        if prev:
            prev_stage = find(enumerate(target.stages),
                lambda e: e[1].name == prev)
            if prev_stage is None:
                raise KeyError("Can't find stage '%s'" % prev)
            prev_stage = prev_stage[0]
        else:
            prev_stage = len(target.stages) - 1

        name = value.get('name') or name
        if not name:
            name = generate_next_name((s.name for s in target.stages),
                value['type'], sep='-')
        else:
            if target.find_stage(name):
                raise Exception("Stage '%s' already exists" % name)
        value['name'] = name

        value = BuildStage(value)
        assert BuildStageType[value.type]
        target.stages.insert(prev_stage + 1, value)
        return value

    def remove_target(self, name):
        assert name != self.MAIN_TARGET, "Can't remove the main target"
        self._data.remove(name)

    def remove_stage(self, target, name):
        assert name not in {self.BASE_STAGE}, "Can't remove a default stage"

        target = self._data[target]
        idx = find(enumerate(target.stages), lambda e: e[1].name == name)
        if idx is None:
            raise KeyError("Can't find stage '%s'" % name)
        target.stages.remove(idx)

    def add_transform_stage(self, target, transform, params=None, name=None):
        stage = None
        if '.' in target:
            target, stage = self._split_target_name(target)

        if not transform in self._project.env.transforms:
            raise KeyError("Unknown transform '%s'" % transform)

        return self.add_stage(target, {
            'type': BuildStageType.transform.name,
            'kind': transform,
            'params': params or {},
        }, prev=stage, name=name)

    def add_inference_stage(self, target, model, name=None):
        stage = None
        if '.' in target:
            target, stage = self._split_target_name(target)

        if not model in self._project.config.models:
            raise KeyError("Unknown model '%s'" % model)

        return self.add_stage(target, {
            'type': BuildStageType.inference.name,
            'kind': model,
        }, prev=stage, name=name)

    def add_filter_stage(self, target, params=None, name=None):
        stage = None
        if '.' in target:
            target, stage = self._split_target_name(target)

        return self.add_stage(target, {
            'type': BuildStageType.filter.name,
            'params': params or {},
        }, prev=stage, name=name)

    def add_convert_stage(self, target, format, \
            params=None, name=None): # pylint: disable=redefined-builtin
        stage = None
        if '.' in target:
            target, stage = self._split_target_name(target)

        if not self._project.env.is_format_known(format):
            raise KeyError("Unknown format '%s'" % format)

        return self.add_stage(target, {
            'type': BuildStageType.convert.name,
            'kind': format,
            'params': params or {},
        }, prev=stage, name=name)

    MAIN_TARGET = 'project'
    BASE_STAGE = 'root'
    def _get_build_graph(self):
        graph = nx.DiGraph()
        for target_name, target in self.items():
            if target_name == self.MAIN_TARGET:
                # main target combines all the others
                prev_stages = [self._make_target_name(n, t.head.name)
                    for n, t in self.items() if n != self.MAIN_TARGET]
            else:
                prev_stages = [self._make_target_name(t, self[t].head.name)
                    for t in target.parents]

            for stage in target.stages:
                stage_name = self._make_target_name(target_name, stage['name'])
                graph.add_node(stage_name, config=stage)
                for prev_stage in prev_stages:
                    graph.add_edge(prev_stage, stage_name)
                prev_stages = [stage_name]

        return graph

    @staticmethod
    def _make_target_name(target, stage=None):
        if stage:
            return '%s.%s' % (target, stage)
        return target

    @classmethod
    def _split_target_name(cls, name):
        if '.' in name:
            target, stage = name.split('.', maxsplit=1)
            if not target:
                raise ValueError("Wrong target name '%s' - target name can't "
                    "be empty" % name)
            if not stage:
                raise ValueError("Wrong target name '%s' - expected "
                    "stage name after the separator" % name)
        else:
            target = name
            stage = cls.BASE_STAGE
        return target, stage

    def _get_target_subgraph(self, target):
        if '.' not in target:
            target = self._make_target_name(target, self[target].head.name)

        full_graph = self._get_build_graph()

        target_parents = set()
        visited = set()
        to_visit = {target}
        while to_visit:
            current = to_visit.pop()
            visited.add(current)
            for pred in full_graph.predecessors(current):
                target_parents.add(pred)
                if pred not in visited:
                    to_visit.add(pred)

        target_parents.add(target)

        return full_graph.subgraph(target_parents)

    def _get_target_config(self, name):
        """Returns a target or stage description"""
        target, stage = self._split_target_name(name)
        target_config = self._data[target]
        stage_config = target_config.get_stage(stage)
        return stage_config

    def make_pipeline(self, target):
        # a subgraph with all the target dependencies
        target_subgraph = self._get_target_subgraph(target)
        pipeline = []
        for node_name, node in target_subgraph.nodes.items():
            entry = {
                'name': node_name,
                'parents': list(target_subgraph.predecessors(node_name)),
                'config': dict(node['config']),
            }
            pipeline.append(entry)
        return pipeline

    def generate_pipeline(self, target):
        real_target = self._normalize_target(target)

        pipeline = self.make_pipeline(real_target)
        path = osp.join(self._project.config.project_dir,
            self._project.config.env_dir, self._project.config.pipelines_dir)
        os.makedirs(path, exist_ok=True)
        path = osp.join(path, make_file_name(target) + '.yml')
        self.write_pipeline(pipeline, path)

        return path

    @classmethod
    def _read_pipeline_graph(cls, pipeline):
        graph = nx.DiGraph()
        for entry in pipeline:
            target_name = entry['name']
            parents = entry['parents']
            target = BuildStage(entry['config'])

            graph.add_node(target_name, config=target)
            for prev_stage in parents:
                graph.add_edge(prev_stage, target_name)

        return graph

    def apply_pipeline(self, pipeline):
        def _join_parent_datasets():
            if 1 < len(parent_datasets):
                dataset = Dataset.from_extractors(*parent_datasets)
            else:
                dataset = parent_datasets[0]
            return dataset

        if len(pipeline) == 0:
            raise Exception("Can't run empty pipeline")

        graph = self._read_pipeline_graph(pipeline)

        head = None
        for node in graph.nodes:
            if graph.out_degree(node) == 0:
                assert head is None, "A pipeline can have only one " \
                    "main target, but it has at least 2: %s, %s" % \
                    (head, node)
                head = node
        assert head is not None, "A pipeline must have a finishing node"

        # Use DFS to traverse the graph and initialize nodes from roots to tops
        to_visit = [head]
        while to_visit:
            current_name = to_visit.pop()
            current = graph.nodes[current_name]

            assert current.get('dataset') is None

            parents_uninitialized = []
            parent_datasets = []
            for p_name in graph.predecessors(current_name):
                parent = graph.nodes[p_name]
                dataset = parent.get('dataset')
                if dataset is None:
                    parents_uninitialized.append(p_name)
                else:
                    parent_datasets.append(dataset)

            if parents_uninitialized:
                to_visit.append(current_name)
                to_visit.extend(parents_uninitialized)
                continue

            type_ = BuildStageType[current['config'].type]
            params = current['config'].params
            if type_ == BuildStageType.transform:
                kind = current['config'].kind
                try:
                    transform = self._project.env.transforms[kind]
                except KeyError:
                    raise KeyError("Unknown transform '%s'" % kind)

                dataset = _join_parent_datasets()
                dataset = dataset.transform(transform, **params)

            elif type_ == BuildStageType.filter:
                dataset = _join_parent_datasets()
                dataset = dataset.filter(**params)

            elif type_ == BuildStageType.inference:
                kind = current['config'].kind
                model = self._project.models.make_executable_model(kind)

                dataset = _join_parent_datasets()
                dataset = dataset.run_model(model)

            elif type_ == BuildStageType.source:
                assert len(parent_datasets) == 0, current_name
                source, _ = self._split_target_name(current_name)
                dataset = self._project.sources.make_dataset(source)

            elif type_ == BuildStageType.project:
                dataset = _join_parent_datasets()

            elif type_ == BuildStageType.convert:
                dataset = _join_parent_datasets()

            else:
                raise NotImplementedError("Unknown stage type '%s'" % type_)

            if 1 < graph.out_degree(current_name) and \
                    not isinstance(dataset, Dataset):
                # If we have multiple consumers,
                # avoid reapplying the whole stack for each one.
                # Otherwise, fuse operations in the graph
                dataset = Dataset.from_extractors(dataset)

            if head == current_name and not isinstance(dataset, Dataset):
                # ensure have Dataset in the head node
                dataset = Dataset.from_extractors(dataset)
            current['dataset'] = dataset

        return graph, head

    @staticmethod
    def write_pipeline(pipeline, path):
        # force encoding and newline to produce same files on different OSes
        # this should be used by DVC later, which checks file hashes
        with open(path, 'w', encoding='utf-8', newline='') as f:
            yaml.safe_dump(pipeline, f)

    @staticmethod
    def read_pipeline(path):
        with open(path) as f:
            return yaml.safe_load(f)

    def make_dataset(self, target):
        if len(self._data) == 1 and self.MAIN_TARGET in self._data:
            raise Exception("Can't create dataset from an empty project.")

        target = self._normalize_target(target)

        pipeline = self.make_pipeline(target)
        graph, head = self.apply_pipeline(pipeline)
        return graph.nodes[head]['dataset']

    def _normalize_target(self, target):
        if '.' not in target:
            real_target = self._make_target_name(target, self[target].head.name)
        else:
            t, s = self._split_target_name(target)
            assert self[t].get_stage(s), target
            real_target = target
        return real_target

    @classmethod
    def pipeline_sources(cls, pipeline):
        sources = set()
        for item in pipeline:
            if item['config']['type'] == BuildStageType.source.name:
                s, _ = cls._split_target_name(item['name'])
                sources.add(s)
        return list(sources)

    def build(self, target, out_dir=None, force=False, reset=True):
        def _rpath(p):
            return osp.relpath(p, self._project.config.project_dir)

        def _source_dvc_path(source):
            return _rpath(self._project.vcs.dvc_filepath(source))

        def _reset_sources(sources):
            # call 'dvc repro' to download original source data
            # 'dvc repro' requires data to be available,
            # so call 'dvc checkout' or 'dvc pull' before
            self._project.sources.checkout(related_sources)
            self._project.vcs.dvc.repro([_source_dvc_path(s)
                for s in related_sources])

        def _restore_sources(sources):
            if not self._project.vcs.has_commits():
                return
            self._project.vcs.git.checkout(None, [_source_dvc_path(s)
                for s in related_sources])
            self._project.sources.checkout(related_sources)

        _is_modified = partial(self._project.vcs.dvc.check_stage_status,
            status='modified')


        if not self._project.vcs.writeable:
            raise Exception("Can't build project without VCS support")

        if '.' in target:
            raw_target, target_stage = self._split_target_name(target)
        else:
            raw_target = target
            target_stage = None

>>>>>>> ee8fc2b3
        if raw_target not in self:
            raise KeyError("Unknown target '%s'" % raw_target)

        if target_stage and target_stage != self[raw_target].head.name:
            # build is not inplace, need to generate or ask output dir
            inplace = False
        else:
            inplace = not out_dir

        if inplace:
            if target == self.MAIN_TARGET:
                out_dir = osp.join(self._project.config.project_dir,
                    self._project.config.build_dir)
            elif target == raw_target:
<<<<<<< HEAD
                out_dir = self._project.sources.source_dir(target)
=======
                out_dir = self._project.sources.data_dir(target)
>>>>>>> ee8fc2b3

        if not out_dir:
            raise Exception("Output directory is not specified.")

        pipeline = self.make_pipeline(target)
        related_sources = self.pipeline_sources(pipeline)

        if inplace:
            if target != self.MAIN_TARGET:
                stage = _source_dvc_path(raw_target)
                status = self._project.vcs.dvc.status([stage])
                if _is_modified(status, stage) and not force:
                    raise Exception("Can't build project when there are "
                        "unsaved changes in the output directory: '%s'" % \
                        out_dir)
        else:
            if osp.isdir(out_dir) and os.listdir(out_dir) and not force:
                raise Exception("Can't build project when output directory" \
                    "is not empty")

        try:
            if reset:
                _reset_sources(related_sources)

            self.run_pipeline(pipeline, out_dir=out_dir)

        finally:
            if reset:
                _restore_sources(related_sources)
<<<<<<< HEAD

    def run_pipeline(self, pipeline, out_dir):
        graph, head = self.apply_pipeline(pipeline)
        head_node = graph.nodes[head]
        raw_target, _ = self._split_target_name(head)

        dataset = head_node['dataset']
        dst_format = DEFAULT_FORMAT
        options = {'save_images': True}
        if raw_target in self._project.sources:
            dst_format = self._project.sources[raw_target].format
        elif head_node['config']['type'] == BuildStageType.convert.name:
            dst_format = head_node['config'].kind
            options.update(head_node['config'].params)
        dataset.export(format=dst_format, save_dir=out_dir, **options)


=======

    def run_pipeline(self, pipeline, out_dir):
        graph, head = self.apply_pipeline(pipeline)
        head_node = graph.nodes[head]
        raw_target, _ = self._split_target_name(head)

        dataset = head_node['dataset']
        dst_format = DEFAULT_FORMAT
        options = {'save_images': True}
        if raw_target in self._project.sources:
            dst_format = self._project.sources[raw_target].format
        elif head_node['config']['type'] == BuildStageType.convert.name:
            dst_format = head_node['config'].kind
            options.update(head_node['config'].params)
        dataset.export(format=dst_format, save_dir=out_dir, **options)


>>>>>>> ee8fc2b3
class GitWrapper:
    @staticmethod
    def import_module():
        import git
        return git
<<<<<<< HEAD

    try:
        module = import_module.__func__()
    except ImportError:
        module = None

    def _git_dir(self):
        return osp.join(self._project_dir, '.git')

    def __init__(self, project_dir):
        self._project_dir = project_dir
        self.repo = None

        if osp.isdir(project_dir) and osp.isdir(self._git_dir()):
            self.repo = self.module.Repo(project_dir)

    @property
    def initialized(self):
        return self.repo is not None

    def init(self):
        if self.initialized:
            return

        repo = self.module.Repo.init(path=self._project_dir)
        repo.config_writer() \
            .set_value("user", "name", "User") \
            .set_value("user", "email", "<>") \
            .release()
        # gitpython does not support init, use git directly
        repo.git.init()

        self.repo = repo

    @property
    def refs(self) -> List[str]:
        return [t.name for t in self.repo.refs]

    @property
    def tags(self) -> List[str]:
        return [t.name for t in self.repo.tags]

    def push(self, remote=None):
        args = [remote] if remote else []
        remote = self.repo.remote(*args)
        branch = self.repo.head.ref.name
        if not self.repo.head.ref.tracking_branch():
            self.repo.git.push('--set-upstream', remote, branch)
        else:
            remote.push(branch)

    def pull(self, remote=None):
        args = [remote] if remote else []
        return self.repo.remote(*args).pull()

    def check_updates(self, remote=None) -> List[str]:
        args = [remote] if remote else []
        remote = self.repo.remote(*args)
        prev_refs = {r.name: r.commit.hexsha for r in remote.refs}
        remote.update()
        new_refs = {r.name: r.commit.hexsha for r in remote.refs}
        updated_refs = [(prev_refs.get(n), new_refs.get(n))
            for n, _ in (set(prev_refs.items()) ^ set(new_refs.items()))]
        return updated_refs

    def fetch(self, remote=None):
        args = [remote] if remote else []
        self.repo.remote(*args).fetch()

    def tag(self, name):
        self.repo.create_tag(name)

    def checkout(self, ref=None, paths=None):
        args = []
        if ref:
            args.append(ref)
        if paths:
            args.append('--')
            args.extend(paths)
        self.repo.git.checkout(*args)

    def add(self, paths, all=False): # pylint: disable=redefined-builtin
        if not all:
            paths = [
                p2 for p in paths
                for p2 in glob(osp.join(p, '**', '*'), recursive=True)
                if osp.isdir(p)
            ] + [
                p for p in paths if osp.isfile(p)
            ]
            self.repo.index.add(paths)
        else:
            self.repo.git.add(all=True)

    def commit(self, message):
        self.repo.index.commit(message)

    def status(self):
        # R[everse] flag is needed for index to HEAD comparison
        # to avoid inversed output in gitpython, which adds this flag
        # git diff --cached HEAD [not not R]
        diff = self.repo.index.diff(R=True)
        return {
            osp.relpath(d.a_rawpath.decode(), self._project_dir): d.change_type
            for d in diff
        }

    def list_remotes(self):
        return { r.name: r.url for r in self.repo.remotes }

    def add_remote(self, name, url):
        self.repo.create_remote(name, url)

    def remove_remote(self, name):
        self.repo.delete_remote(name)

    def is_ref(self, rev):
        try:
            self.repo.commit(rev)
            return True
        except (ValueError, self.module.exc.BadName):
            return False

    def has_commits(self):
        return self.is_ref('HEAD')

    IgnoreMode = Enum('IgnoreMode', ['rewrite', 'append', 'remove'])

    def ignore(self, paths, filepath=None, mode=None):
        repo_root = self._project_dir

        def _make_ignored_path(path):
            path = osp.join(repo_root, osp.normpath(path))
            assert path.startswith(repo_root), path
            return osp.relpath(path, repo_root)

        IgnoreMode = self.IgnoreMode
        mode = mode or IgnoreMode.append
        if not isinstance(mode, IgnoreMode):
            mode = IgnoreMode[mode]

        if not filepath:
            filepath = '.gitignore'
        filepath = osp.abspath(osp.join(repo_root, filepath))
        assert filepath.startswith(repo_root), filepath

        paths = [_make_ignored_path(p) for p in paths]

        openmode = 'r+'
        if not osp.isfile(filepath):
            openmode = 'w+' # r+ cannot create, w+ truncates
        with open(filepath, openmode) as f:
            if mode in {IgnoreMode.append, IgnoreMode.remove}:
                paths_to_write = set(
                    line.split('#', maxsplit=1)[0] \
                        .split('/', maxsplit=1)[-1].strip()
                    for line in f
                )
                f.seek(0)
            else:
                paths_to_write = set()

            if mode in {IgnoreMode.append, IgnoreMode.rewrite}:
                paths_to_write.update(paths)
            elif mode == IgnoreMode.remove:
                for p in paths:
                    paths_to_write.discard(p)

            paths_to_write = sorted(p for p in paths_to_write if p)
            f.write('# The file is autogenerated by Datumaro\n')
            f.writelines('\n'.join(paths_to_write))
            f.truncate()

    def show(self, path, rev=None):
        return self.repo.git.show('%s:%s' % (rev or '', path))

class DvcWrapper:
    @staticmethod
    def import_module():
        import dvc
        import dvc.repo
        import dvc.main
        return dvc

    try:
        module = import_module.__func__()
    except ImportError:
        module = None

    def _dvc_dir(self):
        return osp.join(self._project_dir, '.dvc')

    class DvcError(Exception):
        pass

    def __init__(self, project_dir):
        self._project_dir = project_dir
        self.repo = None

        if osp.isdir(project_dir) and osp.isdir(self._dvc_dir()):
            with logging_disabled():
                self.repo = self.module.repo.Repo(project_dir)

    @property
    def initialized(self):
        return self.repo is not None

    def init(self):
        if self.initialized:
            return

        with logging_disabled():
            self.repo = self.module.repo.Repo.init(self._project_dir)

    def push(self, targets=None, remote=None):
        args = ['push']
        if remote:
            args.append('--remote')
            args.append(remote)
        if targets:
            args.extend(targets)
        self._exec(args)

    def pull(self, targets=None, remote=None):
        args = ['pull']
        if remote:
            args.append('--remote')
            args.append(remote)
        if targets:
            args.extend(targets)
        self._exec(args)

    def check_updates(self, targets=None, remote=None):
        args = ['fetch'] # no other way now?
        if remote:
            args.append('--remote')
            args.append(remote)
        if targets:
            args.extend(targets)
        self._exec(args)

    def fetch(self, targets=None, remote=None):
        args = ['fetch']
        if remote:
            args.append('--remote')
            args.append(remote)
        if targets:
            args.extend(targets)
        self._exec(args)

    def import_repo(self, url, path, out=None, dvc_path=None, rev=None,
            download=True):
        args = ['import']
        if dvc_path:
            args.append('--file')
            args.append(dvc_path)
            os.makedirs(osp.dirname(dvc_path), exist_ok=True)
        if rev:
            args.append('--rev')
            args.append(rev)
        if out:
            args.append('-o')
            args.append(out)
        if not download:
            args.append('--no-exec')
        args.append(url)
        args.append(path)
        self._exec(args)

    def import_url(self, url, out=None, dvc_path=None, download=True):
        args = ['import-url']
        if dvc_path:
            args.append('--file')
            args.append(dvc_path)
            os.makedirs(osp.dirname(dvc_path), exist_ok=True)
        if not download:
            args.append('--no-exec')
        args.append(url)
        if out:
            args.append(out)
        self._exec(args)

    def update_imports(self, targets=None, rev=None):
        args = ['update']
        if rev:
            args.append('--rev')
            args.append(rev)
        if targets:
            args.extend(targets)
        self._exec(args)

    def checkout(self, targets=None):
        args = ['checkout']
        if targets:
            args.extend(targets)
        self._exec(args)

    def add(self, paths, dvc_path=None):
        args = ['add']
        if dvc_path:
            args.append('--file')
            args.append(dvc_path)
            os.makedirs(osp.dirname(dvc_path), exist_ok=True)
        if paths:
            if isinstance(paths, str):
                args.append(paths)
            else:
                args.extend(paths)
        self._exec(args)

    def remove(self, paths, outs=False):
        args = ['remove']
        if outs:
            args.append('--outs')
        if paths:
            if isinstance(paths, str):
                args.append(paths)
            else:
                args.extend(paths)
        self._exec(args)

    def commit(self, paths):
        args = ['commit', '--recursive']
        if paths:
            args.extend(paths)
        self._exec(args)

    def add_remote(self, name, config):
        self._exec(['remote', 'add', name, config['url']])

    def remove_remote(self, name):
        self._exec(['remote', 'remove', name])

    def list_remotes(self):
        out = self._exec(['remote', 'list'])
        return dict(line.split() for line in out.split('\n') if line)

    def get_default_remote(self):
        out = self._exec(['remote', 'default'])
        if out == 'No default remote set' or 1 < len(out.split()):
            return None
        return out

    def set_default_remote(self, name):
        assert name and 1 == len(name.split()), "Invalid remote name '%s'" % name
        self._exec(['remote', 'default', name])

    def list_stages(self):
        return set(s.addressing for s in self.repo.stages)

    def run(self, name, cmd, deps=None, outs=None, force=False):
        args = ['run', '-n', name]
        if force:
            args.append('--force')
        for d in deps:
            args.append('-d')
            args.append(d)
        for o in outs:
            args.append('--outs')
            args.append(o)
        args.extend(cmd)
        self._exec(args, hide_output=False)

    def repro(self, targets=None, force=False):
        args = ['repro']
        if force:
            args.append('--force')
        if targets:
            args.extend(targets)
        self._exec(args)

    def status(self, targets=None):
        args = ['status', '--show-json']
        if targets:
            args.extend(targets)
        out = self._exec(args).splitlines()[-1]
        return json.loads(out)
=======
>>>>>>> ee8fc2b3

    try:
        module = import_module.__func__()
    except ImportError:
        module = None

    def _git_dir(self):
        return osp.join(self._project_dir, '.git')

    def __init__(self, project_dir):
        self._project_dir = project_dir
        self.repo = None

        if osp.isdir(project_dir) and osp.isdir(self._git_dir()):
            self.repo = self.module.Repo(project_dir)

    @property
    def initialized(self):
        return self.repo is not None

    def init(self):
        if self.initialized:
            return

        repo = self.module.Repo.init(path=self._project_dir)
        repo.config_writer() \
            .set_value("user", "name", "User") \
            .set_value("user", "email", "<>") \
            .release()
        # gitpython does not support init, use git directly
        repo.git.init()

        self.repo = repo

    @property
    def refs(self) -> List[str]:
        return [t.name for t in self.repo.refs]

    @property
    def tags(self) -> List[str]:
        return [t.name for t in self.repo.tags]

    def push(self, remote=None):
        args = [remote] if remote else []
        remote = self.repo.remote(*args)
        branch = self.repo.head.ref.name
        if not self.repo.head.ref.tracking_branch():
            self.repo.git.push('--set-upstream', remote, branch)
        else:
            remote.push(branch)

    def pull(self, remote=None):
        args = [remote] if remote else []
        return self.repo.remote(*args).pull()

    def check_updates(self, remote=None) -> List[str]:
        args = [remote] if remote else []
        remote = self.repo.remote(*args)
        prev_refs = {r.name: r.commit.hexsha for r in remote.refs}
        remote.update()
        new_refs = {r.name: r.commit.hexsha for r in remote.refs}
        updated_refs = [(prev_refs.get(n), new_refs.get(n))
            for n, _ in (set(prev_refs.items()) ^ set(new_refs.items()))]
        return updated_refs

    def fetch(self, remote=None):
        args = [remote] if remote else []
        self.repo.remote(*args).fetch()

    def tag(self, name):
        self.repo.create_tag(name)

    def checkout(self, ref=None, paths=None):
        args = []
        if ref:
            args.append(ref)
        if paths:
            args.append('--')
            args.extend(paths)
        self.repo.git.checkout(*args)

    def add(self, paths, all=False): # pylint: disable=redefined-builtin
        if not all:
            paths = [
                p2 for p in paths
                for p2 in glob(osp.join(p, '**', '*'), recursive=True)
                if osp.isdir(p)
            ] + [
                p for p in paths if osp.isfile(p)
            ]
            self.repo.index.add(paths)
        else:
            self.repo.git.add(all=True)

    def commit(self, message):
        self.repo.index.commit(message)

    def status(self):
        # R[everse] flag is needed for index to HEAD comparison
        # to avoid inversed output in gitpython, which adds this flag
        # git diff --cached HEAD [not not R]
        diff = self.repo.index.diff(R=True)
        return {
            osp.relpath(d.a_rawpath.decode(), self._project_dir): d.change_type
            for d in diff
        }

    def list_remotes(self):
        return { r.name: r.url for r in self.repo.remotes }

    def add_remote(self, name, url):
        self.repo.create_remote(name, url)

    def remove_remote(self, name):
        self.repo.delete_remote(name)

    def is_ref(self, rev):
        try:
            self.repo.commit(rev)
            return True
        except (ValueError, self.module.exc.BadName):
            return False

    def has_commits(self):
        return self.is_ref('HEAD')

    IgnoreMode = Enum('IgnoreMode', ['rewrite', 'append', 'remove'])

    def ignore(self, paths, filepath=None, mode=None):
        repo_root = self._project_dir

        def _make_ignored_path(path):
            path = osp.join(repo_root, osp.normpath(path))
            assert path.startswith(repo_root), path
            return osp.relpath(path, repo_root)

        IgnoreMode = self.IgnoreMode
        mode = mode or IgnoreMode.append
        if not isinstance(mode, IgnoreMode):
            mode = IgnoreMode[mode]

        if not filepath:
            filepath = '.gitignore'
        filepath = osp.abspath(osp.join(repo_root, filepath))
        assert filepath.startswith(repo_root), filepath

        paths = [_make_ignored_path(p) for p in paths]

        openmode = 'r+'
        if not osp.isfile(filepath):
            openmode = 'w+' # r+ cannot create, w+ truncates
        with open(filepath, openmode) as f:
            if mode in {IgnoreMode.append, IgnoreMode.remove}:
                paths_to_write = set(
                    line.split('#', maxsplit=1)[0] \
                        .split('/', maxsplit=1)[-1].strip()
                    for line in f
                )
                f.seek(0)
            else:
                paths_to_write = set()

            if mode in {IgnoreMode.append, IgnoreMode.rewrite}:
                paths_to_write.update(paths)
            elif mode == IgnoreMode.remove:
                for p in paths:
                    paths_to_write.discard(p)

            paths_to_write = sorted(p for p in paths_to_write if p)
            f.write('# The file is autogenerated by Datumaro\n')
            f.writelines('\n'.join(paths_to_write))
            f.truncate()

    def show(self, path, rev=None):
        return self.repo.git.show('%s:%s' % (rev or '', path))

class DvcWrapper:
    @staticmethod
<<<<<<< HEAD
=======
    def import_module():
        import dvc
        import dvc.repo
        import dvc.main
        return dvc

    try:
        module = import_module.__func__()
    except ImportError:
        module = None

    def _dvc_dir(self):
        return osp.join(self._project_dir, '.dvc')

    class DvcError(Exception):
        pass

    def __init__(self, project_dir):
        self._project_dir = project_dir
        self.repo = None

        if osp.isdir(project_dir) and osp.isdir(self._dvc_dir()):
            with logging_disabled():
                self.repo = self.module.repo.Repo(project_dir)

    @property
    def initialized(self):
        return self.repo is not None

    def init(self):
        if self.initialized:
            return

        with logging_disabled():
            self.repo = self.module.repo.Repo.init(self._project_dir)

    def push(self, targets=None, remote=None):
        args = ['push']
        if remote:
            args.append('--remote')
            args.append(remote)
        if targets:
            args.extend(targets)
        self._exec(args)

    def pull(self, targets=None, remote=None):
        args = ['pull']
        if remote:
            args.append('--remote')
            args.append(remote)
        if targets:
            args.extend(targets)
        self._exec(args)

    def check_updates(self, targets=None, remote=None):
        args = ['fetch'] # no other way now?
        if remote:
            args.append('--remote')
            args.append(remote)
        if targets:
            args.extend(targets)
        self._exec(args)

    def fetch(self, targets=None, remote=None):
        args = ['fetch']
        if remote:
            args.append('--remote')
            args.append(remote)
        if targets:
            args.extend(targets)
        self._exec(args)

    def import_repo(self, url, path, out=None, dvc_path=None, rev=None,
            download=True):
        args = ['import']
        if dvc_path:
            args.append('--file')
            args.append(dvc_path)
            os.makedirs(osp.dirname(dvc_path), exist_ok=True)
        if rev:
            args.append('--rev')
            args.append(rev)
        if out:
            args.append('-o')
            args.append(out)
        if not download:
            args.append('--no-exec')
        args.append(url)
        args.append(path)
        self._exec(args)

    def import_url(self, url, out=None, dvc_path=None, download=True):
        args = ['import-url']
        if dvc_path:
            args.append('--file')
            args.append(dvc_path)
            os.makedirs(osp.dirname(dvc_path), exist_ok=True)
        if not download:
            args.append('--no-exec')
        args.append(url)
        if out:
            args.append(out)
        self._exec(args)

    def update_imports(self, targets=None, rev=None):
        args = ['update']
        if rev:
            args.append('--rev')
            args.append(rev)
        if targets:
            args.extend(targets)
        self._exec(args)

    def checkout(self, targets=None):
        args = ['checkout']
        if targets:
            args.extend(targets)
        self._exec(args)

    def add(self, paths, dvc_path=None):
        args = ['add']
        if dvc_path:
            args.append('--file')
            args.append(dvc_path)
            os.makedirs(osp.dirname(dvc_path), exist_ok=True)
        if paths:
            if isinstance(paths, str):
                args.append(paths)
            else:
                args.extend(paths)
        self._exec(args)

    def remove(self, paths, outs=False):
        args = ['remove']
        if outs:
            args.append('--outs')
        if paths:
            if isinstance(paths, str):
                args.append(paths)
            else:
                args.extend(paths)
        self._exec(args)

    def commit(self, paths):
        args = ['commit', '--recursive']
        if paths:
            args.extend(paths)
        self._exec(args)

    def add_remote(self, name, config):
        self._exec(['remote', 'add', name, config['url']])

    def remove_remote(self, name):
        self._exec(['remote', 'remove', name])

    def list_remotes(self):
        out = self._exec(['remote', 'list'])
        return dict(line.split() for line in out.split('\n') if line)

    def get_default_remote(self):
        out = self._exec(['remote', 'default'])
        if out == 'No default remote set' or 1 < len(out.split()):
            return None
        return out

    def set_default_remote(self, name):
        assert name and 1 == len(name.split()), "Invalid remote name '%s'" % name
        self._exec(['remote', 'default', name])

    def list_stages(self):
        return set(s.addressing for s in self.repo.stages)

    def run(self, name, cmd, deps=None, outs=None, force=False):
        args = ['run', '-n', name]
        if force:
            args.append('--force')
        for d in deps:
            args.append('-d')
            args.append(d)
        for o in outs:
            args.append('--outs')
            args.append(o)
        args.extend(cmd)
        self._exec(args, hide_output=False)

    def repro(self, targets=None, force=False):
        args = ['repro']
        if force:
            args.append('--force')
        if targets:
            args.extend(targets)
        self._exec(args)

    def status(self, targets=None):
        args = ['status', '--show-json']
        if targets:
            args.extend(targets)
        out = self._exec(args).splitlines()[-1]
        return json.loads(out)

    @staticmethod
>>>>>>> ee8fc2b3
    def check_stage_status(data, stage, status):
        assert status in {'deleted', 'modified'}
        return status in [s
            for d in data.get(stage, []) if 'changed outs' in d
            for co in d.values()
            for s in co.values()
        ]

    def _exec(self, args, hide_output=True, answer_on_input='y'):
        contexts = ExitStack()

        args = ['--cd', self._project_dir] + args
        contexts.callback(os.chdir, os.getcwd()) # restore cd after DVC

        if answer_on_input is not None:
            def _input(*args): return answer_on_input
            contexts.enter_context(unittest.mock.patch(
                'dvc.prompt.input', new=_input))

        log.debug("Calling DVC main with args: %s", args)

        logs = contexts.enter_context(catch_logs('dvc'))

        with contexts:
            retcode = self.module.main.main(args)

        logs = logs.getvalue()
        if retcode != 0:
            raise self.DvcError(logs)
        if not hide_output:
            print(logs)
        return logs

class ProjectVcs:
<<<<<<< HEAD
    def __init__(self, project, readonly=False):
=======
    def __init__(self, project: 'Project', readonly: bool = False):
>>>>>>> ee8fc2b3
        self._project = project
        self.readonly = readonly

        if not project.config.detached:
            try:
                GitWrapper.import_module()
                DvcWrapper.import_module()
                self._git = GitWrapper(project.config.project_dir)
                self._dvc = DvcWrapper(project.config.project_dir)
            except ImportError as e:
                log.warning("Failed to init VCS for the project: %s", e)
                self._git = None
                self._dvc = None

        self._remotes = ProjectRemotes(self)
        self._repos = ProjectRepositories(self)

    @property
    def git(self) -> GitWrapper:
        if not self._git:
            raise ImportError("Git is not available.")
        return self._git

    @property
    def dvc(self) -> DvcWrapper:
        if not self._dvc:
            raise ImportError("DVC is not available.")
        return self._dvc

    @property
    def detached(self):
        return self._project.config.detached or not self._git or not self._dvc

    @property
    def writeable(self):
        return not self.detached and not self.readonly and self.initialized

    @property
    def readable(self):
        return not self.detached and self.initialized

    @property
    def initialized(self):
        return not self.detached and \
            self.git.initialized and self.dvc.initialized

    @property
    def remotes(self) -> ProjectRemotes:
        return self._remotes

    @property
    def repositories(self) -> ProjectRepositories:
        return self._repos

    @property
    def refs(self) -> List[str]:
        return self.git.refs

    @property
    def tags(self) -> List[str]:
        return self.git.tags

<<<<<<< HEAD
    def push(self, remote=None):
=======
    def push(self, remote: Union[None, str] = None):
>>>>>>> ee8fc2b3
        if not self.writeable:
            raise Exception("Can't push in a detached or read-only repository")

        self.dvc.push()
        self.git.push(remote=remote)

    def pull(self, remote=None):
        if not self.writeable:
            raise Exception("Can't pull in a detached or read-only repository")

        # order matters
        self.git.pull(remote=remote)
        self.dvc.pull()

<<<<<<< HEAD
    def check_updates(self, targets=None) -> List[str]:
=======
    def check_updates(self,
            targets: Union[None, str, List[str]] = None) -> List[str]:
>>>>>>> ee8fc2b3
        if not self.writeable:
            raise Exception("Can't check updates in a detached or "
                "read-only repository")

        updated_refs = self.git.check_updates()
        updated_remotes = self.remotes.check_updates(targets)
        return updated_refs, updated_remotes

<<<<<<< HEAD
    def fetch(self, remote=None):
=======
    def fetch(self, remote: Union[None, str] = None):
>>>>>>> ee8fc2b3
        if not self.writeable:
            raise Exception("Can't fetch in a detached or read-only repository")

        self.git.fetch(remote=remote)
        self.dvc.fetch()

<<<<<<< HEAD
    def tag(self, name):
=======
    def tag(self, name: str):
>>>>>>> ee8fc2b3
        if not self.writeable:
            raise Exception("Can't tag in a detached or read-only repository")

        self.git.tag(name)

<<<<<<< HEAD
    def checkout(self, rev=None, targets=None):
=======
    def checkout(self, rev: Union[None, str] = None,
            targets: Union[None, str, List[str]] = None):
>>>>>>> ee8fc2b3
        if not self.writeable:
            raise Exception("Can't checkout in a detached or "
                "read-only repository")

        # order matters
        targets = targets or []
        dvc_paths = [self.dvc_filepath(t) for t in targets]
        self.git.checkout(rev, dvc_paths)

<<<<<<< HEAD
        sources = [t for t in targets if t in self._project.sources]
        if sources or not targets:
            self._project.sources.checkout(sources)

    def add(self, paths):
=======
        if not targets:
            self._dvc.checkout()
        else:
            sources = [t for t in targets if t in self._project.sources]
            if sources:
                self._project.sources.checkout(sources)

            models = [t for t in targets if t in self._project.models]
            if models:
                self._project.models.checkout(models)

    def add(self, paths: List[str]):
>>>>>>> ee8fc2b3
        if not self.writeable:
            raise Exception("Can't track files in a detached or "
                "read-only repository")

        if not paths:
            raise ValueError("Expected at least one file path to add")
        for p in paths:
            self.dvc.add(p, dvc_path=self.dvc_aux_path(osp.basename(p)))
        self.ensure_gitignored()

<<<<<<< HEAD
    def commit(self, paths, message):
=======
    def commit(self, paths: Union[None, List[str]], message):
>>>>>>> ee8fc2b3
        if not self.writeable:
            raise Exception("Can't commit in a detached or "
                "read-only repository")

        # order matters
        if not paths:
            paths = glob(
                osp.join(self._project.config.project_dir, '**', '*.dvc'),
                recursive=True)
        self.dvc.commit(paths)
        self.ensure_gitignored()

        project_dir = self._project.config.project_dir
        env_dir = self._project.config.env_dir
        self.git.add([
            osp.join(project_dir, env_dir),
            osp.join(project_dir, '.dvc', 'config'),
            osp.join(project_dir, '.dvc', '.gitignore'),
            osp.join(project_dir, '.gitignore'),
            osp.join(project_dir, '.dvcignore'),
        ] + list(self.git.status()))
        self.git.commit(message)

    def init(self):
        if self.readonly or self.detached:
            raise Exception("Can't init in a detached or read-only repository")

        # order matters
        self.git.init()
        self.dvc.init()
        os.makedirs(self.dvc_aux_dir(), exist_ok=True)

<<<<<<< HEAD
    def status(self):
=======
    def status(self) -> Dict:
>>>>>>> ee8fc2b3
        if not self.readable:
            raise Exception("Can't check status in a detached repository")

        # check status of files and remotes
        uncomitted = {}
        uncomitted.update(self.git.status())
        uncomitted.update(self.dvc.status())
        return uncomitted

<<<<<<< HEAD
    def ensure_gitignored(self, paths=None):
=======
    def ensure_gitignored(self, paths: Union[None, str, List[str]] = None):
>>>>>>> ee8fc2b3
        if not self.writeable:
            raise Exception("Can't update a detached or read-only repository")

        if paths is None:
<<<<<<< HEAD
            paths = [self._project.sources.source_dir(source)
=======
            paths = [self._project.sources.data_dir(source)
>>>>>>> ee8fc2b3
                    for source in self._project.sources] + \
                [self._project.config.build_dir]
        self.git.ignore(paths, mode='append')

<<<<<<< HEAD
    def dvc_aux_dir(self):
=======
    def dvc_aux_dir(self) -> str:
>>>>>>> ee8fc2b3
        return osp.join(self._project.config.project_dir,
            self._project.config.env_dir,
            self._project.config.dvc_aux_dir)

<<<<<<< HEAD
    def dvc_filepath(self, target):
        return osp.join(self.dvc_aux_dir(), target + '.dvc')

    def is_ref(self, ref):
=======
    def dvc_filepath(self, target: str) -> str:
        return osp.join(self.dvc_aux_dir(), target + '.dvc')

    def is_ref(self, ref: str) -> bool:
>>>>>>> ee8fc2b3
        if not self.readable:
            raise Exception("Can't read in a detached repository")

        return self.git.is_ref(ref)

<<<<<<< HEAD
    def has_commits(self):
=======
    def has_commits(self) -> bool:
>>>>>>> ee8fc2b3
        return self.git.has_commits()

class Project:
    @classmethod
<<<<<<< HEAD
    def import_from(cls, path, dataset_format=None, env=None, **format_options):
=======
    def import_from(cls, path: str, dataset_format: Optional[str] = None,
            env: Optional[Environment] = None, **format_options) -> 'Project':
>>>>>>> ee8fc2b3
        if env is None:
            env = Environment()

        if not dataset_format:
            matches = env.detect_dataset(path)
            if not matches:
                raise DatumaroError(
                    "Failed to detect dataset format automatically")
            if 1 < len(matches):
                raise DatumaroError(
                    "Failed to detect dataset format automatically:"
                    " data matches more than one format: %s" % \
                    ', '.join(matches))
            dataset_format = matches[0]
        elif not env.is_format_known(dataset_format):
            raise DatumaroError("Unknown format '%s'. To make it "
                "available, add the corresponding Extractor implementation "
                "to the environment" % dataset_format)

        project = Project(env=env)
        project.sources.add('source', {
            'url': path,
            'format': dataset_format,
            'options': format_options,
        })
<<<<<<< HEAD
        return project

    @classmethod
    def generate(cls, save_dir, config=None):
        config = Config(config)
        config.project_dir = save_dir
        project = Project(config)
        project.save(save_dir)
        return project

    @classmethod
    def load(cls, path):
=======
        return project

    @classmethod
    def generate(cls, save_dir: str,
            config: Optional[Config] = None) -> 'Project':
        config = Config(config)
        config.project_dir = save_dir
        project = Project(config)
        project.save(save_dir)
        return project

    @classmethod
    def load(cls, path: str) -> 'Project':
>>>>>>> ee8fc2b3
        path = osp.abspath(path)
        config_path = osp.join(path, PROJECT_DEFAULT_CONFIG.env_dir,
            PROJECT_DEFAULT_CONFIG.project_filename)
        config = Config.parse(config_path)
        config.project_dir = path
        config.project_filename = osp.basename(config_path)
        return Project(config)

    @error_rollback('on_error', implicit=True)
<<<<<<< HEAD
    def save(self, save_dir=None):
=======
    def save(self, save_dir: Union[None, str] = None):
>>>>>>> ee8fc2b3
        config = self.config
        if save_dir and config.project_dir and save_dir != config.project_dir:
            raise NotImplementedError("Can't copy or resave project "
                "to another directory.")

        config.project_dir = save_dir or config.project_dir
        assert config.project_dir
        project_dir = config.project_dir
        save_dir = osp.join(project_dir, config.env_dir)

        if not osp.exists(project_dir):
            on_error.do(shutil.rmtree, project_dir, ignore_errors=True)
        if not osp.exists(save_dir):
            on_error.do(shutil.rmtree, save_dir, ignore_errors=True)
        os.makedirs(save_dir, exist_ok=True)

        config.dump(osp.join(save_dir, config.project_filename))

        if self.vcs.detached:
            return

        if not self.vcs.initialized and not self.vcs.readonly:
            self._vcs = ProjectVcs(self)
            self.vcs.init()
        if self.vcs.writeable:
            self.vcs.ensure_gitignored()
            self.vcs.git.add([
                osp.join(project_dir, config.env_dir),
                osp.join(project_dir, '.dvc', 'config'),
                osp.join(project_dir, '.dvc', '.gitignore'),
                osp.join(project_dir, '.gitignore'),
                osp.join(project_dir, '.dvcignore'),
            ])

<<<<<<< HEAD
    def __init__(self, config=None, env=None):
=======
    def __init__(self, config: Optional[Config] = None,
            env: Optional[Environment] = None):
>>>>>>> ee8fc2b3
        self._config = self._read_config(config)
        if env is None:
            env = Environment(self._config)
        elif config is not None:
            raise ValueError("env can only be provided when no config provided")
        self._env = env
        self._vcs = ProjectVcs(self)
        self._sources = ProjectSources(self)
        self._models = ProjectModels(self)
        self._build_targets = ProjectBuildTargets(self)

    @property
    def sources(self) -> ProjectSources:
        return self._sources

    @property
    def models(self) -> ProjectModels:
        return self._models

    @property
    def build_targets(self) -> ProjectBuildTargets:
        return self._build_targets

    @property
    def vcs(self) -> ProjectVcs:
        return self._vcs

    @property
    def config(self) -> Config:
        return self._config

    @property
    def env(self) -> Environment:
        return self._env

<<<<<<< HEAD
    def make_dataset(self, target=None) -> Dataset:
=======
    def make_dataset(self,
            target: Union[None, str, List[str]] = None) -> Dataset:
>>>>>>> ee8fc2b3
        if target is None:
            target = 'project'
        return self.build_targets.make_dataset(target)

    def publish(self):
        # build + tag + push?
        raise NotImplementedError()

<<<<<<< HEAD
    def build(self, target=None, force=False, out_dir=None):
=======
    def build(self, target: Union[None, str, List[str]] = None,
            force: bool = False, out_dir: Union[None, str] = None):
>>>>>>> ee8fc2b3
        if target is None:
            target = 'project'
        return self.build_targets.build(target, force=force, out_dir=out_dir)

    @classmethod
    def _read_config_v1(cls, config):
        config = Config(config)
        config.remove('subsets')
        config.remove('format_version')

        config = cls._read_config_v2(config)
        name = generate_next_name(list(config.sources), 'source',
            sep='-', default='1')
        config.sources[name] = {
            'url': config.dataset_dir,
            'format': DEFAULT_FORMAT,
        }
        return config

    @classmethod
    def _read_config_v2(cls, config):
        return Config(config,
            fallback=PROJECT_DEFAULT_CONFIG, schema=PROJECT_SCHEMA)

    @classmethod
    def _read_config(cls, config):
        if config:
            version = config.get('format_version')
        else:
            version = None
        if version == 1:
            return cls._read_config_v1(config)
        elif version in {None, 2}:
            return cls._read_config_v2(config)
        else:
            raise ValueError("Unknown project config file format version '%s'. "
                "The only known are: 1, 2" % version)

def merge_projects(a, b, strategy: MergeStrategy = None):
    raise NotImplementedError()

def compare_projects(a, b, **options):
    raise NotImplementedError()


def load_project_as_dataset(url):
    return Project.load(url).make_dataset()<|MERGE_RESOLUTION|>--- conflicted
+++ resolved
@@ -2,10 +2,6 @@
 #
 # SPDX-License-Identifier: MIT
 
-<<<<<<< HEAD
-from datumaro.components.extractor import CategoriesInfo, DatasetItem, Transform
-=======
->>>>>>> ee8fc2b3
 import json
 import logging as log
 import networkx as nx
@@ -19,11 +15,7 @@
 from enum import Enum
 from functools import partial
 from glob import glob
-<<<<<<< HEAD
-from typing import Iterable, List, Optional, Tuple, Union
-=======
 from typing import Dict, Iterable, List, Optional, Tuple, Union
->>>>>>> ee8fc2b3
 from ruamel.yaml import YAML
 
 from datumaro.components.config import Config
@@ -31,13 +23,9 @@
     PROJECT_SCHEMA, BuildStage, Remote, Source)
 from datumaro.components.environment import Environment
 from datumaro.components.errors import DatumaroError
-<<<<<<< HEAD
-from datumaro.components.dataset import Dataset, DEFAULT_FORMAT, DatasetPatch, IDataset
-=======
 from datumaro.components.dataset import (Dataset, DEFAULT_FORMAT, DatasetPatch,
     IDataset)
 from datumaro.components.extractor import CategoriesInfo, DatasetItem, Transform
->>>>>>> ee8fc2b3
 from datumaro.util import find, error_rollback
 from datumaro.util.os_util import make_file_name, generate_next_name
 from datumaro.util.log_utils import logging_disabled, catch_logs
@@ -53,11 +41,7 @@
         config = project.sources[source]
         self._config = config
 
-<<<<<<< HEAD
-        self._path = osp.join(project.sources.source_dir(source), config.url)
-=======
         self._path = osp.join(project.sources.data_dir(source), config.url)
->>>>>>> ee8fc2b3
         self._readonly = not self._path or not osp.exists(self._path)
         if self._path and not osp.exists(self._path) and not config.remote:
             # backward compatibility
@@ -217,85 +201,6 @@
     @CrudProxy._data.getter
     def _data(self):
         return self._vcs.git.list_remotes()
-<<<<<<< HEAD
-
-    def add(self, name, url):
-        self._vcs.git.add_remote(name, url)
-
-    def remove(self, name):
-        self._vcs.git.remove_remote(name)
-
-class ProjectRemotes(CrudProxy):
-    SUPPORTED_PROTOCOLS = {'', 'remote', 's3', 'ssh', 'http', 'https'}
-
-    def __init__(self, project_vcs):
-        self._vcs = project_vcs
-
-    def fetch(self, name=None):
-        self._vcs.dvc.fetch_remote(name)
-
-    def pull(self, name=None):
-        self._vcs.dvc.pull_remote(name)
-
-    def push(self, name=None):
-        self._vcs.dvc.push_remote(name)
-
-    def set_default(self, name):
-        self._vcs.dvc.set_default_remote(name)
-
-    def get_default(self):
-        return self._vcs.dvc.get_default_remote()
-
-    @CrudProxy._data.getter
-    def _data(self):
-        return self._vcs._project.config.remotes
-
-    def add(self, name, value):
-        url_parts = self.validate_url(value['url'])
-        if not url_parts.scheme:
-            value['url'] = osp.abspath(value['url'])
-        if not value.get('type'):
-            value['type'] = 'url'
-
-        if not isinstance(value, Remote):
-            value = Remote(value)
-        value = self._data.set(name, value)
-
-        assert value.type in {'url', 'git', 'dvc'}, value.type
-        self._vcs.dvc.add_remote(name, value)
-        return value
-
-    def remove(self, name, force=False):
-        try:
-            self._vcs.dvc.remove_remote(name)
-        except Exception:
-            if not force:
-                raise
-
-    @classmethod
-    def validate_url(cls, url):
-        url_parts = urllib.parse.urlsplit(url)
-        if url_parts.scheme not in cls.SUPPORTED_PROTOCOLS and \
-                not osp.exists(url):
-            raise NotImplementedError(
-                "Invalid remote '%s': scheme '%s' is not supported, the only"
-                "available are: %s" % \
-                (url, url_parts.scheme, ', '.join(cls.SUPPORTED_PROTOCOLS))
-            )
-        if not (url_parts.hostname or url_parts.path):
-            raise ValueError("URL must not be empty, url: '%s'" % url)
-        return url_parts
-
-class _RemotesProxy(CrudProxy):
-    def __init__(self, project, config_field):
-        self._project = project
-        self._field = config_field
-
-    @CrudProxy._data.getter
-    def _data(self):
-        return self._project.config[self._field]
-
-=======
 
     def add(self, name, url):
         self._vcs.git.add_remote(name, url)
@@ -373,7 +278,6 @@
     def _data(self):
         return self._project.config[self._field]
 
->>>>>>> ee8fc2b3
     def pull(self, names=None, rev=None):
         if not self._project.vcs.writeable:
             raise Exception("Can't pull in a read-only project")
@@ -394,19 +298,11 @@
                 "single source invocation")
 
         self._project.vcs.dvc.update_imports(
-<<<<<<< HEAD
-            [self.aux_path(name) for name in names])
-
-    def fetch(self, names=None):
-        if not self._project.vcs.readable:
-            raise Exception("Can't fetch in a read-only project")
-=======
             [self.dvcfile_path(name) for name in names])
 
     def fetch(self, names=None):
         if not self._project.vcs.readable:
             raise Exception("Can't fetch in a detached project")
->>>>>>> ee8fc2b3
 
         if not names:
             names = []
@@ -420,11 +316,7 @@
                 raise KeyError("Unknown source '%s'" % name)
 
         self._project.vcs.dvc.fetch(
-<<<<<<< HEAD
-            [self.aux_path(name) for name in names])
-=======
             [self.dvcfile_path(name) for name in names])
->>>>>>> ee8fc2b3
 
     def checkout(self, names=None):
         # TODO: need to add DVC cache interaction and checking of the
@@ -445,11 +337,7 @@
                 raise KeyError("Unknown source '%s'" % name)
 
         self._project.vcs.dvc.checkout(
-<<<<<<< HEAD
-            [self.aux_path(name) for name in names])
-=======
             [self.dvcfile_path(name) for name in names])
->>>>>>> ee8fc2b3
 
     def push(self, names=None):
         if not self._project.vcs.writeable:
@@ -466,28 +354,6 @@
             if name and name not in self:
                 raise KeyError("Unknown source '%s'" % name)
 
-<<<<<<< HEAD
-        self._project.vcs.dvc.push([self.aux_path(name) for name in names])
-
-    def add(self, name, value):
-        return self._data.set(name, value)
-
-    @classmethod
-    def _make_remote_name(cls, name):
-        raise NotImplementedError("Should be implemented in a subclass")
-
-    @classmethod
-    def _validate_url(cls, url):
-        return ProjectRemotes.validate_url(url)
-
-    def aux_path(self, name):
-        return self._project.vcs.dvc_filepath(name)
-
-class ProjectModels(_RemotesProxy):
-    def __init__(self, project):
-        super().__init__(project, 'models')
-
-=======
         self._project.vcs.dvc.push([self.dvcfile_path(name) for name in names])
 
     @classmethod
@@ -640,18 +506,13 @@
     def __init__(self, project):
         super().__init__(project, 'models')
 
->>>>>>> ee8fc2b3
     def __getitem__(self, name):
         try:
             return super().__getitem__(name)
         except KeyError:
             raise KeyError("Unknown model '%s'" % name)
 
-<<<<<<< HEAD
-    def model_dir(self, name):
-=======
     def data_dir(self, name):
->>>>>>> ee8fc2b3
         return osp.join(
             self._project.config.project_dir,
             self._project.config.env_dir,
@@ -660,15 +521,9 @@
     def make_executable_model(self, name):
         model = self[name]
         return self._project.env.make_launcher(model.launcher,
-<<<<<<< HEAD
-            **model.options, model_dir=self.model_dir(name))
-
-class ProjectSources(_RemotesProxy):
-=======
             **model.options, model_dir=self.data_dir(name))
 
 class ProjectSources(_DataSourceBase):
->>>>>>> ee8fc2b3
     def __init__(self, project):
         super().__init__(project, 'sources')
 
@@ -677,155 +532,28 @@
             return super().__getitem__(name)
         except KeyError:
             raise KeyError("Unknown source '%s'" % name)
-<<<<<<< HEAD
-
-    @classmethod
-    def _fix_dvc_file(cls, source_path, dvc_path, dst_name):
-        with open(dvc_path, 'r+') as dvc_file:
-            yaml = YAML(typ='rt')
-            dvc_data = yaml.load(dvc_file)
-            dvc_data['wdir'] = osp.join(
-                dvc_data['wdir'], osp.basename(source_path))
-            dvc_data['outs'][0]['path'] = dst_name
-
-            dvc_file.seek(0)
-            yaml.dump(dvc_data, dvc_file)
-            dvc_file.truncate()
-
-    def _ensure_in_dir(self, source_path, dvc_path, dst_name):
-        if not osp.isfile(source_path):
-            return
-        tmp_dir = osp.join(self._project.config.project_dir,
-            self._project.config.env_dir, 'tmp')
-        os.makedirs(tmp_dir, exist_ok=True)
-        source_tmp = osp.join(tmp_dir, osp.basename(source_path))
-        os.replace(source_path, source_tmp)
-        os.makedirs(source_path)
-        os.replace(source_tmp, osp.join(source_path, dst_name))
-
-        self._fix_dvc_file(source_path, dvc_path, dst_name)
-
-    @error_rollback('on_error', implicit=True)
-    def add(self, name, value):
-        self.validate_name(name)
-
-        if name in self:
-            raise Exception("Source '%s' already exists" % name)
-
-        url = value.get('url', '')
-
-        if self._project.vcs.writeable:
-            if url:
-                url_parts = self._validate_url(url)
-
-            if not url:
-                # a generated source
-                remote_name = ''
-                path = url
-            elif url_parts.scheme == 'remote':
-                # add a source with existing remote
-                remote_name = url_parts.netloc
-                remote_conf = self._project.vcs.remotes[remote_name]
-                path = url_parts.path
-                url = remote_conf.url + path
-            else:
-                # add a source and a new remote
-                remote_name = self._make_remote_name(name)
-                if remote_name not in self._project.vcs.remotes:
-                    on_error.do(self._project.vcs.remotes.remove, remote_name,
-                        ignore_errors=True)
-                remote_conf = self._project.vcs.remotes.add(remote_name, {
-                    'url': url,
-                    'type': 'url',
-                })
-                path = ''
-
-            source_dir = self.source_dir(name)
-
-            aux_path = self.aux_path(name)
-            if not osp.isfile(aux_path):
-                on_error.do(os.remove, aux_path, ignore_errors=True)
-
-            if not remote_name:
-                pass
-            elif remote_conf.type == 'url':
-                self._project.vcs.dvc.import_url(
-                    'remote://%s%s' % (remote_name, path),
-                    out=source_dir, dvc_path=aux_path, download=True)
-                self._ensure_in_dir(source_dir, aux_path, osp.basename(url))
-            elif remote_conf.type == 'git':
-                self._project.vcs.dvc.import_repo(remote_conf.url, path=path,
-                    out=source_dir, dvc_path=aux_path, download=True)
-                self._ensure_in_dir(source_dir, aux_path, osp.basename(url))
-            else:
-                raise Exception("Unknown remote type '%s'" % remote_conf.type)
-
-            path = osp.basename(path)
-        else:
-            if not url or osp.exists(url):
-                # a local or a generated source
-                # in a read-only or in-memory project
-                remote_name = ''
-                path = url
-            else:
-                raise Exception("Can only add an existing local, or generated "
-                    "source to a detached project")
-
-        value['url'] = path
-        value['remote'] = remote_name
-        value = super().add(name, value)
-
-        self._project.build_targets.add_target(name)
-
-        return value
-
-    def remove(self, name, force=False, keep_data=True):
-        """Force - ignores errors and tries to wipe remaining data"""
-
-        if name not in self._data and not force:
-            raise KeyError("Unknown source '%s'" % name)
-
-        self._project.build_targets.remove_target(name)
-        self._data.remove(name)
-
-        if not self._project.vcs.writeable:
-            return
-
-        if force and not keep_data:
-            source_dir = self.source_dir(name)
-            if osp.isdir(source_dir):
-                shutil.rmtree(source_dir, ignore_errors=True)
-
-        aux_file = self.aux_path(name)
-        if osp.isfile(aux_file):
-            try:
-                self._project.vcs.dvc.remove(aux_file, outs=not keep_data)
-            except Exception:
-                if force:
-                    os.remove(aux_file)
-                else:
-                    raise
-
-        self._project.vcs.remotes.remove(name, force=force)
-
-    @classmethod
-    def _make_remote_name(cls, name):
-        return name
 
     def make_dataset(self, name):
         return ProjectSourceDataset(self._project, name)
 
-    def source_dir(self, name):
-        return osp.join(self._project.config.project_dir, name)
-
     def validate_name(self, name):
-        valid_filename = make_file_name(name)
-        if valid_filename != name:
-            raise ValueError("Source name contains "
-                "prohibited symbols: '%s'." % (set(name) - set(valid_name)) )
+        super().validate_name(name)
+
         reserved_names = {'dataset', 'build', 'project'}
         if name.lower() in reserved_names:
             raise ValueError("Source name is reserved for internal use")
+
+    def add(self, name, value):
+        value = super().add(name, value)
+
+        self._project.build_targets.add_target(name)
+
+        return value
+
+    def remove(self, name, force=False, keep_data=True):
+        self._project.build_targets.remove_target(name)
+
+        super().remove(name, force=force, keep_data=keep_data)
 
 
 BuildStageType = Enum('BuildStageType',
@@ -955,7 +683,8 @@
             'params': params or {},
         }, prev=stage, name=name)
 
-    def add_convert_stage(self, target, format, params=None, name=None): # pylint: disable=redefined-builtin
+    def add_convert_stage(self, target, format, \
+            params=None, name=None): # pylint: disable=redefined-builtin
         stage = None
         if '.' in target:
             target, stage = self._split_target_name(target)
@@ -1250,455 +979,6 @@
             raw_target = target
             target_stage = None
 
-=======
-
-    def make_dataset(self, name):
-        return ProjectSourceDataset(self._project, name)
-
-    def validate_name(self, name):
-        super().validate_name(name)
-
-        reserved_names = {'dataset', 'build', 'project'}
-        if name.lower() in reserved_names:
-            raise ValueError("Source name is reserved for internal use")
-
-    def add(self, name, value):
-        value = super().add(name, value)
-
-        self._project.build_targets.add_target(name)
-
-        return value
-
-    def remove(self, name, force=False, keep_data=True):
-        self._project.build_targets.remove_target(name)
-
-        super().remove(name, force=force, keep_data=keep_data)
-
-
-BuildStageType = Enum('BuildStageType',
-    ['source', 'project', 'transform', 'filter', 'convert', 'inference'])
-
-class ProjectBuildTargets(CrudProxy):
-    def __init__(self, project):
-        self._project = project
-
-    @CrudProxy._data.getter
-    def _data(self):
-        data = self._project.config.build_targets
-
-        if self.MAIN_TARGET not in data:
-            data[self.MAIN_TARGET] = {
-                'stages': [
-                    BuildStage({
-                        'name': self.BASE_STAGE,
-                        'type': BuildStageType.project.name,
-                    }),
-                ]
-            }
-
-        for source in self._project.sources:
-            if source not in data:
-                data[source] = {
-                    'stages': [
-                        BuildStage({
-                            'name': self.BASE_STAGE,
-                            'type': BuildStageType.source.name,
-                        }),
-                    ]
-                }
-
-        return data
-
-    def __contains__(self, key):
-        if '.' in key:
-            target, stage = self._split_target_name(key)
-            return target in self._data and \
-                self._data[target].find_stage(stage) is not None
-        return key in self._data
-
-    def add_target(self, name):
-        return self._data.set(name, {
-            'stages': [
-                BuildStage({
-                    'name': self.BASE_STAGE,
-                    'type': BuildStageType.source.name,
-                }),
-            ]
-        })
-
-    def add_stage(self, target, value, prev=None, name=None):
-        target = self._data[target]
-
-        if prev:
-            prev_stage = find(enumerate(target.stages),
-                lambda e: e[1].name == prev)
-            if prev_stage is None:
-                raise KeyError("Can't find stage '%s'" % prev)
-            prev_stage = prev_stage[0]
-        else:
-            prev_stage = len(target.stages) - 1
-
-        name = value.get('name') or name
-        if not name:
-            name = generate_next_name((s.name for s in target.stages),
-                value['type'], sep='-')
-        else:
-            if target.find_stage(name):
-                raise Exception("Stage '%s' already exists" % name)
-        value['name'] = name
-
-        value = BuildStage(value)
-        assert BuildStageType[value.type]
-        target.stages.insert(prev_stage + 1, value)
-        return value
-
-    def remove_target(self, name):
-        assert name != self.MAIN_TARGET, "Can't remove the main target"
-        self._data.remove(name)
-
-    def remove_stage(self, target, name):
-        assert name not in {self.BASE_STAGE}, "Can't remove a default stage"
-
-        target = self._data[target]
-        idx = find(enumerate(target.stages), lambda e: e[1].name == name)
-        if idx is None:
-            raise KeyError("Can't find stage '%s'" % name)
-        target.stages.remove(idx)
-
-    def add_transform_stage(self, target, transform, params=None, name=None):
-        stage = None
-        if '.' in target:
-            target, stage = self._split_target_name(target)
-
-        if not transform in self._project.env.transforms:
-            raise KeyError("Unknown transform '%s'" % transform)
-
-        return self.add_stage(target, {
-            'type': BuildStageType.transform.name,
-            'kind': transform,
-            'params': params or {},
-        }, prev=stage, name=name)
-
-    def add_inference_stage(self, target, model, name=None):
-        stage = None
-        if '.' in target:
-            target, stage = self._split_target_name(target)
-
-        if not model in self._project.config.models:
-            raise KeyError("Unknown model '%s'" % model)
-
-        return self.add_stage(target, {
-            'type': BuildStageType.inference.name,
-            'kind': model,
-        }, prev=stage, name=name)
-
-    def add_filter_stage(self, target, params=None, name=None):
-        stage = None
-        if '.' in target:
-            target, stage = self._split_target_name(target)
-
-        return self.add_stage(target, {
-            'type': BuildStageType.filter.name,
-            'params': params or {},
-        }, prev=stage, name=name)
-
-    def add_convert_stage(self, target, format, \
-            params=None, name=None): # pylint: disable=redefined-builtin
-        stage = None
-        if '.' in target:
-            target, stage = self._split_target_name(target)
-
-        if not self._project.env.is_format_known(format):
-            raise KeyError("Unknown format '%s'" % format)
-
-        return self.add_stage(target, {
-            'type': BuildStageType.convert.name,
-            'kind': format,
-            'params': params or {},
-        }, prev=stage, name=name)
-
-    MAIN_TARGET = 'project'
-    BASE_STAGE = 'root'
-    def _get_build_graph(self):
-        graph = nx.DiGraph()
-        for target_name, target in self.items():
-            if target_name == self.MAIN_TARGET:
-                # main target combines all the others
-                prev_stages = [self._make_target_name(n, t.head.name)
-                    for n, t in self.items() if n != self.MAIN_TARGET]
-            else:
-                prev_stages = [self._make_target_name(t, self[t].head.name)
-                    for t in target.parents]
-
-            for stage in target.stages:
-                stage_name = self._make_target_name(target_name, stage['name'])
-                graph.add_node(stage_name, config=stage)
-                for prev_stage in prev_stages:
-                    graph.add_edge(prev_stage, stage_name)
-                prev_stages = [stage_name]
-
-        return graph
-
-    @staticmethod
-    def _make_target_name(target, stage=None):
-        if stage:
-            return '%s.%s' % (target, stage)
-        return target
-
-    @classmethod
-    def _split_target_name(cls, name):
-        if '.' in name:
-            target, stage = name.split('.', maxsplit=1)
-            if not target:
-                raise ValueError("Wrong target name '%s' - target name can't "
-                    "be empty" % name)
-            if not stage:
-                raise ValueError("Wrong target name '%s' - expected "
-                    "stage name after the separator" % name)
-        else:
-            target = name
-            stage = cls.BASE_STAGE
-        return target, stage
-
-    def _get_target_subgraph(self, target):
-        if '.' not in target:
-            target = self._make_target_name(target, self[target].head.name)
-
-        full_graph = self._get_build_graph()
-
-        target_parents = set()
-        visited = set()
-        to_visit = {target}
-        while to_visit:
-            current = to_visit.pop()
-            visited.add(current)
-            for pred in full_graph.predecessors(current):
-                target_parents.add(pred)
-                if pred not in visited:
-                    to_visit.add(pred)
-
-        target_parents.add(target)
-
-        return full_graph.subgraph(target_parents)
-
-    def _get_target_config(self, name):
-        """Returns a target or stage description"""
-        target, stage = self._split_target_name(name)
-        target_config = self._data[target]
-        stage_config = target_config.get_stage(stage)
-        return stage_config
-
-    def make_pipeline(self, target):
-        # a subgraph with all the target dependencies
-        target_subgraph = self._get_target_subgraph(target)
-        pipeline = []
-        for node_name, node in target_subgraph.nodes.items():
-            entry = {
-                'name': node_name,
-                'parents': list(target_subgraph.predecessors(node_name)),
-                'config': dict(node['config']),
-            }
-            pipeline.append(entry)
-        return pipeline
-
-    def generate_pipeline(self, target):
-        real_target = self._normalize_target(target)
-
-        pipeline = self.make_pipeline(real_target)
-        path = osp.join(self._project.config.project_dir,
-            self._project.config.env_dir, self._project.config.pipelines_dir)
-        os.makedirs(path, exist_ok=True)
-        path = osp.join(path, make_file_name(target) + '.yml')
-        self.write_pipeline(pipeline, path)
-
-        return path
-
-    @classmethod
-    def _read_pipeline_graph(cls, pipeline):
-        graph = nx.DiGraph()
-        for entry in pipeline:
-            target_name = entry['name']
-            parents = entry['parents']
-            target = BuildStage(entry['config'])
-
-            graph.add_node(target_name, config=target)
-            for prev_stage in parents:
-                graph.add_edge(prev_stage, target_name)
-
-        return graph
-
-    def apply_pipeline(self, pipeline):
-        def _join_parent_datasets():
-            if 1 < len(parent_datasets):
-                dataset = Dataset.from_extractors(*parent_datasets)
-            else:
-                dataset = parent_datasets[0]
-            return dataset
-
-        if len(pipeline) == 0:
-            raise Exception("Can't run empty pipeline")
-
-        graph = self._read_pipeline_graph(pipeline)
-
-        head = None
-        for node in graph.nodes:
-            if graph.out_degree(node) == 0:
-                assert head is None, "A pipeline can have only one " \
-                    "main target, but it has at least 2: %s, %s" % \
-                    (head, node)
-                head = node
-        assert head is not None, "A pipeline must have a finishing node"
-
-        # Use DFS to traverse the graph and initialize nodes from roots to tops
-        to_visit = [head]
-        while to_visit:
-            current_name = to_visit.pop()
-            current = graph.nodes[current_name]
-
-            assert current.get('dataset') is None
-
-            parents_uninitialized = []
-            parent_datasets = []
-            for p_name in graph.predecessors(current_name):
-                parent = graph.nodes[p_name]
-                dataset = parent.get('dataset')
-                if dataset is None:
-                    parents_uninitialized.append(p_name)
-                else:
-                    parent_datasets.append(dataset)
-
-            if parents_uninitialized:
-                to_visit.append(current_name)
-                to_visit.extend(parents_uninitialized)
-                continue
-
-            type_ = BuildStageType[current['config'].type]
-            params = current['config'].params
-            if type_ == BuildStageType.transform:
-                kind = current['config'].kind
-                try:
-                    transform = self._project.env.transforms[kind]
-                except KeyError:
-                    raise KeyError("Unknown transform '%s'" % kind)
-
-                dataset = _join_parent_datasets()
-                dataset = dataset.transform(transform, **params)
-
-            elif type_ == BuildStageType.filter:
-                dataset = _join_parent_datasets()
-                dataset = dataset.filter(**params)
-
-            elif type_ == BuildStageType.inference:
-                kind = current['config'].kind
-                model = self._project.models.make_executable_model(kind)
-
-                dataset = _join_parent_datasets()
-                dataset = dataset.run_model(model)
-
-            elif type_ == BuildStageType.source:
-                assert len(parent_datasets) == 0, current_name
-                source, _ = self._split_target_name(current_name)
-                dataset = self._project.sources.make_dataset(source)
-
-            elif type_ == BuildStageType.project:
-                dataset = _join_parent_datasets()
-
-            elif type_ == BuildStageType.convert:
-                dataset = _join_parent_datasets()
-
-            else:
-                raise NotImplementedError("Unknown stage type '%s'" % type_)
-
-            if 1 < graph.out_degree(current_name) and \
-                    not isinstance(dataset, Dataset):
-                # If we have multiple consumers,
-                # avoid reapplying the whole stack for each one.
-                # Otherwise, fuse operations in the graph
-                dataset = Dataset.from_extractors(dataset)
-
-            if head == current_name and not isinstance(dataset, Dataset):
-                # ensure have Dataset in the head node
-                dataset = Dataset.from_extractors(dataset)
-            current['dataset'] = dataset
-
-        return graph, head
-
-    @staticmethod
-    def write_pipeline(pipeline, path):
-        # force encoding and newline to produce same files on different OSes
-        # this should be used by DVC later, which checks file hashes
-        with open(path, 'w', encoding='utf-8', newline='') as f:
-            yaml.safe_dump(pipeline, f)
-
-    @staticmethod
-    def read_pipeline(path):
-        with open(path) as f:
-            return yaml.safe_load(f)
-
-    def make_dataset(self, target):
-        if len(self._data) == 1 and self.MAIN_TARGET in self._data:
-            raise Exception("Can't create dataset from an empty project.")
-
-        target = self._normalize_target(target)
-
-        pipeline = self.make_pipeline(target)
-        graph, head = self.apply_pipeline(pipeline)
-        return graph.nodes[head]['dataset']
-
-    def _normalize_target(self, target):
-        if '.' not in target:
-            real_target = self._make_target_name(target, self[target].head.name)
-        else:
-            t, s = self._split_target_name(target)
-            assert self[t].get_stage(s), target
-            real_target = target
-        return real_target
-
-    @classmethod
-    def pipeline_sources(cls, pipeline):
-        sources = set()
-        for item in pipeline:
-            if item['config']['type'] == BuildStageType.source.name:
-                s, _ = cls._split_target_name(item['name'])
-                sources.add(s)
-        return list(sources)
-
-    def build(self, target, out_dir=None, force=False, reset=True):
-        def _rpath(p):
-            return osp.relpath(p, self._project.config.project_dir)
-
-        def _source_dvc_path(source):
-            return _rpath(self._project.vcs.dvc_filepath(source))
-
-        def _reset_sources(sources):
-            # call 'dvc repro' to download original source data
-            # 'dvc repro' requires data to be available,
-            # so call 'dvc checkout' or 'dvc pull' before
-            self._project.sources.checkout(related_sources)
-            self._project.vcs.dvc.repro([_source_dvc_path(s)
-                for s in related_sources])
-
-        def _restore_sources(sources):
-            if not self._project.vcs.has_commits():
-                return
-            self._project.vcs.git.checkout(None, [_source_dvc_path(s)
-                for s in related_sources])
-            self._project.sources.checkout(related_sources)
-
-        _is_modified = partial(self._project.vcs.dvc.check_stage_status,
-            status='modified')
-
-
-        if not self._project.vcs.writeable:
-            raise Exception("Can't build project without VCS support")
-
-        if '.' in target:
-            raw_target, target_stage = self._split_target_name(target)
-        else:
-            raw_target = target
-            target_stage = None
-
->>>>>>> ee8fc2b3
         if raw_target not in self:
             raise KeyError("Unknown target '%s'" % raw_target)
 
@@ -1713,11 +993,7 @@
                 out_dir = osp.join(self._project.config.project_dir,
                     self._project.config.build_dir)
             elif target == raw_target:
-<<<<<<< HEAD
-                out_dir = self._project.sources.source_dir(target)
-=======
                 out_dir = self._project.sources.data_dir(target)
->>>>>>> ee8fc2b3
 
         if not out_dir:
             raise Exception("Output directory is not specified.")
@@ -1747,7 +1023,6 @@
         finally:
             if reset:
                 _restore_sources(related_sources)
-<<<<<<< HEAD
 
     def run_pipeline(self, pipeline, out_dir):
         graph, head = self.apply_pipeline(pipeline)
@@ -1765,31 +1040,11 @@
         dataset.export(format=dst_format, save_dir=out_dir, **options)
 
 
-=======
-
-    def run_pipeline(self, pipeline, out_dir):
-        graph, head = self.apply_pipeline(pipeline)
-        head_node = graph.nodes[head]
-        raw_target, _ = self._split_target_name(head)
-
-        dataset = head_node['dataset']
-        dst_format = DEFAULT_FORMAT
-        options = {'save_images': True}
-        if raw_target in self._project.sources:
-            dst_format = self._project.sources[raw_target].format
-        elif head_node['config']['type'] == BuildStageType.convert.name:
-            dst_format = head_node['config'].kind
-            options.update(head_node['config'].params)
-        dataset.export(format=dst_format, save_dir=out_dir, **options)
-
-
->>>>>>> ee8fc2b3
 class GitWrapper:
     @staticmethod
     def import_module():
         import git
         return git
-<<<<<<< HEAD
 
     try:
         module = import_module.__func__()
@@ -2167,390 +1422,8 @@
             args.extend(targets)
         out = self._exec(args).splitlines()[-1]
         return json.loads(out)
-=======
->>>>>>> ee8fc2b3
-
-    try:
-        module = import_module.__func__()
-    except ImportError:
-        module = None
-
-    def _git_dir(self):
-        return osp.join(self._project_dir, '.git')
-
-    def __init__(self, project_dir):
-        self._project_dir = project_dir
-        self.repo = None
-
-        if osp.isdir(project_dir) and osp.isdir(self._git_dir()):
-            self.repo = self.module.Repo(project_dir)
-
-    @property
-    def initialized(self):
-        return self.repo is not None
-
-    def init(self):
-        if self.initialized:
-            return
-
-        repo = self.module.Repo.init(path=self._project_dir)
-        repo.config_writer() \
-            .set_value("user", "name", "User") \
-            .set_value("user", "email", "<>") \
-            .release()
-        # gitpython does not support init, use git directly
-        repo.git.init()
-
-        self.repo = repo
-
-    @property
-    def refs(self) -> List[str]:
-        return [t.name for t in self.repo.refs]
-
-    @property
-    def tags(self) -> List[str]:
-        return [t.name for t in self.repo.tags]
-
-    def push(self, remote=None):
-        args = [remote] if remote else []
-        remote = self.repo.remote(*args)
-        branch = self.repo.head.ref.name
-        if not self.repo.head.ref.tracking_branch():
-            self.repo.git.push('--set-upstream', remote, branch)
-        else:
-            remote.push(branch)
-
-    def pull(self, remote=None):
-        args = [remote] if remote else []
-        return self.repo.remote(*args).pull()
-
-    def check_updates(self, remote=None) -> List[str]:
-        args = [remote] if remote else []
-        remote = self.repo.remote(*args)
-        prev_refs = {r.name: r.commit.hexsha for r in remote.refs}
-        remote.update()
-        new_refs = {r.name: r.commit.hexsha for r in remote.refs}
-        updated_refs = [(prev_refs.get(n), new_refs.get(n))
-            for n, _ in (set(prev_refs.items()) ^ set(new_refs.items()))]
-        return updated_refs
-
-    def fetch(self, remote=None):
-        args = [remote] if remote else []
-        self.repo.remote(*args).fetch()
-
-    def tag(self, name):
-        self.repo.create_tag(name)
-
-    def checkout(self, ref=None, paths=None):
-        args = []
-        if ref:
-            args.append(ref)
-        if paths:
-            args.append('--')
-            args.extend(paths)
-        self.repo.git.checkout(*args)
-
-    def add(self, paths, all=False): # pylint: disable=redefined-builtin
-        if not all:
-            paths = [
-                p2 for p in paths
-                for p2 in glob(osp.join(p, '**', '*'), recursive=True)
-                if osp.isdir(p)
-            ] + [
-                p for p in paths if osp.isfile(p)
-            ]
-            self.repo.index.add(paths)
-        else:
-            self.repo.git.add(all=True)
-
-    def commit(self, message):
-        self.repo.index.commit(message)
-
-    def status(self):
-        # R[everse] flag is needed for index to HEAD comparison
-        # to avoid inversed output in gitpython, which adds this flag
-        # git diff --cached HEAD [not not R]
-        diff = self.repo.index.diff(R=True)
-        return {
-            osp.relpath(d.a_rawpath.decode(), self._project_dir): d.change_type
-            for d in diff
-        }
-
-    def list_remotes(self):
-        return { r.name: r.url for r in self.repo.remotes }
-
-    def add_remote(self, name, url):
-        self.repo.create_remote(name, url)
-
-    def remove_remote(self, name):
-        self.repo.delete_remote(name)
-
-    def is_ref(self, rev):
-        try:
-            self.repo.commit(rev)
-            return True
-        except (ValueError, self.module.exc.BadName):
-            return False
-
-    def has_commits(self):
-        return self.is_ref('HEAD')
-
-    IgnoreMode = Enum('IgnoreMode', ['rewrite', 'append', 'remove'])
-
-    def ignore(self, paths, filepath=None, mode=None):
-        repo_root = self._project_dir
-
-        def _make_ignored_path(path):
-            path = osp.join(repo_root, osp.normpath(path))
-            assert path.startswith(repo_root), path
-            return osp.relpath(path, repo_root)
-
-        IgnoreMode = self.IgnoreMode
-        mode = mode or IgnoreMode.append
-        if not isinstance(mode, IgnoreMode):
-            mode = IgnoreMode[mode]
-
-        if not filepath:
-            filepath = '.gitignore'
-        filepath = osp.abspath(osp.join(repo_root, filepath))
-        assert filepath.startswith(repo_root), filepath
-
-        paths = [_make_ignored_path(p) for p in paths]
-
-        openmode = 'r+'
-        if not osp.isfile(filepath):
-            openmode = 'w+' # r+ cannot create, w+ truncates
-        with open(filepath, openmode) as f:
-            if mode in {IgnoreMode.append, IgnoreMode.remove}:
-                paths_to_write = set(
-                    line.split('#', maxsplit=1)[0] \
-                        .split('/', maxsplit=1)[-1].strip()
-                    for line in f
-                )
-                f.seek(0)
-            else:
-                paths_to_write = set()
-
-            if mode in {IgnoreMode.append, IgnoreMode.rewrite}:
-                paths_to_write.update(paths)
-            elif mode == IgnoreMode.remove:
-                for p in paths:
-                    paths_to_write.discard(p)
-
-            paths_to_write = sorted(p for p in paths_to_write if p)
-            f.write('# The file is autogenerated by Datumaro\n')
-            f.writelines('\n'.join(paths_to_write))
-            f.truncate()
-
-    def show(self, path, rev=None):
-        return self.repo.git.show('%s:%s' % (rev or '', path))
-
-class DvcWrapper:
+
     @staticmethod
-<<<<<<< HEAD
-=======
-    def import_module():
-        import dvc
-        import dvc.repo
-        import dvc.main
-        return dvc
-
-    try:
-        module = import_module.__func__()
-    except ImportError:
-        module = None
-
-    def _dvc_dir(self):
-        return osp.join(self._project_dir, '.dvc')
-
-    class DvcError(Exception):
-        pass
-
-    def __init__(self, project_dir):
-        self._project_dir = project_dir
-        self.repo = None
-
-        if osp.isdir(project_dir) and osp.isdir(self._dvc_dir()):
-            with logging_disabled():
-                self.repo = self.module.repo.Repo(project_dir)
-
-    @property
-    def initialized(self):
-        return self.repo is not None
-
-    def init(self):
-        if self.initialized:
-            return
-
-        with logging_disabled():
-            self.repo = self.module.repo.Repo.init(self._project_dir)
-
-    def push(self, targets=None, remote=None):
-        args = ['push']
-        if remote:
-            args.append('--remote')
-            args.append(remote)
-        if targets:
-            args.extend(targets)
-        self._exec(args)
-
-    def pull(self, targets=None, remote=None):
-        args = ['pull']
-        if remote:
-            args.append('--remote')
-            args.append(remote)
-        if targets:
-            args.extend(targets)
-        self._exec(args)
-
-    def check_updates(self, targets=None, remote=None):
-        args = ['fetch'] # no other way now?
-        if remote:
-            args.append('--remote')
-            args.append(remote)
-        if targets:
-            args.extend(targets)
-        self._exec(args)
-
-    def fetch(self, targets=None, remote=None):
-        args = ['fetch']
-        if remote:
-            args.append('--remote')
-            args.append(remote)
-        if targets:
-            args.extend(targets)
-        self._exec(args)
-
-    def import_repo(self, url, path, out=None, dvc_path=None, rev=None,
-            download=True):
-        args = ['import']
-        if dvc_path:
-            args.append('--file')
-            args.append(dvc_path)
-            os.makedirs(osp.dirname(dvc_path), exist_ok=True)
-        if rev:
-            args.append('--rev')
-            args.append(rev)
-        if out:
-            args.append('-o')
-            args.append(out)
-        if not download:
-            args.append('--no-exec')
-        args.append(url)
-        args.append(path)
-        self._exec(args)
-
-    def import_url(self, url, out=None, dvc_path=None, download=True):
-        args = ['import-url']
-        if dvc_path:
-            args.append('--file')
-            args.append(dvc_path)
-            os.makedirs(osp.dirname(dvc_path), exist_ok=True)
-        if not download:
-            args.append('--no-exec')
-        args.append(url)
-        if out:
-            args.append(out)
-        self._exec(args)
-
-    def update_imports(self, targets=None, rev=None):
-        args = ['update']
-        if rev:
-            args.append('--rev')
-            args.append(rev)
-        if targets:
-            args.extend(targets)
-        self._exec(args)
-
-    def checkout(self, targets=None):
-        args = ['checkout']
-        if targets:
-            args.extend(targets)
-        self._exec(args)
-
-    def add(self, paths, dvc_path=None):
-        args = ['add']
-        if dvc_path:
-            args.append('--file')
-            args.append(dvc_path)
-            os.makedirs(osp.dirname(dvc_path), exist_ok=True)
-        if paths:
-            if isinstance(paths, str):
-                args.append(paths)
-            else:
-                args.extend(paths)
-        self._exec(args)
-
-    def remove(self, paths, outs=False):
-        args = ['remove']
-        if outs:
-            args.append('--outs')
-        if paths:
-            if isinstance(paths, str):
-                args.append(paths)
-            else:
-                args.extend(paths)
-        self._exec(args)
-
-    def commit(self, paths):
-        args = ['commit', '--recursive']
-        if paths:
-            args.extend(paths)
-        self._exec(args)
-
-    def add_remote(self, name, config):
-        self._exec(['remote', 'add', name, config['url']])
-
-    def remove_remote(self, name):
-        self._exec(['remote', 'remove', name])
-
-    def list_remotes(self):
-        out = self._exec(['remote', 'list'])
-        return dict(line.split() for line in out.split('\n') if line)
-
-    def get_default_remote(self):
-        out = self._exec(['remote', 'default'])
-        if out == 'No default remote set' or 1 < len(out.split()):
-            return None
-        return out
-
-    def set_default_remote(self, name):
-        assert name and 1 == len(name.split()), "Invalid remote name '%s'" % name
-        self._exec(['remote', 'default', name])
-
-    def list_stages(self):
-        return set(s.addressing for s in self.repo.stages)
-
-    def run(self, name, cmd, deps=None, outs=None, force=False):
-        args = ['run', '-n', name]
-        if force:
-            args.append('--force')
-        for d in deps:
-            args.append('-d')
-            args.append(d)
-        for o in outs:
-            args.append('--outs')
-            args.append(o)
-        args.extend(cmd)
-        self._exec(args, hide_output=False)
-
-    def repro(self, targets=None, force=False):
-        args = ['repro']
-        if force:
-            args.append('--force')
-        if targets:
-            args.extend(targets)
-        self._exec(args)
-
-    def status(self, targets=None):
-        args = ['status', '--show-json']
-        if targets:
-            args.extend(targets)
-        out = self._exec(args).splitlines()[-1]
-        return json.loads(out)
-
-    @staticmethod
->>>>>>> ee8fc2b3
     def check_stage_status(data, stage, status):
         assert status in {'deleted', 'modified'}
         return status in [s
@@ -2585,11 +1458,7 @@
         return logs
 
 class ProjectVcs:
-<<<<<<< HEAD
-    def __init__(self, project, readonly=False):
-=======
     def __init__(self, project: 'Project', readonly: bool = False):
->>>>>>> ee8fc2b3
         self._project = project
         self.readonly = readonly
 
@@ -2652,11 +1521,7 @@
     def tags(self) -> List[str]:
         return self.git.tags
 
-<<<<<<< HEAD
-    def push(self, remote=None):
-=======
     def push(self, remote: Union[None, str] = None):
->>>>>>> ee8fc2b3
         if not self.writeable:
             raise Exception("Can't push in a detached or read-only repository")
 
@@ -2671,12 +1536,8 @@
         self.git.pull(remote=remote)
         self.dvc.pull()
 
-<<<<<<< HEAD
-    def check_updates(self, targets=None) -> List[str]:
-=======
     def check_updates(self,
             targets: Union[None, str, List[str]] = None) -> List[str]:
->>>>>>> ee8fc2b3
         if not self.writeable:
             raise Exception("Can't check updates in a detached or "
                 "read-only repository")
@@ -2685,33 +1546,21 @@
         updated_remotes = self.remotes.check_updates(targets)
         return updated_refs, updated_remotes
 
-<<<<<<< HEAD
-    def fetch(self, remote=None):
-=======
     def fetch(self, remote: Union[None, str] = None):
->>>>>>> ee8fc2b3
         if not self.writeable:
             raise Exception("Can't fetch in a detached or read-only repository")
 
         self.git.fetch(remote=remote)
         self.dvc.fetch()
 
-<<<<<<< HEAD
-    def tag(self, name):
-=======
     def tag(self, name: str):
->>>>>>> ee8fc2b3
         if not self.writeable:
             raise Exception("Can't tag in a detached or read-only repository")
 
         self.git.tag(name)
 
-<<<<<<< HEAD
-    def checkout(self, rev=None, targets=None):
-=======
     def checkout(self, rev: Union[None, str] = None,
             targets: Union[None, str, List[str]] = None):
->>>>>>> ee8fc2b3
         if not self.writeable:
             raise Exception("Can't checkout in a detached or "
                 "read-only repository")
@@ -2721,13 +1570,6 @@
         dvc_paths = [self.dvc_filepath(t) for t in targets]
         self.git.checkout(rev, dvc_paths)
 
-<<<<<<< HEAD
-        sources = [t for t in targets if t in self._project.sources]
-        if sources or not targets:
-            self._project.sources.checkout(sources)
-
-    def add(self, paths):
-=======
         if not targets:
             self._dvc.checkout()
         else:
@@ -2740,7 +1582,6 @@
                 self._project.models.checkout(models)
 
     def add(self, paths: List[str]):
->>>>>>> ee8fc2b3
         if not self.writeable:
             raise Exception("Can't track files in a detached or "
                 "read-only repository")
@@ -2751,11 +1592,7 @@
             self.dvc.add(p, dvc_path=self.dvc_aux_path(osp.basename(p)))
         self.ensure_gitignored()
 
-<<<<<<< HEAD
-    def commit(self, paths, message):
-=======
     def commit(self, paths: Union[None, List[str]], message):
->>>>>>> ee8fc2b3
         if not self.writeable:
             raise Exception("Can't commit in a detached or "
                 "read-only repository")
@@ -2788,11 +1625,7 @@
         self.dvc.init()
         os.makedirs(self.dvc_aux_dir(), exist_ok=True)
 
-<<<<<<< HEAD
-    def status(self):
-=======
     def status(self) -> Dict:
->>>>>>> ee8fc2b3
         if not self.readable:
             raise Exception("Can't check status in a detached repository")
 
@@ -2802,64 +1635,37 @@
         uncomitted.update(self.dvc.status())
         return uncomitted
 
-<<<<<<< HEAD
-    def ensure_gitignored(self, paths=None):
-=======
     def ensure_gitignored(self, paths: Union[None, str, List[str]] = None):
->>>>>>> ee8fc2b3
         if not self.writeable:
             raise Exception("Can't update a detached or read-only repository")
 
         if paths is None:
-<<<<<<< HEAD
-            paths = [self._project.sources.source_dir(source)
-=======
             paths = [self._project.sources.data_dir(source)
->>>>>>> ee8fc2b3
                     for source in self._project.sources] + \
                 [self._project.config.build_dir]
         self.git.ignore(paths, mode='append')
 
-<<<<<<< HEAD
-    def dvc_aux_dir(self):
-=======
     def dvc_aux_dir(self) -> str:
->>>>>>> ee8fc2b3
         return osp.join(self._project.config.project_dir,
             self._project.config.env_dir,
             self._project.config.dvc_aux_dir)
 
-<<<<<<< HEAD
-    def dvc_filepath(self, target):
-        return osp.join(self.dvc_aux_dir(), target + '.dvc')
-
-    def is_ref(self, ref):
-=======
     def dvc_filepath(self, target: str) -> str:
         return osp.join(self.dvc_aux_dir(), target + '.dvc')
 
     def is_ref(self, ref: str) -> bool:
->>>>>>> ee8fc2b3
         if not self.readable:
             raise Exception("Can't read in a detached repository")
 
         return self.git.is_ref(ref)
 
-<<<<<<< HEAD
-    def has_commits(self):
-=======
     def has_commits(self) -> bool:
->>>>>>> ee8fc2b3
         return self.git.has_commits()
 
 class Project:
     @classmethod
-<<<<<<< HEAD
-    def import_from(cls, path, dataset_format=None, env=None, **format_options):
-=======
     def import_from(cls, path: str, dataset_format: Optional[str] = None,
             env: Optional[Environment] = None, **format_options) -> 'Project':
->>>>>>> ee8fc2b3
         if env is None:
             env = Environment()
 
@@ -2885,20 +1691,6 @@
             'format': dataset_format,
             'options': format_options,
         })
-<<<<<<< HEAD
-        return project
-
-    @classmethod
-    def generate(cls, save_dir, config=None):
-        config = Config(config)
-        config.project_dir = save_dir
-        project = Project(config)
-        project.save(save_dir)
-        return project
-
-    @classmethod
-    def load(cls, path):
-=======
         return project
 
     @classmethod
@@ -2912,7 +1704,6 @@
 
     @classmethod
     def load(cls, path: str) -> 'Project':
->>>>>>> ee8fc2b3
         path = osp.abspath(path)
         config_path = osp.join(path, PROJECT_DEFAULT_CONFIG.env_dir,
             PROJECT_DEFAULT_CONFIG.project_filename)
@@ -2922,11 +1713,7 @@
         return Project(config)
 
     @error_rollback('on_error', implicit=True)
-<<<<<<< HEAD
-    def save(self, save_dir=None):
-=======
     def save(self, save_dir: Union[None, str] = None):
->>>>>>> ee8fc2b3
         config = self.config
         if save_dir and config.project_dir and save_dir != config.project_dir:
             raise NotImplementedError("Can't copy or resave project "
@@ -2961,12 +1748,8 @@
                 osp.join(project_dir, '.dvcignore'),
             ])
 
-<<<<<<< HEAD
-    def __init__(self, config=None, env=None):
-=======
     def __init__(self, config: Optional[Config] = None,
             env: Optional[Environment] = None):
->>>>>>> ee8fc2b3
         self._config = self._read_config(config)
         if env is None:
             env = Environment(self._config)
@@ -3002,12 +1785,8 @@
     def env(self) -> Environment:
         return self._env
 
-<<<<<<< HEAD
-    def make_dataset(self, target=None) -> Dataset:
-=======
     def make_dataset(self,
             target: Union[None, str, List[str]] = None) -> Dataset:
->>>>>>> ee8fc2b3
         if target is None:
             target = 'project'
         return self.build_targets.make_dataset(target)
@@ -3016,12 +1795,8 @@
         # build + tag + push?
         raise NotImplementedError()
 
-<<<<<<< HEAD
-    def build(self, target=None, force=False, out_dir=None):
-=======
     def build(self, target: Union[None, str, List[str]] = None,
             force: bool = False, out_dir: Union[None, str] = None):
->>>>>>> ee8fc2b3
         if target is None:
             target = 'project'
         return self.build_targets.build(target, force=force, out_dir=out_dir)
