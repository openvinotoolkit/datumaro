# Copyright (C) 2019-2022 Intel Corporation
#
# SPDX-License-Identifier: MIT

from __future__ import annotations

from glob import iglob
from typing import (
<<<<<<< HEAD
    Any, Callable, Dict, Iterator, List, Optional, Type, TypeVar, Union, cast,
=======
    Any, Callable, Dict, Iterator, List, NoReturn, Optional, Sequence, Tuple,
    TypeVar,
>>>>>>> b30bf48c
)
import os
import os.path as osp
import warnings

from attr import attrs, define, field
import attr
import numpy as np

from datumaro.components.annotation import (
    Annotation, AnnotationType, Categories,
)
from datumaro.components.cli_plugin import CliPlugin
from datumaro.components.errors import (
    AnnotationImportError, DatasetNotFoundError, DatumaroError, ItemImportError,
)
from datumaro.components.format_detection import (
    FormatDetectionConfidence, FormatDetectionContext,
)
<<<<<<< HEAD
from datumaro.components.media import Image, MediaElement, PointCloud
from datumaro.util import is_method_redefined
from datumaro.util.attrs_util import default_if_none, not_empty


def __getattr__(name: str):
    if name in {
        'Annotation', 'AnnotationType', 'Bbox', 'Caption', 'Categories',
        'CompiledMask', 'Cuboid3d', 'Label', 'LabelCategories', 'Mask',
        'MaskCategories', 'Points', 'PointsCategories', 'Polygon', 'RleMask',
    }:
        warnings.warn(f"Using {name} from {__package__} is deprecated and "
            "will be removed in future. The class is moved to "
            "'datumaro.components.annotation'",
            DeprecationWarning, stacklevel=2)

        import datumaro.components.annotation as annotation
        return getattr(annotation, name)
    raise AttributeError(f"module {__name__} has no attribute {name}")

DEFAULT_SUBSET_NAME = 'default'

T = TypeVar('T', bound=MediaElement)

@attrs(order=False, init=False)
=======
from datumaro.components.media import Image
from datumaro.components.progress_reporting import (
    NullProgressReporter, ProgressReporter,
)
from datumaro.util import is_method_redefined
from datumaro.util.attrs_util import default_if_none, not_empty

DEFAULT_SUBSET_NAME = 'default'

@attrs(slots=True, order=False)
>>>>>>> b30bf48c
class DatasetItem:
    id: str = field(converter=lambda x: str(x).replace('\\', '/'),
        validator=not_empty)
<<<<<<< HEAD

    subset: str = attrib(converter=lambda v: v or DEFAULT_SUBSET_NAME,
        default=None)

    media: Optional[MediaElement] = attrib(default=None,
        validator=attr.validators.optional(
            attr.validators.instance_of(MediaElement)))

    annotations: List[Annotation] = attrib(
        factory=list, validator=default_if_none(list))
=======
    annotations: List[Annotation] = field(
        factory=list, validator=default_if_none(list))
    subset: str = field(converter=lambda v: v or DEFAULT_SUBSET_NAME,
        default=None)

    # TODO: introduce "media" field with type info. Replace image and pcd.
    image: Optional[Image] = field(default=None)
    # TODO: introduce pcd type like Image
    point_cloud: Optional[str] = field(
        converter=lambda x: str(x).replace('\\', '/') if x else None,
        default=None)
    related_images: List[Image] = field(default=None)

    def __attrs_post_init__(self):
        if (self.has_image and self.has_point_cloud):
            raise ValueError("Can't set both image and point cloud info")
        if self.related_images and not self.has_point_cloud:
            raise ValueError("Related images require point cloud")

    def _image_converter(image):
        if callable(image) or isinstance(image, np.ndarray):
            image = Image(data=image)
        elif isinstance(image, str):
            image = Image(path=image)
        assert image is None or isinstance(image, Image), type(image)
        return image
    image.converter = _image_converter

    def _related_image_converter(images):
        return list(map(__class__._image_converter, images or []))
    related_images.converter = _related_image_converter

    @point_cloud.validator
    def _point_cloud_validator(self, attribute, pcd):
        assert pcd is None or isinstance(pcd, str), type(pcd)
>>>>>>> b30bf48c

    attributes: Dict[str, Any] = field(
        factory=dict, validator=default_if_none(dict))

    def wrap(item, **kwargs):
        return attr.evolve(item, **kwargs)

    def media_as(self, t: Type[T]) -> T:
        assert issubclass(t, MediaElement)
        return cast(t, self.media)

    def __init__(self, id: str, subset: Optional[str] = None,
            media: Union[str, MediaElement, None] = None,
            annotations: Optional[List[Annotation]] = None,
            attributes: Dict[str, Any] = None,
            image=None, point_cloud=None, related_images=None):
        if image is not None:
            warnings.warn("image is deprecated and will be "
                "removed in future. Use media instead.",
                DeprecationWarning, stacklevel=2)
            if isinstance(image, str):
                image = Image(path=image)
            elif isinstance(image, np.ndarray) or callable(image):
                image = Image(data=image)
            assert isinstance(image, Image)
            media = image
        elif point_cloud is not None:
            warnings.warn("point_cloud is deprecated and will be "
                "removed in future. Use media instead.",
                DeprecationWarning, stacklevel=2)
            if related_images is not None:
                warnings.warn("related_images is deprecated and will be "
                    "removed in future. Use media instead.",
                    DeprecationWarning, stacklevel=2)
            if isinstance(point_cloud, str):
                point_cloud = PointCloud(path=point_cloud,
                    extra_images=related_images)
            assert isinstance(point_cloud, PointCloud)
            media = point_cloud

        self.__attrs_init__(id=id, subset=subset, media=media,
            annotations=annotations, attributes=attributes)

    # Deprecated. Provided for backward compatibility.
    @property
    def image(self) -> Optional[Image]:
        warnings.warn("DatasetItem.image is deprecated and will be "
            "removed in future. Use .media and .media_as() instead.",
            DeprecationWarning, stacklevel=2)
        if not isinstance(self.media, Image):
            return None
        return self.media_as(Image)

    # Deprecated. Provided for backward compatibility.
    @property
    def point_cloud(self) -> Optional[str]:
        warnings.warn("DatasetItem.point_cloud is deprecated and will be "
            "removed in future. Use .media and .media_as() instead.",
            DeprecationWarning, stacklevel=2)
        if not isinstance(self.media, PointCloud):
            return None
        return self.media_as(PointCloud).path

    # Deprecated. Provided for backward compatibility.
    @property
    def related_images(self) -> List[Image]:
        warnings.warn("DatasetItem.related_images is deprecated and will be "
            "removed in future. Use .media and .media_as() instead.",
            DeprecationWarning, stacklevel=2)
        if not isinstance(self.media, PointCloud):
            return []
        return self.media_as(PointCloud).extra_images

    # Deprecated. Provided for backward compatibility.
    @property
    def has_image(self):
        warnings.warn("DatasetItem.has_image is deprecated and will be "
            "removed in future. Use .media and .media_as() instead.",
            DeprecationWarning, stacklevel=2)
        return isinstance(self.media, Image)

    # Deprecated. Provided for backward compatibility.
    @property
    def has_point_cloud(self):
        warnings.warn("DatasetItem.has_point_cloud is deprecated and will be "
            "removed in future. Use .media and .media_as() instead.",
            DeprecationWarning, stacklevel=2)
        return isinstance(self.media, PointCloud)


CategoriesInfo = Dict[AnnotationType, Categories]

class IExtractor:
    def __iter__(self) -> Iterator[DatasetItem]:
        raise NotImplementedError()

    def __len__(self) -> int:
        raise NotImplementedError()

    def __bool__(self): # avoid __len__ use for truth checking
        return True

    def subsets(self) -> Dict[str, IExtractor]:
        raise NotImplementedError()

    def get_subset(self, name) -> IExtractor:
        raise NotImplementedError()

    def categories(self) -> CategoriesInfo:
        raise NotImplementedError()

    def get(self, id, subset=None) -> Optional[DatasetItem]:
        raise NotImplementedError()

class _ExtractorBase(IExtractor):
    def __init__(self, *, length=None, subsets=None):
        self._length = length
        self._subsets = subsets

    def _init_cache(self):
        subsets = set()
        length = -1
        for length, item in enumerate(self):
            subsets.add(item.subset)
        length += 1

        if self._length is None:
            self._length = length
        if self._subsets is None:
            self._subsets = subsets

    def __len__(self):
        if self._length is None:
            self._init_cache()
        return self._length

    def subsets(self) -> Dict[str, IExtractor]:
        if self._subsets is None:
            self._init_cache()
        return {name or DEFAULT_SUBSET_NAME: self.get_subset(name)
            for name in self._subsets}

    def get_subset(self, name):
        if self._subsets is None:
            self._init_cache()
        if name in self._subsets:
            if len(self._subsets) == 1:
                return self

            subset = self.select(lambda item: item.subset == name)
            subset._subsets = [name]
            return subset
        else:
            raise KeyError("Unknown subset '%s', available subsets: %s" % \
                (name, set(self._subsets)))

    def transform(self, method, *args, **kwargs):
        return method(self, *args, **kwargs)

    def select(self, pred):
        class _DatasetFilter(_ExtractorBase):
            def __iter__(_):
                return filter(pred, iter(self))
            def categories(_):
                return self.categories()

        return _DatasetFilter()

    def categories(self):
        return {}

    def get(self, id, subset=None):
        subset = subset or DEFAULT_SUBSET_NAME
        for item in self:
            if item.id == id and item.subset == subset:
                return item
        return None

T = TypeVar('T')

class _ImportFail(DatumaroError):
    pass

class ImportErrorPolicy:
    def report_item_error(self, error: Exception, *,
            item_id: Tuple[str, str]) -> None:
        """
        Allows to report a problem with a dataset item.
        If this function returns, the extractor must skip the item.
        """

        if not isinstance(error, _ImportFail):
            ie = ItemImportError(item_id)
            ie.__cause__ = error
            return self._handle_item_error(ie)
        else:
            raise error

    def report_annotation_error(self, error: Exception, *,
            item_id: Tuple[str, str]) -> None:
        """
        Allows to report a problem with a dataset item annotation.
        If this function returns, the extractor must skip the annotation.
        """

        if not isinstance(error, _ImportFail):
            ie = AnnotationImportError(item_id)
            ie.__cause__ = error
            return self._handle_annotation_error(ie)
        else:
            raise error

    def _handle_item_error(self, error: ItemImportError) -> None:
        """This function must either call fail() or return."""
        self.fail(error)

    def _handle_annotation_error(self, error: AnnotationImportError) -> None:
        """This function must either call fail() or return."""
        self.fail(error)

    def fail(self, error: Exception) -> NoReturn:
        raise _ImportFail from error

class FailingImportErrorPolicy(ImportErrorPolicy):
    pass

@define(eq=False)
class ImportContext:
    progress_reporter: ProgressReporter = field(default=None,
        converter=attr.converters.default_if_none(factory=NullProgressReporter))
    error_policy: ImportErrorPolicy = field(default=None,
        converter=attr.converters.default_if_none(factory=FailingImportErrorPolicy))

class NullImportContext(ImportContext):
    pass

class Extractor(_ExtractorBase, CliPlugin):
    """
    A base class for user-defined and built-in extractors.
    Should be used in cases, where SourceExtractor is not enough,
    or its use makes problems with performance, implementation etc.
    """

    def __init__(self, *,
            length: Optional[int] = None,
            subsets: Optional[Sequence[str]] = None,
            ctx: Optional[ImportContext] = None):
        super().__init__(length=length, subsets=subsets)

        self._ctx: ImportContext = ctx or NullImportContext()

class SourceExtractor(Extractor):
    """
    A base class for simple, single-subset extractors.
    Should be used by default for user-defined extractors.
    """

    def __init__(self, *,
            length: Optional[int] = None,
            subset: Optional[str] = None,
            ctx: Optional[ImportContext] = None):
        self._subset = subset or DEFAULT_SUBSET_NAME
        super().__init__(length=length, subsets=[self._subset], ctx=ctx)

        self._categories = {}
        self._items = []

    def categories(self):
        return self._categories

    def __iter__(self):
        yield from self._items

    def __len__(self):
        return len(self._items)

    def get(self, id, subset=None):
        assert subset == self._subset, '%s != %s' % (subset, self._subset)
        return super().get(id, subset or self._subset)

class Importer(CliPlugin):
    @classmethod
    def detect(
        cls, context: FormatDetectionContext,
    ) -> Optional[FormatDetectionConfidence]:
        if not cls.find_sources_with_params(context.root_path):
            context.fail("specific requirement information unavailable")

        return FormatDetectionConfidence.LOW

    @classmethod
    def find_sources(cls, path) -> List[Dict]:
        raise NotImplementedError()

    @classmethod
    def find_sources_with_params(cls, path, **extra_params) -> List[Dict]:
        return cls.find_sources(path)

    def __call__(self, path, **extra_params):
        if not path or not osp.exists(path):
            raise DatasetNotFoundError(path)

        found_sources = self.find_sources_with_params(
            osp.normpath(path), **extra_params)
        if not found_sources:
            raise DatasetNotFoundError(path)

        sources = []
        for desc in found_sources:
            params = dict(extra_params)
            params.update(desc.get('options', {}))
            desc['options'] = params
            sources.append(desc)

        return sources

    @classmethod
    def _find_sources_recursive(cls, path: str, ext: Optional[str],
            extractor_name: str, filename: str = '*', dirname: str = '',
            file_filter: Optional[Callable[[str], bool]] = None,
            max_depth: int = 3):
        """
        Finds sources in the specified location, using the matching pattern
        to filter file names and directories.
        Supposed to be used, and to be the only call in subclasses.

        Parameters:
            path: a directory or file path, where sources need to be found.
            ext: file extension to match. To match directories,
                set this parameter to None or ''. Comparison is case-independent,
                a starting dot is not required.
            extractor_name: the name of the associated Extractor type
            filename: a glob pattern for file names
            dirname: a glob pattern for filename prefixes
            file_filter: a callable (abspath: str) -> bool, to filter paths found
            max_depth: the maximum depth for recursive search.

        Returns: a list of source configurations
            (i.e. Extractor type names and c-tor parameters)
        """

        if ext:
            if not ext.startswith('.'):
                ext = '.' + ext
            ext = ext.lower()

        if (path.lower().endswith(ext) and osp.isfile(path)) or \
                (not ext and dirname and osp.isdir(path) and \
                os.sep + osp.normpath(dirname.lower()) + os.sep in \
                    osp.abspath(path.lower()) + os.sep):
            sources = [{'url': path, 'format': extractor_name}]
        else:
            sources = []
            for d in range(max_depth + 1):
                sources.extend({'url': p, 'format': extractor_name} for p in
                    iglob(osp.join(path, *('*' * d), dirname, filename + ext))
                    if (callable(file_filter) and file_filter(p)) \
                    or (not callable(file_filter)))
                if sources:
                    break
        return sources

class Transform(_ExtractorBase, CliPlugin):
    """
    A base class for dataset transformations that change dataset items
    or their annotations.
    """

    @staticmethod
    def wrap_item(item, **kwargs):
        return item.wrap(**kwargs)

    def __init__(self, extractor: IExtractor):
        super().__init__()

        self._extractor = extractor

    def categories(self):
        return self._extractor.categories()

    def subsets(self):
        if self._subsets is None:
            self._subsets = set(self._extractor.subsets())
        return super().subsets()

    def __len__(self):
        assert self._length in {None, 'parent'} or isinstance(self._length, int)
        if self._length is None and \
                    not is_method_redefined('__iter__', Transform, self) \
                or self._length == 'parent':
            self._length = len(self._extractor)
        return super().__len__()

class ItemTransform(Transform):
    def transform_item(self, item: DatasetItem) -> Optional[DatasetItem]:
        """
        Returns a modified copy of the input item.

        Avoid changing and returning the input item, because it can lead to
        unexpected problems. Use wrap_item() or item.wrap() to simplify copying.
        """

        raise NotImplementedError()

    def __iter__(self):
        for item in self._extractor:
            item = self.transform_item(item)
            if item is not None:
                yield item<|MERGE_RESOLUTION|>--- conflicted
+++ resolved
@@ -6,12 +6,8 @@
 
 from glob import iglob
 from typing import (
-<<<<<<< HEAD
-    Any, Callable, Dict, Iterator, List, Optional, Type, TypeVar, Union, cast,
-=======
     Any, Callable, Dict, Iterator, List, NoReturn, Optional, Sequence, Tuple,
-    TypeVar,
->>>>>>> b30bf48c
+    Type, TypeVar, Union, cast,
 )
 import os
 import os.path as osp
@@ -31,33 +27,6 @@
 from datumaro.components.format_detection import (
     FormatDetectionConfidence, FormatDetectionContext,
 )
-<<<<<<< HEAD
-from datumaro.components.media import Image, MediaElement, PointCloud
-from datumaro.util import is_method_redefined
-from datumaro.util.attrs_util import default_if_none, not_empty
-
-
-def __getattr__(name: str):
-    if name in {
-        'Annotation', 'AnnotationType', 'Bbox', 'Caption', 'Categories',
-        'CompiledMask', 'Cuboid3d', 'Label', 'LabelCategories', 'Mask',
-        'MaskCategories', 'Points', 'PointsCategories', 'Polygon', 'RleMask',
-    }:
-        warnings.warn(f"Using {name} from {__package__} is deprecated and "
-            "will be removed in future. The class is moved to "
-            "'datumaro.components.annotation'",
-            DeprecationWarning, stacklevel=2)
-
-        import datumaro.components.annotation as annotation
-        return getattr(annotation, name)
-    raise AttributeError(f"module {__name__} has no attribute {name}")
-
-DEFAULT_SUBSET_NAME = 'default'
-
-T = TypeVar('T', bound=MediaElement)
-
-@attrs(order=False, init=False)
-=======
 from datumaro.components.media import Image
 from datumaro.components.progress_reporting import (
     NullProgressReporter, ProgressReporter,
@@ -68,22 +37,9 @@
 DEFAULT_SUBSET_NAME = 'default'
 
 @attrs(slots=True, order=False)
->>>>>>> b30bf48c
 class DatasetItem:
     id: str = field(converter=lambda x: str(x).replace('\\', '/'),
         validator=not_empty)
-<<<<<<< HEAD
-
-    subset: str = attrib(converter=lambda v: v or DEFAULT_SUBSET_NAME,
-        default=None)
-
-    media: Optional[MediaElement] = attrib(default=None,
-        validator=attr.validators.optional(
-            attr.validators.instance_of(MediaElement)))
-
-    annotations: List[Annotation] = attrib(
-        factory=list, validator=default_if_none(list))
-=======
     annotations: List[Annotation] = field(
         factory=list, validator=default_if_none(list))
     subset: str = field(converter=lambda v: v or DEFAULT_SUBSET_NAME,
@@ -119,7 +75,6 @@
     @point_cloud.validator
     def _point_cloud_validator(self, attribute, pcd):
         assert pcd is None or isinstance(pcd, str), type(pcd)
->>>>>>> b30bf48c
 
     attributes: Dict[str, Any] = field(
         factory=dict, validator=default_if_none(dict))
