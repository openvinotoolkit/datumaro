
# Copyright (C) 2019-2021 Intel Corporation
#
# SPDX-License-Identifier: MIT

from enum import Enum, auto
from glob import iglob
from typing import Callable, Iterable, List, Dict, Optional
import os
import os.path as osp

from attr import attrs, attrib
<<<<<<< HEAD
=======
import attr
>>>>>>> 9a2f3f23
import numpy as np

from datumaro.util.image import Image
from datumaro.util.attrs_util import not_empty, default_if_none


class AnnotationType(Enum):
    label = auto()
    mask = auto()
    points = auto()
    polygon = auto()
    polyline = auto()
    bbox = auto()
    caption = auto()

_COORDINATE_ROUNDING_DIGITS = 2

@attrs(kw_only=True)
class Annotation:
    id = attrib(default=0, validator=default_if_none(int))
    attributes = attrib(factory=dict, validator=default_if_none(dict))
    group = attrib(default=0, validator=default_if_none(int))

    def __attrs_post_init__(self):
        assert isinstance(self.type, AnnotationType)

    @property
    def type(self) -> AnnotationType:
        return self._type # must be set in subclasses

    def wrap(self, **kwargs):
        return attr.evolve(self, **kwargs)

@attrs(kw_only=True)
class Categories:
    attributes = attrib(factory=set, validator=default_if_none(set), eq=False)

@attrs
class LabelCategories(Categories):
    @attrs(repr_ns='LabelCategories')
    class Category:
        name = attrib(converter=str, validator=not_empty)
        parent = attrib(default='', validator=default_if_none(str))
        attributes = attrib(factory=set, validator=default_if_none(set))

    items = attrib(factory=list, validator=default_if_none(list))
    _indices = attrib(factory=dict, init=False, eq=False)

    @classmethod
    def from_iterable(cls, iterable):
        """Generation of LabelCategories from iterable object

        Args:
            iterable ([type]): This iterable object can be:
            1)simple str - will generate one Category with str as name
            2)list of str - will interpreted as list of Category names
            3)list of positional arguments - will generate Categories
            with this arguments


        Returns:
            LabelCategories: LabelCategories object
        """
        temp_categories = cls()

        if isinstance(iterable, str):
            iterable = [[iterable]]

        for category in iterable:
            if isinstance(category, str):
                category = [category]
            temp_categories.add(*category)

        return temp_categories

    def __attrs_post_init__(self):
        self._reindex()

    def _reindex(self):
        indices = {}
        for index, item in enumerate(self.items):
            assert item.name not in self._indices
            indices[item.name] = index
        self._indices = indices

    def add(self, name: str, parent: str = None, attributes: dict = None):
        assert name
        assert name not in self._indices, name

        index = len(self.items)
        self.items.append(self.Category(name, parent, attributes))
        self._indices[name] = index
        return index

    def find(self, name: str):
        index = self._indices.get(name)
        if index is not None:
            return index, self.items[index]
        return index, None

    def __getitem__(self, idx):
        return self.items[idx]

    def __contains__(self, idx):
        return 0 <= idx and idx < len(self.items)

    def __len__(self):
        return len(self.items)

    def __iter__(self):
        return iter(self.items)

@attrs
class Label(Annotation):
    _type = AnnotationType.label
    label = attrib(converter=int)

@attrs(eq=False)
class MaskCategories(Categories):
    @classmethod
    def make_default(cls, size=256):
        from datumaro.util.mask_tools import generate_colormap
        return cls(generate_colormap(size))

    colormap = attrib(factory=dict, validator=default_if_none(dict))
    _inverse_colormap = attrib(default=None,
        validator=attr.validators.optional(dict))

    @property
    def inverse_colormap(self):
        from datumaro.util.mask_tools import invert_colormap
        if self._inverse_colormap is None:
            if self.colormap is not None:
                self._inverse_colormap = invert_colormap(self.colormap)
        return self._inverse_colormap

    def __eq__(self, other):
        if not super().__eq__(other):
            return False
        if not isinstance(other, __class__):
            return False
        for label_id, my_color in self.colormap.items():
            other_color = other.colormap.get(label_id)
            if not np.array_equal(my_color, other_color):
                return False
        return True

@attrs(eq=False)
class Mask(Annotation):
    _type = AnnotationType.mask
    _image = attrib()
    label = attrib(converter=attr.converters.optional(int),
        default=None, kw_only=True)
    z_order = attrib(default=0, validator=default_if_none(int), kw_only=True)

    def __attrs_post_init__(self):
        if isinstance(self._image, np.ndarray):
            self._image = self._image.astype(bool)

    @property
    def image(self):
        if callable(self._image):
            return self._image()
        return self._image

    def as_class_mask(self, label_id=None):
        if label_id is None:
            label_id = self.label
        from datumaro.util.mask_tools import make_index_mask
        return make_index_mask(self.image, label_id)

    def as_instance_mask(self, instance_id):
        from datumaro.util.mask_tools import make_index_mask
        return make_index_mask(self.image, instance_id)

    def get_area(self):
        return np.count_nonzero(self.image)

    def get_bbox(self):
        from datumaro.util.mask_tools import find_mask_bbox
        return find_mask_bbox(self.image)

    def paint(self, colormap):
        from datumaro.util.mask_tools import paint_mask
        return paint_mask(self.as_class_mask(), colormap)

    def __eq__(self, other):
        if not super().__eq__(other):
            return False
        if not isinstance(other, __class__):
            return False
        return \
            (self.label == other.label) and \
            (self.z_order == other.z_order) and \
            (np.array_equal(self.image, other.image))

@attrs(eq=False)
class RleMask(Mask):
    rle = attrib()
    _image = attrib(default=attr.Factory(
        lambda self: self._lazy_decode(self.rle),
        takes_self=True), init=False)

    @staticmethod
    def _lazy_decode(rle):
        from pycocotools import mask as mask_utils
        return lambda: mask_utils.decode(rle)

    def get_area(self):
        from pycocotools import mask as mask_utils
        return mask_utils.area(self.rle)

    def get_bbox(self):
        from pycocotools import mask as mask_utils
        return mask_utils.toBbox(self.rle)

    def __eq__(self, other):
        if not isinstance(other, __class__):
            return super().__eq__(other)
        return self.rle == other.rle

class CompiledMask:
    @staticmethod
    def from_instance_masks(instance_masks,
            instance_ids=None, instance_labels=None, dtype=None):
        from datumaro.util.mask_tools import make_index_mask

        if instance_ids is not None:
            assert len(instance_ids) == len(instance_masks)
        else:
            instance_ids = [None] * len(instance_masks)

        if instance_labels is not None:
            assert len(instance_labels) == len(instance_masks)
        else:
            instance_labels = [None] * len(instance_masks)

        instance_masks = sorted(enumerate(instance_masks),
            key=lambda m: m[1].z_order)
        instance_masks = ((m.image, 1 + j,
                instance_ids[i] if instance_ids[i] is not None else 1 + j,
                instance_labels[i] if instance_labels[i] is not None else m.label
            ) for j, (i, m) in enumerate(instance_masks))

        # 1. Avoid memory explosion on materialization of all masks
        # 2. Optimize materialization calls
        it = iter(instance_masks)

        instance_map = [0]
        class_map = [0]

        m, idx, instance_id, class_id = next(it)
        if not class_id:
            idx = 0
        index_mask = make_index_mask(m, idx, dtype=dtype)
        instance_map.append(instance_id)
        class_map.append(class_id)

        for m, idx, instance_id, class_id in it:
            if not class_id:
                idx = 0
            index_mask = np.where(m, idx, index_mask)
            instance_map.append(instance_id)
            class_map.append(class_id)

        if np.array_equal(instance_map, range(idx + 1)):
            merged_instance_mask = index_mask
        else:
            merged_instance_mask = np.array(instance_map,
                dtype=np.min_scalar_type(instance_map))[index_mask]
        dtype_mask = dtype if dtype else np.min_scalar_type(class_map)
        merged_class_mask = np.array(class_map, dtype=dtype_mask)[index_mask]

        return __class__(class_mask=merged_class_mask,
            instance_mask=merged_instance_mask)

    def __init__(self, class_mask=None, instance_mask=None):
        self._class_mask = class_mask
        self._instance_mask = instance_mask

    @staticmethod
    def _get_image(image):
        if callable(image):
            return image()
        return image

    @property
    def class_mask(self):
        return self._get_image(self._class_mask)

    @property
    def instance_mask(self):
        return self._get_image(self._instance_mask)

    @property
    def instance_count(self):
        return int(self.instance_mask.max())

    def get_instance_labels(self):
        class_shift = 16
        m = (self.class_mask.astype(np.uint32) << class_shift) \
            + self.instance_mask.astype(np.uint32)
        keys = np.unique(m)
        instance_labels = {k & ((1 << class_shift) - 1): k >> class_shift
            for k in keys if k & ((1 << class_shift) - 1) != 0
        }
        return instance_labels

    def extract(self, instance_id):
        return self.instance_mask == instance_id

    def lazy_extract(self, instance_id):
        return lambda: self.extract(instance_id)

@attrs
class _Shape(Annotation):
    points = attrib(converter=lambda x:
        [round(p, _COORDINATE_ROUNDING_DIGITS) for p in x])
    label = attrib(converter=attr.converters.optional(int),
        default=None, kw_only=True)
    z_order = attrib(default=0, validator=default_if_none(int), kw_only=True)

    def get_area(self):
        raise NotImplementedError()

    def get_bbox(self):
        points = self.points
        if not points:
            return None

        xs = [p for p in points[0::2]]
        ys = [p for p in points[1::2]]
        x0 = min(xs)
        x1 = max(xs)
        y0 = min(ys)
        y1 = max(ys)
        return [x0, y0, x1 - x0, y1 - y0]

@attrs
class PolyLine(_Shape):
    _type = AnnotationType.polyline

    def as_polygon(self):
        return self.points[:]

    def get_area(self):
        return 0

@attrs
class Polygon(_Shape):
    _type = AnnotationType.polygon

    def __attrs_post_init__(self):
        super().__attrs_post_init__()
        # keep the message on a single line to produce informative output
        assert len(self.points) % 2 == 0 and 3 <= len(self.points) // 2, "Wrong polygon points: %s" % self.points

    def get_area(self):
        import pycocotools.mask as mask_utils

        x, y, w, h = self.get_bbox()
        rle = mask_utils.frPyObjects([self.points], y + h, x + w)
        area = mask_utils.area(rle)[0]
        return area

@attrs
class Bbox(_Shape):
    _type = AnnotationType.bbox

    # will be overridden by attrs, then will be overridden again by us
    # attrs' method will be renamed to __attrs_init__
    def __init__(self, x, y, w, h, *args, **kwargs):
        kwargs.pop('points', None) # comes from wrap()
        self.__attrs_init__([x, y, x + w, y + h], *args, **kwargs)
    __actual_init__ = __init__ # save pointer

    @property
    def x(self):
        return self.points[0]

    @property
    def y(self):
        return self.points[1]

    @property
    def w(self):
        return self.points[2] - self.points[0]

    @property
    def h(self):
        return self.points[3] - self.points[1]

    def get_area(self):
        return self.w * self.h

    def get_bbox(self):
        return [self.x, self.y, self.w, self.h]

    def as_polygon(self):
        x, y, w, h = self.get_bbox()
        return [
            x, y,
            x + w, y,
            x + w, y + h,
            x, y + h
        ]

    def iou(self, other):
        from datumaro.util.annotation_util import bbox_iou
        return bbox_iou(self.get_bbox(), other.get_bbox())

    def wrap(item, **kwargs):
        d = {'x': item.x, 'y': item.y, 'w': item.w, 'h': item.h}
        d.update(kwargs)
        return attr.evolve(item, **d)

assert not hasattr(Bbox, '__attrs_init__') # hopefully, it will be supported
setattr(Bbox, '__attrs_init__', Bbox.__init__)
setattr(Bbox, '__init__', Bbox.__actual_init__)

@attrs
class PointsCategories(Categories):
    @attrs(repr_ns="PointsCategories")
    class Category:
        labels = attrib(factory=list, validator=default_if_none(list))
        joints = attrib(factory=set, validator=default_if_none(set))

    items = attrib(factory=dict, validator=default_if_none(dict))

    @classmethod
    def from_iterable(cls, iterable):
        """Generation of PointsCategories from iterable object

        Args:
            iterable ([type]): This iterable object can be:
            1) list of positional arguments - will generate Categories
                with these arguments

        Returns:
            PointsCategories: PointsCategories object
        """
        temp_categories = cls()

        for category in iterable:
            temp_categories.add(*category)
        return temp_categories

    def add(self, label_id, labels=None, joints=None):
        if joints is None:
            joints = []
        joints = set(map(tuple, joints))
        self.items[label_id] = self.Category(labels, joints)

@attrs
class Points(_Shape):
    class Visibility(Enum):
        absent = 0
        hidden = 1
        visible = 2

    _type = AnnotationType.points

    visibility = attrib(type=list, default=None)
    @visibility.validator
    def _visibility_validator(self, attribute, visibility):
        if visibility is None:
            visibility = [self.Visibility.visible] * (len(self.points) // 2)
        else:
            for i, v in enumerate(visibility):
                if not isinstance(v, self.Visibility):
                    visibility[i] = self.Visibility(v)
        assert len(visibility) == len(self.points) // 2
        self.visibility = visibility

    def __attrs_post_init__(self):
        super().__attrs_post_init__()
        assert len(self.points) % 2 == 0, self.points

    def get_area(self):
        return 0

    def get_bbox(self):
        xs = [p for p, v in zip(self.points[0::2], self.visibility)
            if v != __class__.Visibility.absent]
        ys = [p for p, v in zip(self.points[1::2], self.visibility)
            if v != __class__.Visibility.absent]
        x0 = min(xs, default=0)
        x1 = max(xs, default=0)
        y0 = min(ys, default=0)
        y1 = max(ys, default=0)
        return [x0, y0, x1 - x0, y1 - y0]

@attrs
class Caption(Annotation):
    _type = AnnotationType.caption
    caption = attrib(converter=str)


DEFAULT_SUBSET_NAME = 'default'

@attrs
class DatasetItem:
    id = attrib(converter=lambda x: str(x).replace('\\', '/'),
        type=str, validator=not_empty)
    annotations = attrib(factory=list, validator=default_if_none(list))
    subset = attrib(converter=lambda v: v or DEFAULT_SUBSET_NAME, default=None)
    path = attrib(factory=list, validator=default_if_none(list))

    image = attrib(type=Image, default=None)
    @image.validator
    def _image_validator(self, attribute, image):
        if callable(image) or isinstance(image, np.ndarray):
            image = Image(data=image)
        elif isinstance(image, str):
            image = Image(path=image)
        assert image is None or isinstance(image, Image)
        self.image = image

    attributes = attrib(factory=dict, validator=default_if_none(dict))

    @property
    def has_image(self):
        return self.image is not None

    def wrap(item, **kwargs):
        return attr.evolve(item, **kwargs)


CategoriesInfo = Dict[AnnotationType, Categories]

class IExtractor:
    def __iter__(self) -> Iterable[DatasetItem]:
        raise NotImplementedError()

    def __len__(self) -> int:
        raise NotImplementedError()

    def __bool__(self): # avoid __len__ use for truth checking
        return True

    def subsets(self) -> Dict[str, 'IExtractor']:
        raise NotImplementedError()

    def get_subset(self, name) -> 'IExtractor':
        raise NotImplementedError()

    def categories(self) -> CategoriesInfo:
        raise NotImplementedError()

    def get(self, id, subset=None) -> Optional[DatasetItem]:
        raise NotImplementedError()

class Extractor(IExtractor):
    def __init__(self, length=None, subsets=None):
        self._length = length
        self._subsets = subsets

    def _init_cache(self):
        subsets = set()
        length = -1
        for length, item in enumerate(self):
            subsets.add(item.subset)
        length += 1

        if self._length is None:
            self._length = length
        if self._subsets is None:
            self._subsets = subsets

    def __len__(self):
        if self._length is None:
            self._init_cache()
        return self._length

    def subsets(self) -> Dict[str, IExtractor]:
        if self._subsets is None:
            self._init_cache()
        return {name or DEFAULT_SUBSET_NAME: self.get_subset(name)
            for name in self._subsets}

    def get_subset(self, name):
        if self._subsets is None:
            self._init_cache()
        if name in self._subsets:
            return self.select(lambda item: item.subset == name)
        else:
            raise Exception("Unknown subset '%s', available subsets: %s" % \
                (name, set(self._subsets)))

    def transform(self, method, *args, **kwargs):
        return method(self, *args, **kwargs)

    def select(self, pred):
        class _DatasetFilter(Extractor):
            def __init__(self, _):
                super().__init__()
            def __iter__(_):
                return filter(pred, iter(self))
            def categories(_):
                return self.categories()

        return self.transform(_DatasetFilter)

    def categories(self):
        return {}

    def get(self, id, subset=None):
        subset = subset or DEFAULT_SUBSET_NAME
        for item in self:
            if item.id == id and item.subset == subset:
                return item
        return None

class SourceExtractor(Extractor):
    def __init__(self, length=None, subset=None):
        self._subset = subset or DEFAULT_SUBSET_NAME
        super().__init__(length=length, subsets=[self._subset])

        self._categories = {}
        self._items = []

    def categories(self):
        return self._categories

    def __iter__(self):
        yield from self._items

    def __len__(self):
        return len(self._items)

    def get(self, id, subset=None):
        assert subset == self._subset, '%s != %s' % (subset, self._subset)
        return super().get(id, subset or self._subset)

class Importer:
    @classmethod
    def detect(cls, path):
        return len(cls.find_sources(path)) != 0

    @classmethod
    def find_sources(cls, path) -> List[Dict]:
        raise NotImplementedError()

    def __call__(self, path, **extra_params):
        from datumaro.components.project import Project # cyclic import
        project = Project()

        sources = self.find_sources(osp.normpath(path))
        if len(sources) == 0:
            raise Exception("Failed to find dataset at '%s'" % path)

        for desc in sources:
            params = dict(extra_params)
            params.update(desc.get('options', {}))
            desc['options'] = params

            source_name = osp.splitext(osp.basename(desc['url']))[0]
            project.add_source(source_name, desc)

        return project

    @classmethod
    def _find_sources_recursive(cls, path: str, ext: Optional[str],
            extractor_name: str, filename: str = '*', dirname: str = '',
            file_filter: Optional[Callable[[str], bool]] = None,
            max_depth: int = 3):
        """
        Finds sources in the specified location, using the matching pattern
        to filter file names and directories.
        Supposed to be used, and to be the only call in subclasses.

        Paramters:
        - path - a directory or file path, where sources need to be found.
        - ext - file extension to match. To match directories,
            set this parameter to None or ''. Comparison is case-independent,
            a starting dot is not required.
        - extractor_name - the name of the associated Extractor type
        - filename - a glob pattern for file names
        - dirname - a glob pattern for filename prefixes
        - file_filter - a callable (abspath: str) -> bool, to filter paths found
        - max_depth - the maximum depth for recursive search.

        Returns: a list of source configurations
            (i.e. Extractor type names and c-tor parameters)
        """

        if ext:
            if not ext.startswith('.'):
                ext = '.' + ext
            ext = ext.lower()

        if (ext and path.lower().endswith(ext) and osp.isfile(path)) or \
                (not ext and dirname and osp.isdir(path) and \
                os.sep + osp.normpath(dirname.lower()) + os.sep in \
                    osp.abspath(path.lower()) + os.sep):
            sources = [{'url': path, 'format': extractor_name}]
        else:
            sources = []
            for d in range(max_depth + 1):
                sources.extend({'url': p, 'format': extractor_name} for p in
                    iglob(osp.join(path, *('*' * d), dirname, filename + ext))
                    if (callable(file_filter) and file_filter(p)) \
                    or (not callable(file_filter)))
                if sources:
                    break
        return sources


class Transform(Extractor):
    """
    A base class for dataset transformations that change dataset items
    or their annotations.
    """

    @staticmethod
    def wrap_item(item, **kwargs):
        return item.wrap(**kwargs)

    def __init__(self, extractor):
        super().__init__()

        self._extractor = extractor

    def categories(self):
        return self._extractor.categories()

    def subsets(self):
        if self._subsets is None:
            self._subsets = set(self._extractor.subsets())
        return super().subsets()

    def __len__(self):
        assert self._length in {None, 'parent'} or isinstance(self._length, int)
        if self._length is None and \
                    self.__iter__.__func__ == Transform.__iter__ \
                or self._length == 'parent':
            self._length = len(self._extractor)
        return super().__len__()

class ItemTransform(Transform):
    def transform_item(self, item: DatasetItem) -> Optional[DatasetItem]:
        """
        Returns a modified copy of the input item.

        Avoid changing and returning the input item, because it can lead to
        unexpected problems. Use wrap_item() or item.wrap() to simplify copying.
        """

        raise NotImplementedError()

    def __iter__(self):
        for item in self._extractor:
            item = self.transform_item(item)
            if item is not None:
                yield item<|MERGE_RESOLUTION|>--- conflicted
+++ resolved
@@ -10,10 +10,7 @@
 import os.path as osp
 
 from attr import attrs, attrib
-<<<<<<< HEAD
-=======
 import attr
->>>>>>> 9a2f3f23
 import numpy as np
 
 from datumaro.util.image import Image
