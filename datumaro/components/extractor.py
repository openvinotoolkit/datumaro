# Copyright (C) 2019-2022 Intel Corporation
#
# SPDX-License-Identifier: MIT

from __future__ import annotations

from glob import iglob
from typing import (
    Any, Callable, Dict, Iterator, List, NoReturn, Optional, Sequence, Tuple,
    Type, TypeVar, Union, cast,
)
import os
import os.path as osp
import warnings

from attr import attrs, define, field
import attr
import numpy as np

from datumaro.components.annotation import (
    Annotation, AnnotationType, Categories,
)
from datumaro.components.cli_plugin import CliPlugin
from datumaro.components.errors import (
    AnnotationImportError, DatasetNotFoundError, DatumaroError, ItemImportError,
)
from datumaro.components.format_detection import (
    FormatDetectionConfidence, FormatDetectionContext,
)
from datumaro.components.media import Image, MediaElement, PointCloud
from datumaro.components.progress_reporting import (
    NullProgressReporter, ProgressReporter,
)
from datumaro.util import is_method_redefined
from datumaro.util.attrs_util import default_if_none, not_empty

DEFAULT_SUBSET_NAME = 'default'

T = TypeVar('T', bound=MediaElement)

@attrs(order=False, init=False, slots=True)
class DatasetItem:
    id: str = field(converter=lambda x: str(x).replace('\\', '/'),
        validator=not_empty)

    subset: str = field(converter=lambda v: v or DEFAULT_SUBSET_NAME,
        default=None)

    media: Optional[MediaElement] = field(default=None,
        validator=attr.validators.optional(
            attr.validators.instance_of(MediaElement)))

    annotations: List[Annotation] = field(
        factory=list, validator=default_if_none(list))

    attributes: Dict[str, Any] = field(
        factory=dict, validator=default_if_none(dict))

    def wrap(item, **kwargs):
        return attr.evolve(item, **kwargs)

    def media_as(self, t: Type[T]) -> T:
        assert issubclass(t, MediaElement)
        return cast(t, self.media)

<<<<<<< HEAD
    def __init__(self, id: str, subset: Optional[str] = None,
=======
    def __init__(self, id: str, *,
            subset: Optional[str] = None,
>>>>>>> 166f5cc7
            media: Union[str, MediaElement, None] = None,
            annotations: Optional[List[Annotation]] = None,
            attributes: Dict[str, Any] = None,
            image=None, point_cloud=None, related_images=None):
        if image is not None:
<<<<<<< HEAD
            warnings.warn("image is deprecated and will be "
                "removed in future. Use media instead.",
=======
            warnings.warn("'image' is deprecated and will be "
                "removed in future. Use 'media' instead.",
>>>>>>> 166f5cc7
                DeprecationWarning, stacklevel=2)
            if isinstance(image, str):
                image = Image(path=image)
            elif isinstance(image, np.ndarray) or callable(image):
                image = Image(data=image)
            assert isinstance(image, Image)
            media = image
        elif point_cloud is not None:
<<<<<<< HEAD
            warnings.warn("point_cloud is deprecated and will be "
                "removed in future. Use media instead.",
                DeprecationWarning, stacklevel=2)
            if related_images is not None:
                warnings.warn("related_images is deprecated and will be "
                    "removed in future. Use media instead.",
=======
            warnings.warn("'point_cloud' is deprecated and will be "
                "removed in future. Use 'media' instead.",
                DeprecationWarning, stacklevel=2)
            if related_images is not None:
                warnings.warn("'related_images' is deprecated and will be "
                    "removed in future. Use 'media' instead.",
>>>>>>> 166f5cc7
                    DeprecationWarning, stacklevel=2)
            if isinstance(point_cloud, str):
                point_cloud = PointCloud(path=point_cloud,
                    extra_images=related_images)
            assert isinstance(point_cloud, PointCloud)
            media = point_cloud

        self.__attrs_init__(id=id, subset=subset, media=media,
            annotations=annotations, attributes=attributes)

    # Deprecated. Provided for backward compatibility.
    @property
    def image(self) -> Optional[Image]:
<<<<<<< HEAD
        warnings.warn("DatasetItem.image is deprecated and will be "
            "removed in future. Use .media and .media_as() instead.",
=======
        warnings.warn("'DatasetItem.image' is deprecated and will be "
            "removed in future. Use '.media' and '.media_as()' instead.",
>>>>>>> 166f5cc7
            DeprecationWarning, stacklevel=2)
        if not isinstance(self.media, Image):
            return None
        return self.media_as(Image)

    # Deprecated. Provided for backward compatibility.
    @property
    def point_cloud(self) -> Optional[str]:
<<<<<<< HEAD
        warnings.warn("DatasetItem.point_cloud is deprecated and will be "
            "removed in future. Use .media and .media_as() instead.",
=======
        warnings.warn("'DatasetItem.point_cloud' is deprecated and will be "
            "removed in future. Use '.media' and '.media_as()' instead.",
>>>>>>> 166f5cc7
            DeprecationWarning, stacklevel=2)
        if not isinstance(self.media, PointCloud):
            return None
        return self.media_as(PointCloud).path

    # Deprecated. Provided for backward compatibility.
    @property
    def related_images(self) -> List[Image]:
<<<<<<< HEAD
        warnings.warn("DatasetItem.related_images is deprecated and will be "
            "removed in future. Use .media and .media_as() instead.",
=======
        warnings.warn("'DatasetItem.related_images' is deprecated and will be "
            "removed in future. Use '.media' and '.media_as()' instead.",
>>>>>>> 166f5cc7
            DeprecationWarning, stacklevel=2)
        if not isinstance(self.media, PointCloud):
            return []
        return self.media_as(PointCloud).extra_images

    # Deprecated. Provided for backward compatibility.
    @property
    def has_image(self):
<<<<<<< HEAD
        warnings.warn("DatasetItem.has_image is deprecated and will be "
            "removed in future. Use .media and .media_as() instead.",
=======
        warnings.warn("'DatasetItem.has_image' is deprecated and will be "
            "removed in future. Use '.media' and '.media_as()' instead.",
>>>>>>> 166f5cc7
            DeprecationWarning, stacklevel=2)
        return isinstance(self.media, Image)

    # Deprecated. Provided for backward compatibility.
    @property
    def has_point_cloud(self):
<<<<<<< HEAD
        warnings.warn("DatasetItem.has_point_cloud is deprecated and will be "
            "removed in future. Use .media and .media_as() instead.",
=======
        warnings.warn("'DatasetItem.has_point_cloud' is deprecated and will be "
            "removed in future. Use '.media' and '.media_as()' instead.",
>>>>>>> 166f5cc7
            DeprecationWarning, stacklevel=2)
        return isinstance(self.media, PointCloud)


CategoriesInfo = Dict[AnnotationType, Categories]

class IExtractor:
    def __iter__(self) -> Iterator[DatasetItem]:
        """
        Provides sequential access to dataset items.
        """
        raise NotImplementedError()

    def __len__(self) -> int:
        raise NotImplementedError()

    def __bool__(self): # avoid __len__ use for truth checking
        return True

    def subsets(self) -> Dict[str, IExtractor]:
        """
        Enumerates subsets in the dataset. Each subset can be a dataset itself.
        """
        raise NotImplementedError()

    def get_subset(self, name) -> IExtractor:
        raise NotImplementedError()

    def categories(self) -> CategoriesInfo:
        """
        Returns metainfo about dataset labels.
        """
        raise NotImplementedError()

    def get(self, id: str, subset: Optional[str] = None) \
            -> Optional[DatasetItem]:
        """
        Provides random access to dataset items.
        """
        raise NotImplementedError()

    def media_type(self) -> Type[MediaElement]:
        """
        Returns media type of the dataset items.

        All the items are supposed to have the same media type.
        Supposed to be constant and known immediately after the
        object construction (i.e. doesn't require dataset iteration).
        """
        raise NotImplementedError()

    def media_type(self) -> Optional[Type[MediaElement]]:
        raise NotImplementedError()

class _ExtractorBase(IExtractor):
<<<<<<< HEAD
    def __init__(self, *, length=None, subsets=None, media_type=None):
=======
    def __init__(self, *,
            length: Optional[int] = None,
            subsets: Optional[Sequence[str]] = None):
>>>>>>> 166f5cc7
        self._length = length
        self._subsets = subsets
        self._media_type = media_type

    def _init_cache(self):
        subsets = set()
        length = -1
        for length, item in enumerate(self):
            subsets.add(item.subset)
        length += 1

        if self._length is None:
            self._length = length
        if self._subsets is None:
            self._subsets = subsets

    def __len__(self):
        if self._length is None:
            self._init_cache()
        return self._length

    def subsets(self) -> Dict[str, IExtractor]:
        if self._subsets is None:
            self._init_cache()
        return {name or DEFAULT_SUBSET_NAME: self.get_subset(name)
            for name in self._subsets}

    def get_subset(self, name):
        if self._subsets is None:
            self._init_cache()
        if name in self._subsets:
            if len(self._subsets) == 1:
                return self

            subset = self.select(lambda item: item.subset == name)
            subset._subsets = [name]
            return subset
        else:
            raise KeyError("Unknown subset '%s', available subsets: %s" % \
                (name, set(self._subsets)))

    def transform(self, method, *args, **kwargs):
        return method(self, *args, **kwargs)

    def select(self, pred):
        class _DatasetFilter(_ExtractorBase):
            def __iter__(_):
                return filter(pred, iter(self))
            def categories(_):
                return self.categories()
            def media_type(_):
                return self.media_type()

        return _DatasetFilter()

    def categories(self):
        return {}

    def get(self, id, subset=None):
        subset = subset or DEFAULT_SUBSET_NAME
        for item in self:
            if item.id == id and item.subset == subset:
                return item
        return None

    def media_type(self) -> Optional[Type[MediaElement]]:
        return self._media_type

T = TypeVar('T')

class _ImportFail(DatumaroError):
    pass

class ImportErrorPolicy:
    def report_item_error(self, error: Exception, *,
            item_id: Tuple[str, str]) -> None:
        """
        Allows to report a problem with a dataset item.
        If this function returns, the extractor must skip the item.
        """

        if not isinstance(error, _ImportFail):
            ie = ItemImportError(item_id)
            ie.__cause__ = error
            return self._handle_item_error(ie)
        else:
            raise error

    def report_annotation_error(self, error: Exception, *,
            item_id: Tuple[str, str]) -> None:
        """
        Allows to report a problem with a dataset item annotation.
        If this function returns, the extractor must skip the annotation.
        """

        if not isinstance(error, _ImportFail):
            ie = AnnotationImportError(item_id)
            ie.__cause__ = error
            return self._handle_annotation_error(ie)
        else:
            raise error

    def _handle_item_error(self, error: ItemImportError) -> None:
        """This function must either call fail() or return."""
        self.fail(error)

    def _handle_annotation_error(self, error: AnnotationImportError) -> None:
        """This function must either call fail() or return."""
        self.fail(error)

    def fail(self, error: Exception) -> NoReturn:
        raise _ImportFail from error

class FailingImportErrorPolicy(ImportErrorPolicy):
    pass

@define(eq=False)
class ImportContext:
    progress_reporter: ProgressReporter = field(default=None,
        converter=attr.converters.default_if_none(factory=NullProgressReporter))
    error_policy: ImportErrorPolicy = field(default=None,
        converter=attr.converters.default_if_none(factory=FailingImportErrorPolicy))

class NullImportContext(ImportContext):
    pass

class Extractor(_ExtractorBase, CliPlugin):
    """
    A base class for user-defined and built-in extractors.
    Should be used in cases, where SourceExtractor is not enough,
    or its use makes problems with performance, implementation etc.
    """

    def __init__(self, *,
            length: Optional[int] = None,
            subsets: Optional[Sequence[str]] = None,
<<<<<<< HEAD
            media_type: Optional[Type[MediaElement]] = Image,
=======
            media_type: Type[MediaElement] = Image,
>>>>>>> 166f5cc7
            ctx: Optional[ImportContext] = None):
        super().__init__(length=length, subsets=subsets,
            media_type=media_type)

        self._ctx: ImportContext = ctx or NullImportContext()
        self._media_type = media_type

    def media_type(self):
        return self._media_type

class SourceExtractor(Extractor):
    """
    A base class for simple, single-subset extractors.
    Should be used by default for user-defined extractors.
    """

    def __init__(self, *,
            length: Optional[int] = None,
            subset: Optional[str] = None,
<<<<<<< HEAD
            media_type: Optional[Type] = Image,
=======
            media_type: Type[MediaElement] = Image,
>>>>>>> 166f5cc7
            ctx: Optional[ImportContext] = None):
        self._subset = subset or DEFAULT_SUBSET_NAME
        super().__init__(length=length, subsets=[self._subset],
            media_type=media_type, ctx=ctx)

        self._categories = {}
        self._items = []

    def categories(self):
        return self._categories

    def __iter__(self):
        yield from self._items

    def __len__(self):
        return len(self._items)

    def get(self, id, subset=None):
        assert subset == self._subset, '%s != %s' % (subset, self._subset)
        return super().get(id, subset or self._subset)

class Importer(CliPlugin):
    @classmethod
    def detect(
        cls, context: FormatDetectionContext,
    ) -> Optional[FormatDetectionConfidence]:
        if not cls.find_sources_with_params(context.root_path):
            context.fail("specific requirement information unavailable")

        return FormatDetectionConfidence.LOW

    @classmethod
    def find_sources(cls, path) -> List[Dict]:
        raise NotImplementedError()

    @classmethod
    def find_sources_with_params(cls, path, **extra_params) -> List[Dict]:
        return cls.find_sources(path)

    def __call__(self, path, **extra_params):
        if not path or not osp.exists(path):
            raise DatasetNotFoundError(path)

        found_sources = self.find_sources_with_params(
            osp.normpath(path), **extra_params)
        if not found_sources:
            raise DatasetNotFoundError(path)

        sources = []
        for desc in found_sources:
            params = dict(extra_params)
            params.update(desc.get('options', {}))
            desc['options'] = params
            sources.append(desc)

        return sources

    @classmethod
    def _find_sources_recursive(cls, path: str, ext: Optional[str],
            extractor_name: str, filename: str = '*', dirname: str = '',
            file_filter: Optional[Callable[[str], bool]] = None,
            max_depth: int = 3):
        """
        Finds sources in the specified location, using the matching pattern
        to filter file names and directories.
        Supposed to be used, and to be the only call in subclasses.

        Parameters:
            path: a directory or file path, where sources need to be found.
            ext: file extension to match. To match directories,
                set this parameter to None or ''. Comparison is case-independent,
                a starting dot is not required.
            extractor_name: the name of the associated Extractor type
            filename: a glob pattern for file names
            dirname: a glob pattern for filename prefixes
            file_filter: a callable (abspath: str) -> bool, to filter paths found
            max_depth: the maximum depth for recursive search.

        Returns: a list of source configurations
            (i.e. Extractor type names and c-tor parameters)
        """

        if ext:
            if not ext.startswith('.'):
                ext = '.' + ext
            ext = ext.lower()

        if (path.lower().endswith(ext) and osp.isfile(path)) or \
                (not ext and dirname and osp.isdir(path) and \
                os.sep + osp.normpath(dirname.lower()) + os.sep in \
                    osp.abspath(path.lower()) + os.sep):
            sources = [{'url': path, 'format': extractor_name}]
        else:
            sources = []
            for d in range(max_depth + 1):
                sources.extend({'url': p, 'format': extractor_name} for p in
                    iglob(osp.join(path, *('*' * d), dirname, filename + ext))
                    if (callable(file_filter) and file_filter(p)) \
                    or (not callable(file_filter)))
                if sources:
                    break
        return sources

class Transform(_ExtractorBase, CliPlugin):
    """
    A base class for dataset transformations that change dataset items
    or their annotations.
    """

    @staticmethod
    def wrap_item(item, **kwargs):
        return item.wrap(**kwargs)

    def __init__(self, extractor: IExtractor):
        super().__init__()

        self._extractor = extractor

    def categories(self):
        return self._extractor.categories()

    def subsets(self):
        if self._subsets is None:
            self._subsets = set(self._extractor.subsets())
        return super().subsets()

    def __len__(self):
        assert self._length in {None, 'parent'} or isinstance(self._length, int)
        if self._length is None and \
                    not is_method_redefined('__iter__', Transform, self) \
                or self._length == 'parent':
            self._length = len(self._extractor)
        return super().__len__()

    def media_type(self):
        return self._extractor.media_type()

class ItemTransform(Transform):
    def transform_item(self, item: DatasetItem) -> Optional[DatasetItem]:
        """
        Returns a modified copy of the input item.

        Avoid changing and returning the input item, because it can lead to
        unexpected problems. Use wrap_item() or item.wrap() to simplify copying.
        """

        raise NotImplementedError()

    def __iter__(self):
        for item in self._extractor:
            item = self.transform_item(item)
            if item is not None:
                yield item<|MERGE_RESOLUTION|>--- conflicted
+++ resolved
@@ -63,24 +63,15 @@
         assert issubclass(t, MediaElement)
         return cast(t, self.media)
 
-<<<<<<< HEAD
-    def __init__(self, id: str, subset: Optional[str] = None,
-=======
     def __init__(self, id: str, *,
             subset: Optional[str] = None,
->>>>>>> 166f5cc7
             media: Union[str, MediaElement, None] = None,
             annotations: Optional[List[Annotation]] = None,
             attributes: Dict[str, Any] = None,
             image=None, point_cloud=None, related_images=None):
         if image is not None:
-<<<<<<< HEAD
-            warnings.warn("image is deprecated and will be "
-                "removed in future. Use media instead.",
-=======
             warnings.warn("'image' is deprecated and will be "
                 "removed in future. Use 'media' instead.",
->>>>>>> 166f5cc7
                 DeprecationWarning, stacklevel=2)
             if isinstance(image, str):
                 image = Image(path=image)
@@ -89,21 +80,12 @@
             assert isinstance(image, Image)
             media = image
         elif point_cloud is not None:
-<<<<<<< HEAD
-            warnings.warn("point_cloud is deprecated and will be "
-                "removed in future. Use media instead.",
-                DeprecationWarning, stacklevel=2)
-            if related_images is not None:
-                warnings.warn("related_images is deprecated and will be "
-                    "removed in future. Use media instead.",
-=======
             warnings.warn("'point_cloud' is deprecated and will be "
                 "removed in future. Use 'media' instead.",
                 DeprecationWarning, stacklevel=2)
             if related_images is not None:
                 warnings.warn("'related_images' is deprecated and will be "
                     "removed in future. Use 'media' instead.",
->>>>>>> 166f5cc7
                     DeprecationWarning, stacklevel=2)
             if isinstance(point_cloud, str):
                 point_cloud = PointCloud(path=point_cloud,
@@ -117,13 +99,8 @@
     # Deprecated. Provided for backward compatibility.
     @property
     def image(self) -> Optional[Image]:
-<<<<<<< HEAD
-        warnings.warn("DatasetItem.image is deprecated and will be "
-            "removed in future. Use .media and .media_as() instead.",
-=======
         warnings.warn("'DatasetItem.image' is deprecated and will be "
             "removed in future. Use '.media' and '.media_as()' instead.",
->>>>>>> 166f5cc7
             DeprecationWarning, stacklevel=2)
         if not isinstance(self.media, Image):
             return None
@@ -132,13 +109,8 @@
     # Deprecated. Provided for backward compatibility.
     @property
     def point_cloud(self) -> Optional[str]:
-<<<<<<< HEAD
-        warnings.warn("DatasetItem.point_cloud is deprecated and will be "
-            "removed in future. Use .media and .media_as() instead.",
-=======
         warnings.warn("'DatasetItem.point_cloud' is deprecated and will be "
             "removed in future. Use '.media' and '.media_as()' instead.",
->>>>>>> 166f5cc7
             DeprecationWarning, stacklevel=2)
         if not isinstance(self.media, PointCloud):
             return None
@@ -147,13 +119,8 @@
     # Deprecated. Provided for backward compatibility.
     @property
     def related_images(self) -> List[Image]:
-<<<<<<< HEAD
-        warnings.warn("DatasetItem.related_images is deprecated and will be "
-            "removed in future. Use .media and .media_as() instead.",
-=======
         warnings.warn("'DatasetItem.related_images' is deprecated and will be "
             "removed in future. Use '.media' and '.media_as()' instead.",
->>>>>>> 166f5cc7
             DeprecationWarning, stacklevel=2)
         if not isinstance(self.media, PointCloud):
             return []
@@ -162,26 +129,16 @@
     # Deprecated. Provided for backward compatibility.
     @property
     def has_image(self):
-<<<<<<< HEAD
-        warnings.warn("DatasetItem.has_image is deprecated and will be "
-            "removed in future. Use .media and .media_as() instead.",
-=======
         warnings.warn("'DatasetItem.has_image' is deprecated and will be "
             "removed in future. Use '.media' and '.media_as()' instead.",
->>>>>>> 166f5cc7
             DeprecationWarning, stacklevel=2)
         return isinstance(self.media, Image)
 
     # Deprecated. Provided for backward compatibility.
     @property
     def has_point_cloud(self):
-<<<<<<< HEAD
-        warnings.warn("DatasetItem.has_point_cloud is deprecated and will be "
-            "removed in future. Use .media and .media_as() instead.",
-=======
         warnings.warn("'DatasetItem.has_point_cloud' is deprecated and will be "
             "removed in future. Use '.media' and '.media_as()' instead.",
->>>>>>> 166f5cc7
             DeprecationWarning, stacklevel=2)
         return isinstance(self.media, PointCloud)
 
@@ -226,27 +183,18 @@
     def media_type(self) -> Type[MediaElement]:
         """
         Returns media type of the dataset items.
-
         All the items are supposed to have the same media type.
         Supposed to be constant and known immediately after the
         object construction (i.e. doesn't require dataset iteration).
         """
         raise NotImplementedError()
 
-    def media_type(self) -> Optional[Type[MediaElement]]:
-        raise NotImplementedError()
-
 class _ExtractorBase(IExtractor):
-<<<<<<< HEAD
-    def __init__(self, *, length=None, subsets=None, media_type=None):
-=======
     def __init__(self, *,
             length: Optional[int] = None,
             subsets: Optional[Sequence[str]] = None):
->>>>>>> 166f5cc7
         self._length = length
         self._subsets = subsets
-        self._media_type = media_type
 
     def _init_cache(self):
         subsets = set()
@@ -309,9 +257,6 @@
                 return item
         return None
 
-    def media_type(self) -> Optional[Type[MediaElement]]:
-        return self._media_type
-
 T = TypeVar('T')
 
 class _ImportFail(DatumaroError):
@@ -380,14 +325,9 @@
     def __init__(self, *,
             length: Optional[int] = None,
             subsets: Optional[Sequence[str]] = None,
-<<<<<<< HEAD
-            media_type: Optional[Type[MediaElement]] = Image,
-=======
             media_type: Type[MediaElement] = Image,
->>>>>>> 166f5cc7
             ctx: Optional[ImportContext] = None):
-        super().__init__(length=length, subsets=subsets,
-            media_type=media_type)
+        super().__init__(length=length, subsets=subsets)
 
         self._ctx: ImportContext = ctx or NullImportContext()
         self._media_type = media_type
@@ -404,11 +344,7 @@
     def __init__(self, *,
             length: Optional[int] = None,
             subset: Optional[str] = None,
-<<<<<<< HEAD
-            media_type: Optional[Type] = Image,
-=======
             media_type: Type[MediaElement] = Image,
->>>>>>> 166f5cc7
             ctx: Optional[ImportContext] = None):
         self._subset = subset or DEFAULT_SUBSET_NAME
         super().__init__(length=length, subsets=[self._subset],
@@ -475,7 +411,6 @@
         Finds sources in the specified location, using the matching pattern
         to filter file names and directories.
         Supposed to be used, and to be the only call in subclasses.
-
         Parameters:
             path: a directory or file path, where sources need to be found.
             ext: file extension to match. To match directories,
@@ -486,7 +421,6 @@
             dirname: a glob pattern for filename prefixes
             file_filter: a callable (abspath: str) -> bool, to filter paths found
             max_depth: the maximum depth for recursive search.
-
         Returns: a list of source configurations
             (i.e. Extractor type names and c-tor parameters)
         """
@@ -550,7 +484,6 @@
     def transform_item(self, item: DatasetItem) -> Optional[DatasetItem]:
         """
         Returns a modified copy of the input item.
-
         Avoid changing and returning the input item, because it can lead to
         unexpected problems. Use wrap_item() or item.wrap() to simplify copying.
         """
