
# Copyright (C) 2019-2021 Intel Corporation
#
# SPDX-License-Identifier: MIT

from enum import Enum, auto
from functools import partial
from glob import iglob
from typing import Callable, Iterable, List, Dict, Optional, Tuple, Union
import os
import os.path as osp

import attr
from attr import attrs, attrib
import numpy as np

from datumaro.util.image import Image
from datumaro.util.attrs_util import not_empty, default_if_none


class AnnotationType(Enum):
    label = auto()
    mask = auto()
    points = auto()
    polygon = auto()
    polyline = auto()
    bbox = auto()
    caption = auto()

_COORDINATE_ROUNDING_DIGITS = 2

@attrs(kw_only=True)
class Annotation:
    id = attrib(default=0, validator=default_if_none(int))
    attributes = attrib(factory=dict, validator=default_if_none(dict))
    group = attrib(default=0, validator=default_if_none(int))

    def __attrs_post_init__(self):
        assert isinstance(self.type, AnnotationType)

    @property
    def type(self) -> AnnotationType:
        return self._type # must be set in subclasses

    def wrap(self, **kwargs):
        return attr.evolve(self, **kwargs)

@attrs(kw_only=True)
class Categories:
    attributes = attrib(factory=set, validator=default_if_none(set), eq=False)

@attrs
class LabelCategories(Categories):
    @attrs(repr_ns='LabelCategories')
    class Category:
        name = attrib(converter=str, validator=not_empty)
        parent = attrib(default='', validator=default_if_none(str))
        attributes = attrib(factory=set, validator=default_if_none(set))

    items = attrib(factory=list, validator=default_if_none(list))
    _indices = attrib(factory=dict, init=False, eq=False)

    @classmethod
    def from_iterable(cls, iterable):
        """Generation of LabelCategories from iterable object

        Args:
            iterable ([type]): This iterable object can be:
            1)simple str - will generate one Category with str as name
            2)list of str - will interpreted as list of Category names
            3)list of positional arguments - will generate Categories
            with this arguments


        Returns:
            LabelCategories: LabelCategories object
        """
        temp_categories = cls()

        if isinstance(iterable, str):
            iterable = [[iterable]]

        for category in iterable:
            if isinstance(category, str):
                category = [category]
            temp_categories.add(*category)

        return temp_categories

    def __attrs_post_init__(self):
        self._reindex()

    def _reindex(self):
        indices = {}
        for index, item in enumerate(self.items):
            assert item.name not in self._indices
            indices[item.name] = index
        self._indices = indices

    def add(self, name: str, parent: str = None, attributes: dict = None):
        assert name
        assert name not in self._indices, name

        index = len(self.items)
        self.items.append(self.Category(name, parent, attributes))
        self._indices[name] = index
        return index

    def find(self, name: str):
        index = self._indices.get(name)
        if index is not None:
            return index, self.items[index]
        return index, None

    def __getitem__(self, idx):
        return self.items[idx]

    def __contains__(self, idx):
        return 0 <= idx and idx < len(self.items)

    def __len__(self):
        return len(self.items)

    def __iter__(self):
        return iter(self.items)

@attrs
class Label(Annotation):
    _type = AnnotationType.label
    label = attrib(converter=int)

@attrs(eq=False)
class MaskCategories(Categories):
    @classmethod
    def make_default(cls, size=256):
        from datumaro.util.mask_tools import generate_colormap
        return cls(generate_colormap(size))

    colormap = attrib(factory=dict, validator=default_if_none(dict))
    _inverse_colormap = attrib(default=None,
        validator=attr.validators.optional(dict))

    @property
    def inverse_colormap(self):
        from datumaro.util.mask_tools import invert_colormap
        if self._inverse_colormap is None:
            if self.colormap is not None:
                self._inverse_colormap = invert_colormap(self.colormap)
        return self._inverse_colormap

    def __eq__(self, other):
        if not super().__eq__(other):
            return False
        if not isinstance(other, __class__):
            return False
        for label_id, my_color in self.colormap.items():
            other_color = other.colormap.get(label_id)
            if not np.array_equal(my_color, other_color):
                return False
        return True

@attrs(eq=False)
class Mask(Annotation):
    _type = AnnotationType.mask
    _image = attrib()
    label = attrib(converter=attr.converters.optional(int),
        default=None, kw_only=True)
    z_order = attrib(default=0, validator=default_if_none(int), kw_only=True)

    def __attrs_post_init__(self):
        if isinstance(self._image, np.ndarray):
            self._image = self._image.astype(bool)

    @property
    def image(self):
        if callable(self._image):
            return self._image()
        return self._image

    def as_class_mask(self, label_id=None):
        if label_id is None:
            label_id = self.label
        from datumaro.util.mask_tools import make_index_mask
        return make_index_mask(self.image, label_id)

    def as_instance_mask(self, instance_id):
        from datumaro.util.mask_tools import make_index_mask
        return make_index_mask(self.image, instance_id)

    def get_area(self):
        return np.count_nonzero(self.image)

    def get_bbox(self):
        from datumaro.util.mask_tools import find_mask_bbox
        return find_mask_bbox(self.image)

    def paint(self, colormap):
        from datumaro.util.mask_tools import paint_mask
        return paint_mask(self.as_class_mask(), colormap)

    def __eq__(self, other):
        if not super().__eq__(other):
            return False
        if not isinstance(other, __class__):
            return False
        return \
            (self.label == other.label) and \
            (self.z_order == other.z_order) and \
            (np.array_equal(self.image, other.image))

@attrs(eq=False)
class RleMask(Mask):
    rle = attrib()
    _image = attrib(default=attr.Factory(
        lambda self: self._lazy_decode(self.rle),
        takes_self=True), init=False)

    @staticmethod
    def _lazy_decode(rle):
        from pycocotools import mask as mask_utils
        return lambda: mask_utils.decode(rle)

    def get_area(self):
        from pycocotools import mask as mask_utils
        return mask_utils.area(self.rle)

    def get_bbox(self):
        from pycocotools import mask as mask_utils
        return mask_utils.toBbox(self.rle)

    def __eq__(self, other):
        if not isinstance(other, __class__):
            return super().__eq__(other)
        return self.rle == other.rle

class CompiledMask:
    @staticmethod
    def from_instance_masks(instance_masks,
            instance_ids=None, instance_labels=None, dtype=None):
        from datumaro.util.mask_tools import make_index_mask

        if instance_ids is not None:
            assert len(instance_ids) == len(instance_masks)
        else:
            instance_ids = [None] * len(instance_masks)

        if instance_labels is not None:
            assert len(instance_labels) == len(instance_masks)
        else:
            instance_labels = [None] * len(instance_masks)

        instance_masks = sorted(enumerate(instance_masks),
            key=lambda m: m[1].z_order)
        instance_masks = ((m.image, 1 + j,
                instance_ids[i] if instance_ids[i] is not None else 1 + j,
                instance_labels[i] if instance_labels[i] is not None else m.label
            ) for j, (i, m) in enumerate(instance_masks))

        # 1. Avoid memory explosion on materialization of all masks
        # 2. Optimize materialization calls
        it = iter(instance_masks)

        instance_map = [0]
        class_map = [0]

        m, idx, instance_id, class_id = next(it)
        if not class_id:
            idx = 0
        index_mask = make_index_mask(m, idx, dtype=dtype)
        instance_map.append(instance_id)
        class_map.append(class_id)

        for m, idx, instance_id, class_id in it:
            if not class_id:
                idx = 0
            index_mask = np.where(m, idx, index_mask)
            instance_map.append(instance_id)
            class_map.append(class_id)

        if np.array_equal(instance_map, range(idx + 1)):
            merged_instance_mask = index_mask
        else:
            merged_instance_mask = np.array(instance_map,
                dtype=np.min_scalar_type(instance_map))[index_mask]
        dtype_mask = dtype if dtype else np.min_scalar_type(class_map)
        merged_class_mask = np.array(class_map, dtype=dtype_mask)[index_mask]

        return __class__(class_mask=merged_class_mask,
            instance_mask=merged_instance_mask)

    def __init__(self, class_mask=None, instance_mask=None):
        self._class_mask = class_mask
        self._instance_mask = instance_mask

    @staticmethod
    def _get_image(image):
        if callable(image):
            return image()
        return image

    @property
    def class_mask(self):
        return self._get_image(self._class_mask)

    @property
    def instance_mask(self):
        return self._get_image(self._instance_mask)

    @property
    def instance_count(self):
        return int(self.instance_mask.max())

    def get_instance_labels(self):
        class_shift = 16
        m = (self.class_mask.astype(np.uint32) << class_shift) \
            + self.instance_mask.astype(np.uint32)
        keys = np.unique(m)
        instance_labels = {k & ((1 << class_shift) - 1): k >> class_shift
            for k in keys if k & ((1 << class_shift) - 1) != 0
        }
        return instance_labels

    def extract(self, instance_id):
        return self.instance_mask == instance_id

    def lazy_extract(self, instance_id):
        return lambda: self.extract(instance_id)

@attrs
class _Shape(Annotation):
    points = attrib(converter=lambda x:
        [round(p, _COORDINATE_ROUNDING_DIGITS) for p in x])
    label = attrib(converter=attr.converters.optional(int),
        default=None, kw_only=True)
    z_order = attrib(default=0, validator=default_if_none(int), kw_only=True)

    def get_area(self):
        raise NotImplementedError()

    def get_bbox(self):
        points = self.points
        if not points:
            return None

        xs = [p for p in points[0::2]]
        ys = [p for p in points[1::2]]
        x0 = min(xs)
        x1 = max(xs)
        y0 = min(ys)
        y1 = max(ys)
        return [x0, y0, x1 - x0, y1 - y0]

@attrs
class PolyLine(_Shape):
    _type = AnnotationType.polyline

    def as_polygon(self):
        return self.points[:]

    def get_area(self):
        return 0

@attrs
class Polygon(_Shape):
    _type = AnnotationType.polygon

    def __attrs_post_init__(self):
        super().__attrs_post_init__()
        # keep the message on a single line to produce informative output
        assert len(self.points) % 2 == 0 and 3 <= len(self.points) // 2, "Wrong polygon points: %s" % self.points

    def get_area(self):
        import pycocotools.mask as mask_utils

        x, y, w, h = self.get_bbox()
        rle = mask_utils.frPyObjects([self.points], y + h, x + w)
        area = mask_utils.area(rle)[0]
        return area

@attrs
class Bbox(_Shape):
    _type = AnnotationType.bbox

    # will be overridden by attrs, then will be overridden again by us
    # attrs' method will be renamed to __attrs_init__
    def __init__(self, x, y, w, h, *args, **kwargs):
        kwargs.pop('points', None) # comes from wrap()
        self.__attrs_init__([x, y, x + w, y + h], *args, **kwargs)
    __actual_init__ = __init__ # save pointer

    @property
    def x(self):
        return self.points[0]

    @property
    def y(self):
        return self.points[1]

    @property
    def w(self):
        return self.points[2] - self.points[0]

    @property
    def h(self):
        return self.points[3] - self.points[1]

    def get_area(self):
        return self.w * self.h

    def get_bbox(self):
        return [self.x, self.y, self.w, self.h]

    def as_polygon(self):
        x, y, w, h = self.get_bbox()
        return [
            x, y,
            x + w, y,
            x + w, y + h,
            x, y + h
        ]

    def iou(self, other):
        from datumaro.util.annotation_util import bbox_iou
        return bbox_iou(self.get_bbox(), other.get_bbox())

    def wrap(item, **kwargs):
        d = {'x': item.x, 'y': item.y, 'w': item.w, 'h': item.h}
        d.update(kwargs)
        return attr.evolve(item, **d)

assert not hasattr(Bbox, '__attrs_init__') # hopefully, it will be supported
setattr(Bbox, '__attrs_init__', Bbox.__init__)
setattr(Bbox, '__init__', Bbox.__actual_init__)

@attrs
class PointsCategories(Categories):
    @attrs(repr_ns="PointsCategories")
    class Category:
        labels = attrib(factory=list, validator=default_if_none(list))
        joints = attrib(factory=set, validator=default_if_none(set))

    items = attrib(factory=dict, validator=default_if_none(dict))

    @classmethod
    def from_iterable(cls, iterable):
        """Generation of PointsCategories from iterable object

        Args:
            iterable ([type]): This iterable object can be:
            1) list of positional arguments - will generate Categories
                with these arguments

        Returns:
            PointsCategories: PointsCategories object
        """
        temp_categories = cls()

        for category in iterable:
            temp_categories.add(*category)
        return temp_categories

    def add(self, label_id, labels=None, joints=None):
        if joints is None:
            joints = []
        joints = set(map(tuple, joints))
        self.items[label_id] = self.Category(labels, joints)

@attrs
class Points(_Shape):
    class Visibility(Enum):
        absent = 0
        hidden = 1
        visible = 2

    _type = AnnotationType.points

    visibility = attrib(type=list, default=None)
    @visibility.validator
    def _visibility_validator(self, attribute, visibility):
        if visibility is None:
            visibility = [self.Visibility.visible] * (len(self.points) // 2)
        else:
            for i, v in enumerate(visibility):
                if not isinstance(v, self.Visibility):
                    visibility[i] = self.Visibility(v)
        assert len(visibility) == len(self.points) // 2
        self.visibility = visibility

    def __attrs_post_init__(self):
        super().__attrs_post_init__()
        assert len(self.points) % 2 == 0, self.points

    def get_area(self):
        return 0

    def get_bbox(self):
        xs = [p for p, v in zip(self.points[0::2], self.visibility)
            if v != __class__.Visibility.absent]
        ys = [p for p, v in zip(self.points[1::2], self.visibility)
            if v != __class__.Visibility.absent]
        x0 = min(xs, default=0)
        x1 = max(xs, default=0)
        y0 = min(ys, default=0)
        y1 = max(ys, default=0)
        return [x0, y0, x1 - x0, y1 - y0]

@attrs
class Caption(Annotation):
    _type = AnnotationType.caption
    caption = attrib(converter=str)


DEFAULT_SUBSET_NAME = 'default'

@attrs
class DatasetItem:
    id = attrib(converter=lambda x: str(x).replace('\\', '/'),
        type=str, validator=not_empty)
    annotations = attrib(factory=list, validator=default_if_none(list))
    subset = attrib(converter=lambda v: v or DEFAULT_SUBSET_NAME, default=None)
    path = attrib(factory=list, validator=default_if_none(list))

    image = attrib(type=Image, default=None)
    @image.validator
    def _image_validator(self, attribute, image):
        if callable(image) or isinstance(image, np.ndarray):
            image = Image(data=image)
        elif isinstance(image, str):
            image = Image(path=image)
        assert image is None or isinstance(image, Image)
        self.image = image

    attributes = attrib(factory=dict, validator=default_if_none(dict))

    @property
    def has_image(self):
        return self.image is not None

    def wrap(item, **kwargs):
        return attr.evolve(item, **kwargs)


CategoriesInfo = Dict[AnnotationType, Categories]

class IExtractor: #pylint: disable=redefined-builtin
    def __iter__(self) -> Iterable[DatasetItem]:
        raise NotImplementedError()

    def __len__(self) -> int:
        raise NotImplementedError()

    def subsets(self) -> Dict[str, 'IExtractor']:
        raise NotImplementedError()

    def get_subset(self, name) -> 'IExtractor':
        raise NotImplementedError()

    def categories(self) -> CategoriesInfo:
        raise NotImplementedError()

    def get(self, id, subset=None) -> Optional[DatasetItem]:
        raise NotImplementedError()

class ExtractorBase(IExtractor):
    def __init__(self, length=None, subsets=None):
        self._length = length
        self._subsets = subsets

    def _init_cache(self):
        subsets = set()
        length = -1
        for length, item in enumerate(self):
            subsets.add(item.subset)
        length += 1

        if self._length is None:
            self._length = length
        if self._subsets is None:
            self._subsets = subsets

    def __len__(self):
        if self._length is None:
            self._init_cache()
        return self._length

    def subsets(self) -> Dict[str, IExtractor]:
        if self._subsets is None:
            self._init_cache()
        return {name or DEFAULT_SUBSET_NAME: self.get_subset(name)
            for name in self._subsets}

    def get_subset(self, name):
        if self._subsets is None:
            self._init_cache()
        if name in self._subsets:
            subset = self.select(lambda item: item.subset == name)
            subset._subsets = [name]
            return subset
        else:
            raise Exception("Unknown subset '%s', available subsets: %s" % \
                (name, set(self._subsets)))

    def transform(self, method, *args, **kwargs):
        return method(self, *args, **kwargs)

    def select(self, pred):
        class _DatasetFilter(Transform):
            def __iter__(_):
                return filter(pred, iter(self))

        return self.transform(_DatasetFilter)

    def categories(self):
        return {}

    def get(self, id, subset=None): #pylint: disable=redefined-builtin
        subset = subset or DEFAULT_SUBSET_NAME
        for item in self:
            if item.id == id and item.subset == subset:
                return item
        return None

class Extractor(ExtractorBase):
    "A base class for user-defined and built-in extractors"
    pass

class SourceExtractor(Extractor):
    def __init__(self, length=None, subset=None):
        self._subset = subset or DEFAULT_SUBSET_NAME
        super().__init__(length=length, subsets=[self._subset])

        self._categories = {}
        self._items = []

    def categories(self):
        return self._categories

    def __iter__(self):
        yield from self._items

    def __len__(self):
        return len(self._items)

    def get(self, id, subset=None): #pylint: disable=redefined-builtin
        assert subset == self._subset, '%s != %s' % (subset, self._subset)
        return super().get(id, subset or self._subset)

class Importer:
    @classmethod
    def detect(cls, path):
        return len(cls.find_sources(path)) != 0

    @classmethod
    def find_sources(cls, path) -> List[Dict]:
        raise NotImplementedError()

    def __call__(self, path, **extra_params):
        found_sources = self.find_sources(osp.normpath(path))
        if len(found_sources) == 0:
            raise Exception("Failed to find dataset at '%s'" % path)

        sources = []
        for desc in found_sources:
            params = dict(extra_params)
            params.update(desc.get('options', {}))
            desc['options'] = params
            sources.append(desc)

        return sources

    @classmethod
    def _find_sources_recursive(cls, path: str, ext: Optional[str],
            extractor_name: str, filename: str = '*', dirname: str = '',
            file_filter: Optional[Callable[[str], bool]] = None,
            max_depth: int = 3):
        """
        Finds sources in the specified location, using the matching pattern
        to filter file names and directories.
        Supposed to be used, and to be the only call in subclasses.

        Paramters:
        - path - a directory or file path, where sources need to be found.
        - ext - file extension to match. To match directories,
            set this parameter to None or ''. Comparison is case-independent,
            a starting dot is not required.
        - extractor_name - the name of the associated Extractor type
        - filename - a glob pattern for file names
        - dirname - a glob pattern for filename prefixes
        - file_filter - a callable (abspath: str) -> bool, to filter paths found
        - max_depth - the maximum depth for recursive search.

        Returns: a list of source configurations
            (i.e. Extractor type names and c-tor parameters)
        """

        if ext:
            if not ext.startswith('.'):
                ext = '.' + ext
            ext = ext.lower()

        if (ext and path.lower().endswith(ext) and osp.isfile(path)) or \
                (not ext and dirname and osp.isdir(path) and \
                os.sep + osp.normpath(dirname.lower()) + os.sep in \
                    osp.abspath(path.lower()) + os.sep):
            sources = [{'url': path, 'format': extractor_name}]
        else:
            sources = []
            for d in range(max_depth + 1):
                sources.extend({'url': p, 'format': extractor_name} for p in
                    iglob(osp.join(path, *('*' * d), dirname, filename + ext))
                    if (callable(file_filter) and file_filter(p)) \
                    or (not callable(file_filter)))
                if sources:
                    break
        return sources

<<<<<<< HEAD
class Transform(ExtractorBase):
=======

class Transform(Extractor):
    """
    A base class for dataset transformations that change dataset items
    or their annotations.
    """

>>>>>>> f8ad828d
    @staticmethod
    def wrap_item(item, **kwargs):
        return item.wrap(**kwargs)

    def __init__(self, extractor):
        super().__init__()

        self._extractor = extractor

    def categories(self):
        return self._extractor.categories()

    def subsets(self):
        if self._subsets is None:
            self._subsets = set(self._extractor.subsets())
        return super().subsets()

    def __len__(self):
        assert self._length in {None, 'parent'} or isinstance(self._length, int)
        if self._length is None and \
                    self.__iter__.__func__ == __class__.__iter__ \
                or self._length == 'parent':
            self._length = len(self._extractor)
        return super().__len__()

class ItemTransform(Transform):
    def transform_item(self, item: DatasetItem) -> Optional[DatasetItem]:
        """
        Returns a modified copy of the input item.

        Avoid changing and returning the input item, because it can lead to
        unexpected problems. Use wrap_item() or item.wrap() to simplify copying.
        """

        raise NotImplementedError()

    def __iter__(self):
        for item in self._extractor:
            item = self.transform_item(item)
            if item is not None:
                yield item<|MERGE_RESOLUTION|>--- conflicted
+++ resolved
@@ -714,17 +714,12 @@
                     break
         return sources
 
-<<<<<<< HEAD
 class Transform(ExtractorBase):
-=======
-
-class Transform(Extractor):
     """
     A base class for dataset transformations that change dataset items
     or their annotations.
     """
 
->>>>>>> f8ad828d
     @staticmethod
     def wrap_item(item, **kwargs):
         return item.wrap(**kwargs)
