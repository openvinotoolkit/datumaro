# Copyright (C) 2020-2022 Intel Corporation
#
# SPDX-License-Identifier: MIT

from __future__ import annotations

from contextlib import contextmanager
from copy import copy
from enum import Enum, auto
from typing import (
    Any, Callable, Dict, Iterable, Iterator, List, Optional, Tuple, Type, Union,
)
import glob
import inspect
import logging as log
import os
import os.path as osp
import warnings

from datumaro.components.annotation import AnnotationType, LabelCategories
from datumaro.components.config_model import Source
from datumaro.components.converter import (
    Converter, ExportContext, ExportErrorPolicy, _ExportFail,
)
from datumaro.components.dataset_filter import (
    XPathAnnotationsFilter, XPathDatasetFilter,
)
from datumaro.components.environment import Environment
from datumaro.components.errors import (
    CategoriesRedefinedError, ConflictingCategoriesError, MediaTypeError,
    MultipleFormatsMatchError, NoMatchingFormatsError, RepeatedItemError,
    UnknownFormatError,
)
from datumaro.components.extractor import (
    DEFAULT_SUBSET_NAME, CategoriesInfo, DatasetItem, Extractor, IExtractor,
    ImportContext, ImportErrorPolicy, ItemTransform, Transform, _ImportFail,
)
from datumaro.components.launcher import Launcher, ModelTransform
from datumaro.components.media import Image, MediaElement
from datumaro.components.progress_reporting import (
    NullProgressReporter, ProgressReporter,
)
from datumaro.plugins.transforms import ProjectLabels
from datumaro.util import is_method_redefined
from datumaro.util.log_utils import logging_disabled
from datumaro.util.os_util import rmtree
from datumaro.util.scope import on_error_do, scoped

DEFAULT_FORMAT = 'datumaro'

IDataset = IExtractor

class DatasetItemStorage:
    def __init__(self):
        self.data = {} # { subset_name: { id: DatasetItem } }
        self._traversal_order = {} # maintain the order of elements

    def __iter__(self) -> Iterator[DatasetItem]:
        for item in self._traversal_order.values():
            yield item

    def __len__(self) -> int:
        return len(self._traversal_order)

    def is_empty(self) -> bool:
        # Subsets might contain removed items, so this may differ from __len__
        return all(len(s) == 0 for s in self.data.values())

    def put(self, item: DatasetItem) -> bool:
        subset = self.data.setdefault(item.subset, {})
        is_new = subset.get(item.id) is None
        self._traversal_order[(item.id, item.subset)] = item
        subset[item.id] = item
        return is_new

    def get(self, id: Union[str, DatasetItem], subset: Optional[str] = None,
            dummy: Any = None) -> Optional[DatasetItem]:
        if isinstance(id, DatasetItem):
            id, subset = id.id, id.subset
        else:
            id = str(id)
            subset = subset or DEFAULT_SUBSET_NAME

        return self.data.get(subset, {}).get(id, dummy)

    def remove(self, id: Union[str, DatasetItem],
            subset: Optional[str] = None) -> bool:
        if isinstance(id, DatasetItem):
            id, subset = id.id, id.subset
        else:
            id = str(id)
            subset = subset or DEFAULT_SUBSET_NAME

        subset_data = self.data.setdefault(subset, {})
        is_removed = subset_data.get(id) is not None
        subset_data[id] = None
        if is_removed:
            self._traversal_order.pop((id, subset))
        return is_removed

    def __contains__(self, x: Union[DatasetItem, Tuple[str, str]]) -> bool:
        if not isinstance(x, tuple):
            x = [x]
        dummy = 0
        return self.get(*x, dummy=dummy) is not dummy

    def get_subset(self, name):
        return self.data.get(name, {})

    def subsets(self):
        return self.data

    def __copy__(self):
        copied = DatasetItemStorage()
        copied._traversal_order = copy(self._traversal_order)
        copied.data = copy(self.data)
        return copied

class DatasetItemStorageDatasetView(IDataset):
    class Subset(IDataset):
        def __init__(self, parent: DatasetItemStorageDatasetView, name: str):
            super().__init__()
            self.parent = parent
            self.name = name

        @property
        def _data(self):
            return self.parent._get_subset_data(self.name)

        def __iter__(self):
            for item in self._data.values():
                if item:
                    yield item

        def __len__(self):
            return len(self._data)

        def put(self, item):
            return self._data.put(item)

        def get(self, id, subset=None):
            assert (subset or DEFAULT_SUBSET_NAME) == \
                   (self.name or DEFAULT_SUBSET_NAME)
            return self._data.get(id, subset)

        def remove(self, id, subset=None):
            assert (subset or DEFAULT_SUBSET_NAME) == \
                   (self.name or DEFAULT_SUBSET_NAME)
            return self._data.remove(id, subset)

        def get_subset(self, name):
            assert (name or DEFAULT_SUBSET_NAME) == \
                   (self.name or DEFAULT_SUBSET_NAME)
            return self

        def subsets(self):
            return { self.name or DEFAULT_SUBSET_NAME : self }

        def categories(self):
            return self.parent.categories()

        def media_type(self):
            return self.parent.media_type()

    def __init__(self, parent: DatasetItemStorage, categories: CategoriesInfo,
            media_type: Optional[Type[MediaElement]]):
        self._parent = parent
        self._categories = categories
        self._media_type = media_type

    def __iter__(self):
        yield from self._parent

    def __len__(self):
        return len(self._parent)

    def categories(self):
        return self._categories

    def get_subset(self, name):
        return self.Subset(self, name)

    def _get_subset_data(self, name):
        return self._parent.get_subset(name)

    def subsets(self):
        return {k: self.get_subset(k) for k in self._parent.subsets()}

    def get(self, id, subset=None):
        return self._parent.get(id, subset=subset)

    def media_type(self):
        return self._media_type

class ItemStatus(Enum):
    added = auto()
    modified = auto()
    removed = auto()

class DatasetPatch:
    class DatasetPatchWrapper(DatasetItemStorageDatasetView):
        # The purpose of this class is to indicate that the input dataset is
        # a patch and autofill patch info in Converter
        def __init__(self, patch: DatasetPatch, parent: IDataset):
            super().__init__(patch.data, parent.categories(), parent.media_type())
            self.patch = patch

        def subsets(self):
            return { s: self.get_subset(s) for s in self.patch.updated_subsets }

    def __init__(self, data: DatasetItemStorage,
            categories: CategoriesInfo,
            updated_items: Dict[Tuple[str, str], ItemStatus],
            updated_subsets: Dict[str, ItemStatus] = None):
        self.data = data
        self.categories = categories
        self.updated_items = updated_items
        self._updated_subsets = updated_subsets

    @property
    def updated_subsets(self) -> Dict[str, ItemStatus]:
        if self._updated_subsets is None:
            self._updated_subsets = {s: ItemStatus.modified
                for s in self.data.subsets()}
        return self._updated_subsets

    def __contains__(self, x: Union[DatasetItem, Tuple[str, str]]) -> bool:
        return x in self.data

    def as_dataset(self, parent: IDataset) -> IDataset:
        return __class__.DatasetPatchWrapper(self, parent)

class DatasetSubset(IDataset): # non-owning view
    def __init__(self, parent: Dataset, name: str):
        super().__init__()
        self.parent = parent
        self.name = name

    def __iter__(self):
        yield from self.parent._data.get_subset(self.name)

    def __len__(self):
        return len(self.parent._data.get_subset(self.name))

    def put(self, item):
        return self.parent.put(item, subset=self.name)

    def get(self, id, subset=None):
        assert (subset or DEFAULT_SUBSET_NAME) == \
               (self.name or DEFAULT_SUBSET_NAME)
        return self.parent.get(id, subset=self.name)

    def remove(self, id, subset=None):
        assert (subset or DEFAULT_SUBSET_NAME) == \
               (self.name or DEFAULT_SUBSET_NAME)
        return self.parent.remove(id, subset=self.name)

    def get_subset(self, name):
        assert (name or DEFAULT_SUBSET_NAME) == \
               (self.name or DEFAULT_SUBSET_NAME)
        return self

    def subsets(self):
        if (self.name or DEFAULT_SUBSET_NAME) == DEFAULT_SUBSET_NAME:
            return self.parent.subsets()
        return { self.name: self }

    def categories(self):
        return self.parent.categories()

    def media_type(self):
        return self.parent.media_type()

    def as_dataset(self) -> Dataset:
        return Dataset.from_extractors(self, env=self.parent.env)


class DatasetStorage(IDataset):
    def __init__(self, source: Union[IDataset, DatasetItemStorage] = None,
            categories: Optional[CategoriesInfo] = None,
            media_type: Optional[Type[MediaElement]] = None):
        if source is None and categories is None:
            categories = {}
        elif isinstance(source, IDataset) and categories is not None:
            raise ValueError("Can't use both source and categories")
        self._categories = categories

        if media_type:
            pass
        elif isinstance(source, IDataset) and source.media_type():
            media_type = source.media_type()
        else:
            raise ValueError("Media type must be provided for a dataset")
        assert issubclass(media_type, MediaElement)
        self._media_type = media_type

        # Possible combinations:
        # 1. source + storage
        #      - Storage contains a patch to the Source data.
        # 2. no source + storage
        #      - a dataset created from scratch
        #      - a dataset from a source or transform, which was cached
        if isinstance(source, DatasetItemStorage):
            self._source = None
            self._storage = source
        else:
            self._source = source
            self._storage = DatasetItemStorage() # patch or cache
        self._transforms = [] # A stack of postponed transforms

        # Describes changes in the dataset since initialization
        self._updated_items = {} # (id, subset) -> ItemStatus

        self._flush_changes = False # Deferred flush indicator

        self._length = len(self._storage) if self._source is None else None

    def is_cache_initialized(self) -> bool:
        return self._source is None and not self._transforms

    @property
    def _is_unchanged_wrapper(self) -> bool:
        return self._source is not None and self._storage.is_empty() and \
            not self._transforms

    def init_cache(self):
        if not self.is_cache_initialized():
            for _ in self._iter_init_cache(): pass

    def _iter_init_cache(self) -> Iterable[DatasetItem]:
        # Merges the source, source transforms and patch, caches the result
        # and provides an iterator for the resulting item sequence.
        #
        # If iterated in parallel, the result is undefined.
        # If storage is changed during iteration, the result is undefined.
        #
        # TODO: can potentially be optimized by sharing
        # the cache between parallel consumers and introducing some kind of lock
        #
        # Cases:
        # 1. Has source and patch
        # 2. Has source, transforms and patch
        #   a. Transforms affect only an item (i.e. they are local)
        #   b. Transforms affect whole dataset
        #
        # The patch is always applied on top of the source / transforms stack.

        class _StackedTransform(Transform):
            def __init__(self, source, transforms):
                super().__init__(source)

                self.is_local = True
                self.transforms: List[Transform] = []
                for transform in transforms:
                    source = transform[0](source, *transform[1], **transform[2])
                    self.transforms.append(source)

                    if self.is_local and not isinstance(source, ItemTransform):
                        self.is_local = False

            def transform_item(self, item):
                for t in self.transforms:
                    if item is None:
                        break
                    item = t.transform_item(item)
                return item

            def __iter__(self):
                yield from self.transforms[-1]

            def categories(self):
                return self.transforms[-1].categories()

            def media_type(self):
                return self.transforms[-1].media_type()

        def _update_status(item_id, new_status: ItemStatus):
            current_status = self._updated_items.get(item_id)

            if current_status is None:
                self._updated_items[item_id] = new_status
            elif new_status == ItemStatus.removed:
                if current_status == ItemStatus.added:
                    self._updated_items.pop(item_id)
                else:
                    self._updated_items[item_id] = ItemStatus.removed
            elif new_status == ItemStatus.modified:
                if current_status != ItemStatus.added:
                    self._updated_items[item_id] = ItemStatus.modified
            elif new_status == ItemStatus.added:
                if current_status != ItemStatus.added:
                    self._updated_items[item_id] = ItemStatus.modified
            else:
                assert False, "Unknown status %s" % new_status

        media_type = self._media_type
        patch = self._storage # must be empty after transforming
        cache = DatasetItemStorage()
        source = self._source or \
            DatasetItemStorageDatasetView(self._storage,
                categories=self._categories, media_type=media_type)
        transform = None

        if self._transforms:
            transform = _StackedTransform(source, self._transforms)
            if transform.is_local:
                # An optimized way to find modified items:
                # Transform items inplace and analyze transform outputs
                pass
            else:
                # A generic way to find modified items:
                # Collect all the dataset original ids and compare
                # with transform outputs.
                # TODO: introduce Extractor.items() / .ids() to avoid extra
                # dataset traversals?
                old_ids = set((item.id, item.subset) for item in source)
                source = transform

            if not issubclass(transform.media_type(), media_type):
                # TODO: make it statically available
                raise MediaTypeError(
                    "Transforms are not allowed to change media "
                    "type of dataset items")

        i = -1
        for i, item in enumerate(source):
            if item.media and not isinstance(item.media, media_type):
                raise MediaTypeError(
                    "Unexpected media type of a dataset item '%s'. " \
                    "Expected '%s', actual '%s' " %
                    (item.id, media_type, type(item.media)))

            if transform and transform.is_local:
                old_id = (item.id, item.subset)
                item = transform.transform_item(item)

            item_id = (item.id, item.subset) if item else None

            if item_id in cache:
                raise RepeatedItemError(item_id)

            if item in patch:
                # Apply changes from the patch
                item = patch.get(*item_id)
            elif transform and not self._flush_changes:
                # Find changes made by transforms, if not overridden by patch
                if transform.is_local:
                    if not item:
                        _update_status(old_id, ItemStatus.removed)
                    elif old_id != item_id:
                        _update_status(old_id, ItemStatus.removed)
                        _update_status(item_id, ItemStatus.added)
                    else:
                        # Consider all items modified without comparison,
                        # because such comparison would be very expensive
                        _update_status(old_id, ItemStatus.modified)
                else:
                    if item:
                        if item_id not in old_ids:
                            _update_status(item_id, ItemStatus.added)
                        else:
                            _update_status(item_id, ItemStatus.modified)

            if not item:
                continue

            cache.put(item)
            yield item

        if i == -1:
            cache = patch
            for item in patch:
                if not self._flush_changes:
                    _update_status((item.id, item.subset), ItemStatus.added)
                yield item
        else:
            for item in patch:
                if item in cache: # already processed
                    continue
                if not self._flush_changes:
                    _update_status((item.id, item.subset), ItemStatus.added)
                cache.put(item)
                yield item

        if not self._flush_changes and transform and not transform.is_local:
            # Mark removed items that were not produced by transforms
            for old_id in old_ids:
                if old_id not in self._updated_items:
                    self._updated_items[old_id] = ItemStatus.removed

        self._storage = cache
        self._length = len(cache)

        if transform:
            source_cat = transform.categories()
        else:
            source_cat = source.categories()
        if source_cat is not None:
            # Don't need to override categories if already defined
            self._categories = source_cat

        self._source = None
        self._transforms = []

        if self._flush_changes:
            self._flush_changes = False
            self._updated_items = {}

    def __iter__(self) -> Iterator[DatasetItem]:
        if self._is_unchanged_wrapper:
            yield from self._iter_init_cache()
        else:
            yield from self._merged()

    def _merged(self) -> IDataset:
        if self._is_unchanged_wrapper:
            return self._source
        elif self._source is not None:
            self.init_cache()
        return DatasetItemStorageDatasetView(self._storage,
            self._categories, self._media_type)

    def __len__(self) -> int:
        if self._length is None:
            self.init_cache()
        return self._length

    def categories(self) -> CategoriesInfo:
        if self.is_cache_initialized():
            return self._categories
        elif self._categories is not None:
            return self._categories
        elif any(is_method_redefined('categories', Transform, t[0])
                for t in self._transforms):
            self.init_cache()
            return self._categories
        else:
            return self._source.categories()

    def define_categories(self, categories: CategoriesInfo):
        if self._categories or self._source is not None:
            raise CategoriesRedefinedError()
        self._categories = categories

    def media_type(self) -> Type[MediaElement]:
        return self._media_type

    def put(self, item: DatasetItem):
        if item.media and not isinstance(item.media, self._media_type):
            raise MediaTypeError("Mismatching item media type '%s', "
                "the dataset contains '%s' items." % \
                (type(item.media), self._media_type))

        is_new = self._storage.put(item)

        if not self.is_cache_initialized() or is_new:
            self._updated_items[(item.id, item.subset)] = ItemStatus.added
        else:
            self._updated_items[(item.id, item.subset)] = ItemStatus.modified

        if is_new and not self.is_cache_initialized():
            self._length = None
        if self._length is not None:
            self._length += is_new

    def get(self, id, subset=None) -> Optional[DatasetItem]:
        id = str(id)
        subset = subset or DEFAULT_SUBSET_NAME

        item = self._storage.get(id, subset)
        if item is None and not self.is_cache_initialized():
            if self._source.get.__func__ == Extractor.get:
                # can be improved if IDataset is ABC
                self.init_cache()
                item = self._storage.get(id, subset)
            else:
                item = self._source.get(id, subset)
                if item:
                    self._storage.put(item)
        return item

    def remove(self, id, subset=None):
        id = str(id)
        subset = subset or DEFAULT_SUBSET_NAME

        self._storage.remove(id, subset)
        is_removed = self._updated_items.get((id, subset)) != ItemStatus.removed
        if is_removed:
            self._updated_items[(id, subset)] = ItemStatus.removed
        if is_removed and not self.is_cache_initialized():
            self._length = None
        if self._length is not None:
            self._length -= is_removed

    def get_subset(self, name):
        return self._merged().get_subset(name)

    def subsets(self):
        # TODO: check if this can be optimized in case of transforms
        # and other cases
        return self._merged().subsets()

    def transform(self, method: Type[Transform], *args, **kwargs):
        # Flush accumulated changes
        if not self._storage.is_empty():
            source = self._merged()
            self._storage = DatasetItemStorage()
        else:
            source = self._source

        if not self._transforms:
            # The stack of transforms only needs a single source
            self._source = source
        self._transforms.append((method, args, kwargs))

        if is_method_redefined('categories', Transform, method):
            self._categories = None
        self._length = None

    def has_updated_items(self):
        return bool(self._transforms) or bool(self._updated_items)

    def get_patch(self):
        # Patch includes only added or modified items.
        # To find removed items, one needs to consult updated_items list.
        if self._transforms:
            self.init_cache()

        # The current patch (storage)
        # - can miss some removals done so we add them manually
        # - can include items than not in the patch
        #     (e.g. an item could get there after source was cached)
        # So we reconstruct the patch instead of copying storage.
        patch = DatasetItemStorage()
        for (item_id, subset), status in self._updated_items.items():
            if status is ItemStatus.removed:
                patch.remove(item_id, subset)
            else:
                patch.put(self._storage.get(item_id, subset))

        return DatasetPatch(patch, self._categories, self._updated_items)

    def flush_changes(self):
        self._updated_items = {}
        if not (self.is_cache_initialized() or self._is_unchanged_wrapper):
            self._flush_changes = True

    def update(self,
            source: Union[DatasetPatch, IExtractor, Iterable[DatasetItem]]):
        # TODO: provide a more efficient implementation with patch reuse

        if isinstance(source, DatasetPatch):
            if source.categories() != self.categories():
                raise ConflictingCategoriesError()

            for item_id, status in source.updated_items.items():
                if status == ItemStatus.removed:
                    self.remove(*item_id)
                else:
                    self.put(source.data.get(*item_id))
        elif isinstance(source, IExtractor):
            for item in ProjectLabels(source, self.categories().get(
                    AnnotationType.label, LabelCategories())):
                self.put(item)
        else:
            for item in source:
                self.put(item)

class Dataset(IDataset):
    """
    Represents a dataset, contains metainfo about labels and dataset items.
    Provides iteration and access options to dataset elements.

    By default, all operations are done lazily, it can be changed by
    modifying the `eager` property and by using the `eager_mode`
    context manager.

    Dataset is supposed to have a single media type for its items. If the
    dataset is filled manually or from extractors, and media type does not
    match, an error is raised.
    """

    _global_eager: bool = False

    @classmethod
    def from_iterable(cls, iterable: Iterable[DatasetItem],
            categories: Union[CategoriesInfo, List[str], None] = None,
            *,
            env: Optional[Environment] = None,
            media_type: Type[MediaElement] = Image) -> Dataset:
        """
        Creates a new dataset from an iterable object producing dataset items -
        a generator, a list etc. It is a convenient way to create and fill
        a custom dataset.

        Parameters:
            iterable: An iterable which returns dataset items
            categories: A simple list of labels or complete information
                about labels. If not specified, an empty list of labels
                is assumed.
            media_type: Media type for the dataset items. If the sequence
                contains items with mismatching media type, an error is
                raised during caching
            env: A context for plugins, which will be used for this dataset.
                If not specified, the builtin plugins will be used.

        Returns:
            dataset: A new dataset with specified contents
        """

        # TODO: remove the default value for media_type
        # https://github.com/openvinotoolkit/datumaro/issues/675

        if isinstance(categories, list):
            categories = { AnnotationType.label:
                LabelCategories.from_iterable(categories)
            }

        if not categories:
            categories = {}

        class _extractor(Extractor):
            def __init__(self):
                super().__init__(length=len(iterable) \
                        if hasattr(iterable, '__len__') else None,
                    media_type=media_type)

            def __iter__(self):
                return iter(iterable)

            def categories(self):
                return categories

        return cls.from_extractors(_extractor(), env=env)

    @staticmethod
    def from_extractors(*sources: IDataset,
            env: Optional[Environment] = None) -> Dataset:
        """
        Creates a new dataset from one or several `Extractor`s.

        In case of a single input, creates a lazy wrapper around the input.
        In case of several inputs, merges them and caches the resulting
        dataset.

        Parameters:
            sources: one or many input extractors
            env: A context for plugins, which will be used for this dataset.
                If not specified, the builtin plugins will be used.

        Returns:
            dataset: A new dataset with contents produced by input extractors
        """

        if len(sources) == 1:
            source = sources[0]
            dataset = Dataset(source=source, env=env)
        else:
            from datumaro.components.operations import ExactMerge
            media_type = ExactMerge.merge_media_types(sources)
            source = ExactMerge.merge(*sources)
            categories = ExactMerge.merge_categories(
                s.categories() for s in sources)
            dataset = Dataset(source=source, categories=categories,
                media_type=media_type, env=env)
        return dataset

    def __init__(self, source: Optional[IDataset] = None, *,
            categories: Optional[CategoriesInfo] = None,
            media_type: Optional[Type[MediaElement]] = None,
            env: Optional[Environment] = None) -> None:
        super().__init__()

        assert env is None or isinstance(env, Environment), env
        self._env = env

        self.eager = None
        self._data = DatasetStorage(source, categories=categories,
            media_type=media_type)
        if self.is_eager:
            self.init_cache()

        self._format = DEFAULT_FORMAT
        self._source_path = None
        self._options = {}

    def define_categories(self, categories: CategoriesInfo) -> None:
        self._data.define_categories(categories)

    def init_cache(self) -> None:
        self._data.init_cache()

    def __iter__(self) -> Iterator[DatasetItem]:
        yield from self._data

    def __len__(self) -> int:
        return len(self._data)

    def get_subset(self, name) -> DatasetSubset:
        return DatasetSubset(self, name)

    def subsets(self) -> Dict[str, DatasetSubset]:
        return { k: self.get_subset(k) for k in self._data.subsets() }

    def categories(self) -> CategoriesInfo:
        return self._data.categories()

    def media_type(self) -> Type[MediaElement]:
        return self._data.media_type()

    def get(self, id: str, subset: Optional[str] = None) \
            -> Optional[DatasetItem]:
        return self._data.get(id, subset)

    def __contains__(self, x: Union[DatasetItem, str, Tuple[str, str]]) -> bool:
        if isinstance(x, DatasetItem):
            x = (x.id, x.subset)
        elif not isinstance(x, (tuple, list)):
            x = [x]
        return self.get(*x) is not None

    def put(self, item: DatasetItem, id: Optional[str] = None,
            subset: Optional[str] = None) -> None:
        overrides = {}
        if id is not None:
            overrides['id'] = id
        if subset is not None:
            overrides['subset'] = subset
        if overrides:
            item = item.wrap(**overrides)

        self._data.put(item)

    def remove(self, id: str, subset: Optional[str] = None) -> None:
        self._data.remove(id, subset)

    def filter(self, expr: str, filter_annotations: bool = False,
            remove_empty: bool = False) -> Dataset:
        """
        Filters out some dataset items or annotations, using a custom filter
        expression.

        Results are stored in-place. Modifications are applied lazily.

        Args:
            expr: XPath-formatted filter expression
                (e.g. `/item[subset = 'train']`,
                `/item/annotation[label = 'cat']`)
            filter_annotations: Indicates if the filter should be
                applied to items or annotations
            remove_empty: When filtering annotations, allows to
                exclude empty items from the resulting dataset

        Returns: self
        """

        if filter_annotations:
            return self.transform(XPathAnnotationsFilter,
                xpath=expr, remove_empty=remove_empty)
        else:
            return self.transform(XPathDatasetFilter, xpath=expr)

    def update(self,
            source: Union[DatasetPatch, IExtractor, Iterable[DatasetItem]]
    ) -> Dataset:
        """
        Updates items of the current dataset from another dataset or an
        iterable (the source). Items from the source overwrite matching
        items in the current dataset. Unmatched items are just appended.

        If the source is a DatasetPatch, the removed items in the patch
        will be removed in the current dataset.

        If the source is a dataset, labels are matched. If the labels match,
        but the order is different, the annotation labels will be remapped to
        the current dataset label order during updating.

        Returns: self
        """

        self._data.update(source)
        return self

    def transform(self, method: Union[str, Type[Transform]],
            **kwargs) -> Dataset:
        """
        Applies some function to dataset items.

        Results are stored in-place. Modifications are applied lazily.
        Transforms are not allowed to change media type of dataset items.

        Args:
            method: The transformation to be applied to the dataset.
                If a string is passed, it is treated as a plugin name,
                which is searched for in the dataset environment.
            **kwargs: Parameters for the transformation

        Returns: self
        """

        if isinstance(method, str):
            method = self.env.transforms[method]

        if not (inspect.isclass(method) and issubclass(method, Transform)):
            raise TypeError("Unexpected 'method' argument type: %s" % \
                type(method))

        self._data.transform(method, **kwargs)
        if self.is_eager:
            self.init_cache()

        return self

    def run_model(self, model: Union[Launcher, Type[ModelTransform]], *,
            batch_size: int = 1, **kwargs) -> Dataset:
        """
        Applies a model to dataset items' media and produces a dataset with
        media and annotations.

        Args:
            model: The model to be applied to the dataset
            batch_size: The number of dataset items processed
                simultaneously by the model
            **kwargs: Parameters for the model

        Returns: self
        """

        if isinstance(model, Launcher):
            return self.transform(ModelTransform, launcher=model,
                batch_size=batch_size, **kwargs)
        elif inspect.isclass(model) and isinstance(model, ModelTransform):
            return self.transform(model, batch_size=batch_size, **kwargs)
        else:
            raise TypeError("Unexpected 'model' argument type: %s" % \
                type(model))

    def select(self, pred: Callable[[DatasetItem], bool]) -> Dataset:
        class _DatasetFilter(ItemTransform):
            def transform_item(self, item):
                if pred(item):
                    return item
                return None

        return self.transform(_DatasetFilter)

    @property
    def data_path(self) -> Optional[str]:
        return self._source_path

    @property
    def format(self) -> Optional[str]:
        return self._format

    @property
    def options(self) -> Dict[str, Any]:
        return self._options

    @property
    def is_modified(self) -> bool:
        return self._data.has_updated_items()

    def get_patch(self) -> DatasetPatch:
        return self._data.get_patch()

    @property
    def env(self) -> Environment:
        if not self._env:
            self._env = Environment()
        return self._env

    @property
    def is_cache_initialized(self) -> bool:
        return self._data.is_cache_initialized()

    @property
    def is_eager(self) -> bool:
        return self.eager if self.eager is not None else self._global_eager

    @property
    def is_bound(self) -> bool:
        return bool(self._source_path) and bool(self._format)

    def bind(self, path: str, format: Optional[str] = None, *,
            options: Optional[Dict[str, Any]] = None) -> None:
        """
        Binds the dataset to a speific directory.
        Allows to set default saving parameters.

        The following saves will be done to this directory by default and will
        use the saved parameters.
        """

        self._source_path = path
        self._format = format or DEFAULT_FORMAT
        self._options = options or {}

    def flush_changes(self):
        self._data.flush_changes()

    @scoped
    def export(self, save_dir: str, format: Union[str, Type[Converter]], *,
            progress_reporter: Optional[ProgressReporter] = None,
            error_policy: Optional[ExportErrorPolicy] = None,
            **kwargs) -> None:
        """
        Saves the dataset in some format.

        Args:
            save_dir: The output directory
            format: The desired output format.
                If a string is passed, it is treated as a plugin name,
                which is searched for in the dataset environment.
            progress_reporter: An object to report progress
            error_policy: An object to report format-related errors
            **kwargs: Parameters for the format
        """

        if not save_dir:
            raise ValueError("Dataset export path is not specified")

        inplace = (save_dir == self._source_path and format == self._format)

        if isinstance(format, str):
            converter = self.env.converters[format]
        else:
            converter = format

        if not (inspect.isclass(converter) and issubclass(converter, Converter)):
            raise TypeError("Unexpected 'format' argument type: %s" % \
                type(converter))

        save_dir = osp.abspath(save_dir)
        if not osp.exists(save_dir):
            on_error_do(rmtree, save_dir, ignore_errors=True)
            inplace = False
        os.makedirs(save_dir, exist_ok=True)

        has_ctx_args = progress_reporter is not None or error_policy is not None

        if not progress_reporter:
            progress_reporter = NullProgressReporter()

        assert 'ctx' not in kwargs
        converter_kwargs = copy(kwargs)
        converter_kwargs['ctx'] = ExportContext(
            progress_reporter=progress_reporter,
            error_policy=error_policy)

        try:
            if not inplace:
                try:
                    converter.convert(self, save_dir=save_dir,
                        **converter_kwargs)
                except TypeError as e:
                    # TODO: for backward compatibility. To be removed after 0.3
                    if "unexpected keyword argument 'ctx'" not in str(e):
                        raise

                    if has_ctx_args:
                        warnings.warn("It seems that '%s' converter "
                            "does not support progress and error reporting, "
                            "it will be disabled" % format,
                            DeprecationWarning)
                    converter_kwargs.pop('ctx')

                    converter.convert(self, save_dir=save_dir,
                        **converter_kwargs)
            else:
                try:
                    converter.patch(self, self.get_patch(), save_dir=save_dir,
                        **converter_kwargs)
                except TypeError as e:
                    # TODO: for backward compatibility. To be removed after 0.3
                    if "unexpected keyword argument 'ctx'" not in str(e):
                        raise

                    if has_ctx_args:
                        warnings.warn("It seems that '%s' converter "
                            "does not support progress and error reporting, "
                            "it will be disabled" % format,
                            DeprecationWarning)
                    converter_kwargs.pop('ctx')

                    converter.patch(self, self.get_patch(), save_dir=save_dir,
                        **converter_kwargs)
        except _ExportFail as e:
            raise e.__cause__

        self.bind(save_dir, format, options=copy(kwargs))
        self.flush_changes()

    def save(self, save_dir: Optional[str] = None, **kwargs) -> None:
        options = dict(self._options)
        options.update(kwargs)

        self.export(save_dir or self._source_path,
            format=self._format, **options)

    @classmethod
    def load(cls, path: str, **kwargs) -> Dataset:
        return cls.import_from(path, format=DEFAULT_FORMAT, **kwargs)

    @classmethod
    def import_from(cls, path: str, format: Optional[str] = None, *,
            env: Optional[Environment] = None,
            progress_reporter: Optional[ProgressReporter] = None,
            error_policy: Optional[ImportErrorPolicy] = None,
            **kwargs) -> Dataset:
        """
        Creates a `Dataset` instance from a dataset on the disk.

        Args:
            path - The input file or directory path
            format - Dataset format.
                If a string is passed, it is treated as a plugin name,
                which is searched for in the `env` plugin context.
                If not set, will try to detect automatically,
                using the `env` plugin context.
            env - A plugin collection. If not set, the built-in plugins are used
            progress_reporter - An object to report progress.
                Implies earger loading.
            error_policy - An object to report format-related errors.
                Implies earger loading.
            **kwargs - Parameters for the format
        """

        if env is None:
            env = Environment()

        if not format:
            format = cls.detect(path, env=env)

        # TODO: remove importers, put this logic into extractors
        if format in env.importers:
            importer = env.make_importer(format)
            with logging_disabled(log.INFO):
                detected_sources = importer(path, **kwargs)
        elif format in env.extractors:
            detected_sources = [{
                'url': path, 'format': format, 'options': kwargs
            }]
        else:
            raise UnknownFormatError(format)

        # TODO: probably, should not be available in lazy mode, because it
        # becomes unreliable and error-prone. For progress reporting it
        # makes little sense, because loading stage is spread over other
        # operations. Error reporting is going to be unreliable.
        has_ctx_args = progress_reporter is not None or error_policy is not None
        eager = has_ctx_args

        if not progress_reporter:
            progress_reporter = NullProgressReporter()
        pbars = progress_reporter.split(len(detected_sources))

        try:
            extractors = []
            for src_conf, pbar in zip(detected_sources, pbars):
                if not isinstance(src_conf, Source):
                    src_conf = Source(src_conf)

                extractor_kwargs = dict(src_conf.options)

                assert 'ctx' not in extractor_kwargs
                extractor_kwargs['ctx'] = ImportContext(
                    progress_reporter=pbar,
                    error_policy=error_policy)

                try:
                    extractors.append(env.make_extractor(
                        src_conf.format, src_conf.url, **extractor_kwargs
                    ))
                except TypeError as e:
                    # TODO: for backward compatibility. To be removed after 0.3
                    if "unexpected keyword argument 'ctx'" not in str(e):
                        raise

                    if has_ctx_args:
                        warnings.warn("It seems that '%s' extractor "
                            "does not support progress and error reporting, "
                            "it will be disabled" % src_conf.format,
                            DeprecationWarning)
                    extractor_kwargs.pop('ctx')

                    extractors.append(env.make_extractor(
                        src_conf.format, src_conf.url, **extractor_kwargs
                    ))

            dataset = cls.from_extractors(*extractors, env=env)
            if eager:
                dataset.init_cache()
        except _ImportFail as e:
            raise e.__cause__

        dataset._source_path = path
        dataset._format = format

        return dataset

    @staticmethod
    def detect(path: str, *,
            env: Optional[Environment] = None, depth: int = 2) -> str:
        """
        Attempts to detect dataset format of a given directory.

        This function tries to detect a single format and fails if it's not
        possible. Check Environment.detect_dataset() for a function that
        reports status for each format checked.

        Args:
            path: The directory to check
            depth: The maximum depth for recursive search
            env: A plugin collection. If not set, the built-in plugins are used
        """

        if env is None:
            env = Environment()

        if depth < 0:
            raise ValueError("Depth cannot be less than zero")

        matches = env.detect_dataset(path, depth=depth)
        if not matches:
            raise NoMatchingFormatsError()
        elif 1 < len(matches):
            raise MultipleFormatsMatchError(matches)
<<<<<<< HEAD
        else:
            return matches[0]
=======
>>>>>>> 166f5cc7

@contextmanager
def eager_mode(new_mode: bool = True, dataset: Optional[Dataset] = None) -> None:
    if dataset is not None:
        old_mode = dataset.eager

        try:
            dataset.eager = new_mode
            yield
        finally:
            dataset.eager = old_mode
    else:
        old_mode = Dataset._global_eager

        try:
            Dataset._global_eager = new_mode
            yield
        finally:
            Dataset._global_eager = old_mode<|MERGE_RESOLUTION|>--- conflicted
+++ resolved
@@ -1225,11 +1225,8 @@
             raise NoMatchingFormatsError()
         elif 1 < len(matches):
             raise MultipleFormatsMatchError(matches)
-<<<<<<< HEAD
         else:
             return matches[0]
-=======
->>>>>>> 166f5cc7
 
 @contextmanager
 def eager_mode(new_mode: bool = True, dataset: Optional[Dataset] = None) -> None:
