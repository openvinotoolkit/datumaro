# Copyright (C) 2021-2022 Intel Corporation
#
# SPDX-License-Identifier: MIT

from __future__ import annotations

from typing import Callable, Iterable, Iterator, Optional, Tuple, Union
import os
import os.path as osp
import shutil
import weakref

import cv2
import numpy as np

from datumaro.util.image import (
    _image_loading_errors, decode_image, lazy_image, save_image,
)


class MediaElement:
    def __init__(self, path: str) -> None:
        self._path = path

    @property
    def path(self) -> str:
        """Path to the media file"""
        return self._path

    @property
    def ext(self) -> str:
        """Media file extension (with the leading dot)"""
        return osp.splitext(osp.basename(self.path))[1]

    def __eq__(self, other: object) -> bool:
        # We need to compare exactly with this type
        if type(other) is not __class__: # pylint: disable=unidiomatic-typecheck
            return False
        return self._path == other._path

class Image(MediaElement):
    def __init__(self,
            data: Union[np.ndarray, Callable[[str], np.ndarray], None] = None,
            *,
            path: Optional[str] = None,
            ext: Optional[str] = None,
<<<<<<< HEAD
            size: Optional[Tuple[int, int]] = None) -> None:
        """
        Creates an image.

        Any combinations of the `data`, `path` and `size` arguments are
        possible, but at least one of them must be provided.
        The `ext` parameter cannot be used as a single argument for
        construction.

        Args:
            data - Image pixels or a function to retrieve them. The expected
                image shape is (H, W [, C]). If a function is provided,
                it must accept image path as the first argument.
            path - Image path
            ext - Image extension. Cannot be used together with `path`. It is
                useful for saving with a custom extension.
            size - A pair (H, W), which represents image size.
        """

        assert size is None or len(size) == 2, size
=======
            size: Optional[Tuple[int, int]] = None):
>>>>>>> 49fe71dc
        if size is not None:
            assert len(size) == 2 and 0 < size[0] and 0 < size[1], size
            size = tuple(map(int, size))
        self._size = size # (H, W)

        if path is None:
            path = ''
        elif path:
            path = path.replace('\\', '/')
        self._path = path

        if ext:
            assert not path, "Can't specify both 'path' and 'ext' for image"

            if not ext.startswith('.'):
                ext = '.' + ext
            ext = ext.lower()
        else:
            ext = None
        self._ext = ext

        if not isinstance(data, np.ndarray):
<<<<<<< HEAD
            assert path or callable(data) or size, "Image can not be empty"
            assert data is None or callable(data) or size
            if path and osp.isfile(path) or data:
=======
            assert path or callable(data), "Image can not be empty"
            assert data is None or callable(data)
            if data or path and osp.isfile(path):
>>>>>>> 49fe71dc
                data = lazy_image(path, loader=data)
        self._data = data

    @property
    def data(self) -> np.ndarray:
        """Image data in BGR HWC [0; 255] (float) format"""

        if callable(self._data):
            data = self._data()
        else:
            data = self._data

        if self._size is None and data is not None:
            self._size = tuple(map(int, data.shape[:2]))
        return data

    @property
    def has_data(self) -> bool:
        return self._data is not None

    @property
    def has_size(self) -> bool:
        """Indicates that size info is cached and won't require image loading"""
        return self._size is not None or isinstance(self._data, np.ndarray)

    @property
    def size(self) -> Optional[Tuple[int, int]]:
        """Returns (H, W)"""

        if self._size is None:
            try:
                data = self.data
            except _image_loading_errors:
                return None
            if data is not None:
                self._size = tuple(map(int, data.shape[:2]))
        return self._size

    @property
    def ext(self) -> str:
        """Media file extension"""
        if self._ext is not None:
            return self._ext
        else:
            return osp.splitext(osp.basename(self.path))[1]

    def __eq__(self, other):
        if not isinstance(other, __class__):
            return False
        return \
            (np.array_equal(self.size, other.size)) and \
            (self.has_data == other.has_data) and \
            (self.has_data and np.array_equal(self.data, other.data) or \
                not self.has_data)

    def save(self, path):
        cur_path = osp.abspath(self.path)
        path = osp.abspath(path)

        cur_ext = self.ext.lower()
        new_ext = osp.splitext(osp.basename(path))[1].lower()

        os.makedirs(osp.dirname(path), exist_ok=True)
        if cur_ext == new_ext and osp.isfile(cur_path):
            if cur_path != path:
                shutil.copyfile(cur_path, path)
        else:
            save_image(path, self.data)

class ByteImage(Image):
    _FORMAT_MAGICS = (
        (b'\x89PNG\r\n\x1a\n', '.png'),
        (b'\xff\xd8\xff', '.jpg'),
        (b'BM', '.bmp'),
    )

    def __init__(self,
            data: Union[bytes, Callable[[str], bytes], None] = None,
            *,
            path: Optional[str] = None,
            ext: Optional[str] = None,
            size: Optional[Tuple[int, int]] = None):
        if not isinstance(data, bytes):
            assert path or callable(data), "Image can not be empty"
            assert data is None or callable(data)
            if path and osp.isfile(path) or data:
                data = lazy_image(path, loader=data)

        self._bytes_data = data

        if ext is None and path is None and isinstance(data, bytes):
            ext = self._guess_ext(data)

        super().__init__(path=path, ext=ext, size=size,
            data=lambda _: decode_image(self.get_bytes()))
        if data is None:
            # We don't expect decoder to produce images from nothing,
            # otherwise using this class makes no sense. We undefine
            # data to avoid using default image loader for loading binaries
            # from the path, when no data is provided.
            self._data = None

    @classmethod
    def _guess_ext(cls, data: bytes) -> Optional[str]:
        return next(
            (ext for magic, ext in cls._FORMAT_MAGICS
                if data.startswith(magic)),
            None,
        )

    def get_bytes(self):
        if callable(self._bytes_data):
            return self._bytes_data()
        return self._bytes_data

    def save(self, path):
        cur_path = osp.abspath(self.path)
        path = osp.abspath(path)

        cur_ext = self.ext.lower()
        new_ext = osp.splitext(osp.basename(path))[1].lower()

        os.makedirs(osp.dirname(path), exist_ok=True)
        if cur_ext == new_ext and osp.isfile(cur_path):
            if cur_path != path:
                shutil.copyfile(cur_path, path)
        elif cur_ext == new_ext:
            with open(path, 'wb') as f:
                f.write(self.get_bytes())
        else:
            save_image(path, self.data)

class VideoFrame(Image):
    def __init__(self, video: Video, index: int):
        self._video = video
        self._index = index

        super().__init__(lambda _: self._video.get_frame_data(self._index))

    @property
    def size(self) -> Tuple[int, int]:
        return self._video.frame_size

    @property
    def index(self) -> int:
        return self._index

    @property
    def video(self) -> Video:
        return self._video

class _VideoFrameIterator(Iterator[VideoFrame]):
    """
    Provides sequential access to the video frames.
    """
    _video: Video
    _iterator: Iterator[VideoFrame]
    _pos: int
    _current_frame_data: Optional[np.ndarray]

    def __init__(self, video: Video):
        self._video = video
        self._reset()

    def _reset(self):
        self._video._reset_reader()
        self._iterator = self._decode(self._video._get_reader())
        self._pos = -1
        self._current_frame_data = None

    def _decode(self, cap) -> Iterator[VideoFrame]:
        """
        Decodes video frames using opencv
        """

        self._pos = -1

        success, frame = cap.read()
        while success:
            self._pos += 1
            if self._video._includes_frame(self._pos):
                self._current_frame_data = frame.astype(float)
                yield self._make_frame(index=self._pos)

            success, frame = cap.read()

        if self._video._frame_count is None:
            self._video._frame_count = self._pos + 1

    def _make_frame(self, index) -> VideoFrame:
        return VideoFrame(self._video, index=index)

    def __next__(self):
        return next(self._iterator)

    def __getitem__(self, idx: int) -> VideoFrame:
        if not self._video._includes_frame(idx):
            raise IndexError(f"Video doesn't contain frame #{idx}.")

        return self._navigate_to(idx)

    def get_frame_data(self, idx: int) -> np.ndarray:
        self._navigate_to(idx)
        return self._current_frame_data

    def _navigate_to(self, idx: int) -> VideoFrame:
        """
        Iterates over frames to the required position.
        """

        if idx < 0:
            raise IndexError()

        if idx < self._pos:
            self._reset()

        if self._pos < idx:
            try:
                while self._pos < idx:
                    v = self.__next__()
            except StopIteration as e:
                raise IndexError() from e
        else:
            v = self._make_frame(index=self._pos)

        return v

class Video(MediaElement, Iterable[VideoFrame]):
    """
    Provides random access to the video frames.
    """

    def __init__(self, path: str, *,
            step: int = 1, start_frame: int = 0,
            end_frame: Optional[int] = None) -> None:
        super().__init__(path)

        if end_frame:
            assert start_frame < end_frame
        assert 0 < step
        self._step = step
        self._start_frame = start_frame
        self._end_frame = end_frame or None

        self._reader = None
        self._iterator: Optional[_VideoFrameIterator] = None
        self._frame_size: Optional[Tuple[int, int]] = None

        # We don't provide frame count unless we have a reliable source of
        # this information.
        # - Not all videos provide length / duration metainfo
        # - We can get an estimation based on metadata, but it
        #   can be invalid or inaccurate due to variable frame rate
        #   or fractional values rounded up. Relying on the value will give
        #   errors during requesting frames.
        # https://stackoverflow.com/a/47796468
        self._frame_count = None
        self._length = None

        from .media_manager import MediaManager
        MediaManager.get_instance().push(weakref.ref(self), self)

    def close(self):
        self._iterator = None

        if self._reader is not None:
            self._reader.release()
            self._reader = None

    def __getitem__(self, idx: int) -> VideoFrame:
        if not self._includes_frame(idx):
            raise IndexError(f"Video doesn't contain frame #{idx}.")

        return self._get_iterator()[idx]

    def get_frame_data(self, idx: int) -> VideoFrame:
        if not self._includes_frame(idx):
            raise IndexError(f"Video doesn't contain frame #{idx}.")

        return self._get_iterator().get_frame_data(idx)

    def __iter__(self) -> Iterator[VideoFrame]:
        """
        Iterates over frames lazily, if possible.
        """

        if self._frame_count is not None:
            # Decoding is not necessary to get frame pointers
            # However, it can be inacurrate
            end_frame = self._get_end_frame()
            for index in range(self._start_frame, end_frame, self._step):
                yield VideoFrame(video=self, index=index)
        else:
            # Need to decode to iterate over frames
            yield from self._get_iterator()

    @property
    def length(self) -> Optional[int]:
        """
        Returns frame count, if video provides such information.

        Note that not all videos provide length / duration metainfo, so the
        result may be undefined.

        Also note, that information may be inaccurate because of variable
        FPS in video or incorrect metainfo. The count is only guaranteed to
        be valid after video is completely read once.

        The count is affected by the frame filtering options of the object,
        i.e. start frame, end frame and frame step.
        """

        if self._length is None:
            end_frame = self._get_end_frame()

            length = None
            if end_frame is not None:
                length = (end_frame - self._start_frame) // self._step
                assert 0 < length

            self._length = length

        return self._length

    @property
    def frame_size(self) -> Tuple[int, int]:
        """Returns (H, W)"""

        if self._frame_size is None:
            self._frame_size = self._get_frame_size()
        return self._frame_size

    def _get_frame_size(self) -> Tuple[int, int]:
        cap = self._get_reader()
        w = cap.get(cv2.CAP_PROP_FRAME_WIDTH)
        h = cap.get(cv2.CAP_PROP_FRAME_HEIGHT)

        if h and w:
            frame_size = (int(h), int(w))
        else:
            image = next(self._get_iterator()).data
            frame_size = image.shape[0:2]

        return frame_size


    def _get_end_frame(self):
        if self._end_frame is not None and self._frame_count is not None:
            end_frame = min(self._end_frame, self._frame_count)
        else:
            end_frame = self._end_frame or self._frame_count

        return end_frame

    def _includes_frame(self, i):
        end_frame = self._get_end_frame()
        if self._start_frame <= i:
            if (i - self._start_frame) % self._step == 0:
                if end_frame is None or i < end_frame:
                    return True

        return False

    def _get_iterator(self):
        if self._iterator is None:
            self._iterator = _VideoFrameIterator(self)
        return self._iterator

    def _get_reader(self):
        if self._reader is None:
            self._reset_reader()
        return self._reader

    def _reset_reader(self):
        if self._reader is not None:
            self._reader.release()
        self._reader = cv2.VideoCapture(self._path)
        assert self._reader.isOpened()

    def __eq__(self, other: object) -> bool:
        if not isinstance(other, __class__):
            return False

        return self.path == other.path and \
            self._start_frame == other._start_frame and \
            self._step == other._step and \
            self._end_frame == other._end_frame

    def __hash__(self):
        # Required for caching
        return hash((self._path, self._step, self._start_frame, self._end_frame))<|MERGE_RESOLUTION|>--- conflicted
+++ resolved
@@ -44,7 +44,6 @@
             *,
             path: Optional[str] = None,
             ext: Optional[str] = None,
-<<<<<<< HEAD
             size: Optional[Tuple[int, int]] = None) -> None:
         """
         Creates an image.
@@ -65,9 +64,6 @@
         """
 
         assert size is None or len(size) == 2, size
-=======
-            size: Optional[Tuple[int, int]] = None):
->>>>>>> 49fe71dc
         if size is not None:
             assert len(size) == 2 and 0 < size[0] and 0 < size[1], size
             size = tuple(map(int, size))
@@ -90,15 +86,9 @@
         self._ext = ext
 
         if not isinstance(data, np.ndarray):
-<<<<<<< HEAD
             assert path or callable(data) or size, "Image can not be empty"
-            assert data is None or callable(data) or size
-            if path and osp.isfile(path) or data:
-=======
-            assert path or callable(data), "Image can not be empty"
             assert data is None or callable(data)
             if data or path and osp.isfile(path):
->>>>>>> 49fe71dc
                 data = lazy_image(path, loader=data)
         self._data = data
 
