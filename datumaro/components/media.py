--- conflicted
+++ resolved
@@ -2,13 +2,9 @@
 #
 # SPDX-License-Identifier: MIT
 
-<<<<<<< HEAD
 from __future__ import annotations
 
-from typing import Callable, Iterable, Iterator, Optional, Tuple, Union
-=======
-from typing import Callable, List, Optional, Tuple, Union
->>>>>>> 93e31269
+from typing import Callable, Iterable, Iterator, List, Optional, Tuple, Union
 import os
 import os.path as osp
 import shutil
@@ -211,7 +207,6 @@
         else:
             save_image(path, self.data)
 
-<<<<<<< HEAD
 class VideoFrame(Image):
     def __init__(self, video: Video, index: int):
         self._video = video
@@ -471,7 +466,6 @@
     def __hash__(self):
         # Required for caching
         return hash((self._path, self._step, self._start_frame, self._end_frame))
-=======
 class PointCloud(MediaElement):
     def __init__(self, path: str,
             extra_images: Optional[List[Union[
@@ -486,5 +480,4 @@
                 image = Image(path=image)
             elif isinstance(image, np.ndarray) or callable(image):
                 image = Image(data=image)
-            self.extra_images.append(image)
->>>>>>> 93e31269
+            self.extra_images.append(image)