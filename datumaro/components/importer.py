# Copyright (C) 2019-2022 Intel Corporation
#
# SPDX-License-Identifier: MIT

from __future__ import annotations

import os
import os.path as osp
from contextlib import contextmanager
from functools import wraps
from glob import iglob
from typing import Callable, Dict, List, NoReturn, Optional, Tuple, TypeVar

import attr
from attr import define, field

from datumaro.components.cli_plugin import CliPlugin
from datumaro.components.errors import (
    AnnotationImportError,
    DatasetImportError,
    DatasetNotFoundError,
    DatumaroError,
    ItemImportError,
)
from datumaro.components.format_detection import FormatDetectionConfidence, FormatDetectionContext
from datumaro.components.progress_reporting import NullProgressReporter, ProgressReporter

T = TypeVar("T")


class _ImportFail(DatumaroError):
    pass


class ImportErrorPolicy:
    def report_item_error(self, error: Exception, *, item_id: Tuple[str, str]) -> None:
        """
        Allows to report a problem with a dataset item.
        If this function returns, the extractor must skip the item.
        """

        if not isinstance(error, _ImportFail):
            ie = ItemImportError(item_id)
            ie.__cause__ = error
            return self._handle_item_error(ie)
        else:
            raise error

    def report_annotation_error(self, error: Exception, *, item_id: Tuple[str, str]) -> None:
        """
        Allows to report a problem with a dataset item annotation.
        If this function returns, the extractor must skip the annotation.
        """

        if not isinstance(error, _ImportFail):
            ie = AnnotationImportError(item_id)
            ie.__cause__ = error
            return self._handle_annotation_error(ie)
        else:
            raise error

    def _handle_item_error(self, error: ItemImportError) -> None:
        """This function must either call fail() or return."""
        self.fail(error)

    def _handle_annotation_error(self, error: AnnotationImportError) -> None:
        """This function must either call fail() or return."""
        self.fail(error)

    def fail(self, error: Exception) -> NoReturn:
        raise _ImportFail from error


class FailingImportErrorPolicy(ImportErrorPolicy):
    pass


@define(eq=False)
class ImportContext:
    progress_reporter: ProgressReporter = field(
        default=None, converter=attr.converters.default_if_none(factory=NullProgressReporter)
    )
    error_policy: ImportErrorPolicy = field(
        default=None, converter=attr.converters.default_if_none(factory=FailingImportErrorPolicy)
    )


class NullImportContext(ImportContext):
    pass


class Importer(CliPlugin):
    @classmethod
    def detect(
        cls,
        context: FormatDetectionContext,
    ) -> Optional[FormatDetectionConfidence]:
        if not cls.find_sources_with_params(context.root_path):
            context.fail("specific requirement information unavailable")

        return FormatDetectionConfidence.LOW

    @classmethod
    def find_sources(cls, path: str) -> List[Dict]:
        raise NotImplementedError()

    @classmethod
    def find_sources_with_params(cls, path: str, **extra_params) -> List[Dict]:
        return cls.find_sources(path)

    def __call__(self, path, **extra_params):
        if not path or not osp.exists(path):
            raise DatasetNotFoundError(path)

        found_sources = self.find_sources_with_params(osp.normpath(path), **extra_params)
        if not found_sources:
            raise DatasetNotFoundError(path)

        sources = []
        for desc in found_sources:
            params = dict(extra_params)
            params.update(desc.get("options", {}))
            desc["options"] = params
            sources.append(desc)

        return sources

    @classmethod
    def _find_sources_recursive(
        cls,
        path: str,
        ext: Optional[str],
        extractor_name: str,
        filename: str = "*",
        dirname: str = "",
        file_filter: Optional[Callable[[str], bool]] = None,
        max_depth: int = 3,
    ):
        """
        Finds sources in the specified location, using the matching pattern
        to filter file names and directories.
        Supposed to be used, and to be the only call in subclasses.

        Parameters:
            path: a directory or file path, where sources need to be found.
            ext: file extension to match. To match directories,
                set this parameter to None or ''. Comparison is case-independent,
                a starting dot is not required.
            extractor_name: the name of the associated Extractor type
            filename: a glob pattern for file names
            dirname: a glob pattern for filename prefixes
            file_filter: a callable (abspath: str) -> bool, to filter paths found
            max_depth: the maximum depth for recursive search.

        Returns: a list of source configurations
            (i.e. Extractor type names and c-tor parameters)
        """

        if ext:
            if not ext.startswith("."):
                ext = "." + ext
            ext = ext.lower()

        if (path.lower().endswith(ext) and osp.isfile(path)) or (
            not ext
            and dirname
            and osp.isdir(path)
            and os.sep + osp.normpath(dirname.lower()) + os.sep
            in osp.abspath(path.lower()) + os.sep
        ):
            sources = [{"url": path, "format": extractor_name}]
        else:
            sources = []
            for d in range(max_depth + 1):
                sources.extend(
                    {"url": p, "format": extractor_name}
                    for p in iglob(osp.join(path, *("*" * d), dirname, filename + ext))
                    if (callable(file_filter) and file_filter(p)) or (not callable(file_filter))
                )
                if sources:
                    break
        return sources

<<<<<<< HEAD
    @classmethod
    def get_extractor_name(cls) -> str:
        return cls.NAME.replace("_importer", "")
=======

def with_subset_dirs(input_cls: Importer):
    @wraps(input_cls, updated=())
    class WrappedImporter(input_cls):
        NAME = input_cls.NAME

        @classmethod
        def detect(
            cls,
            context: FormatDetectionContext,
        ) -> Optional[FormatDetectionConfidence]:
            @contextmanager
            def _change_context_root_path(context: FormatDetectionContext, path: str):
                tmp = context.root_path
                context._root_path = path
                yield
                context._root_path = tmp

            confs = []
            path = context.root_path

            if not osp.isdir(path):
                context.fail(
                    f"{input_cls.NAME} should require an input as a directory path. "
                    f"However, {path} is not a directory path."
                )

            for sub_dir in os.listdir(path):
                sub_path = osp.join(path, sub_dir)
                if osp.isdir(sub_path):
                    with _change_context_root_path(context, sub_path):
                        conf = input_cls.detect(context)
                    if conf is not None:
                        confs += [conf]

            if len(confs) == 0:
                context.fail(f"{input_cls.NAME} cannot find its subdirectory structure.")

            return max(confs)

        def __call__(self, path, **extra_params):
            sources = []
            for sub_dir in os.listdir(path):
                sub_path = osp.join(path, sub_dir)
                if osp.isdir(sub_path):
                    source = input_cls.__call__(self, sub_path, **extra_params)

                    if len(source) != 1:
                        raise DatasetImportError(
                            f"@with_subset_dirs only allows one source format from {sub_path}."
                        )

                    if "subset" in source[0]:
                        raise DatasetImportError(
                            f"@with_subset_dirs does not allows a subset key in source: {source[0]}."
                        )

                    source[0]["options"]["subset"] = sub_dir
                    sources += source

            return sources

        def __reduce__(self):
            return (input_cls.__class__, ())

    return WrappedImporter
>>>>>>> 4624d592
<|MERGE_RESOLUTION|>--- conflicted
+++ resolved
@@ -181,11 +181,10 @@
                     break
         return sources
 
-<<<<<<< HEAD
     @classmethod
     def get_extractor_name(cls) -> str:
         return cls.NAME.replace("_importer", "")
-=======
+
 
 def with_subset_dirs(input_cls: Importer):
     @wraps(input_cls, updated=())
@@ -251,5 +250,4 @@
         def __reduce__(self):
             return (input_cls.__class__, ())
 
-    return WrappedImporter
->>>>>>> 4624d592
+    return WrappedImporter