# Copyright (C) 2019-2020 Intel Corporation
#
# SPDX-License-Identifier: MIT

import numpy as np

<<<<<<< HEAD
from datumaro.components.cli_plugin import CliPlugin
from datumaro.components.extractor import (
    AnnotationType, LabelCategories, Transform,
)
=======
from datumaro.components.annotation import AnnotationType, LabelCategories
from datumaro.components.extractor import Transform
>>>>>>> 2db47002
from datumaro.util import take_by


# pylint: disable=no-self-use
class Launcher(CliPlugin):
    def __init__(self, model_dir=None):
        pass

    def launch(self, inputs):
        raise NotImplementedError()

    def categories(self):
        return None
# pylint: enable=no-self-use

class ModelTransform(Transform):
    def __init__(self, extractor, launcher, batch_size=1):
        super().__init__(extractor)
        self._launcher = launcher
        self._batch_size = batch_size

    def __iter__(self):
        for batch in take_by(self._extractor, self._batch_size):
            inputs = np.array([np.atleast_3d(item.image.data)
                for item in batch])
            inference = self._launcher.launch(inputs)

            for item, annotations in zip(batch, inference):
                self._check_annotations(annotations)
                yield self.wrap_item(item, annotations=annotations)

    def get_subset(self, name):
        subset = self._extractor.get_subset(name)
        return __class__(subset, self._launcher, self._batch_size)

    def categories(self):
        launcher_override = self._launcher.categories()
        if launcher_override is not None:
            return launcher_override
        return self._extractor.categories()

    def transform_item(self, item):
        inputs = np.expand_dims(item.image, axis=0)
        annotations = self._launcher.launch(inputs)[0]
        return self.wrap_item(item, annotations=annotations)

    def _check_annotations(self, annotations):
        labels_count = len(self.categories().get(
            AnnotationType.label, LabelCategories()).items)

        for ann in annotations:
            label = getattr(ann, 'label')
            if label is None:
                continue

            if label not in range(labels_count):
                raise Exception("Annotation has unexpected label id %s, "
                    "while there is only %s defined labels." % \
                    (label, labels_count))<|MERGE_RESOLUTION|>--- conflicted
+++ resolved
@@ -4,15 +4,9 @@
 
 import numpy as np
 
-<<<<<<< HEAD
+from datumaro.components.annotation import AnnotationType, LabelCategories
 from datumaro.components.cli_plugin import CliPlugin
-from datumaro.components.extractor import (
-    AnnotationType, LabelCategories, Transform,
-)
-=======
-from datumaro.components.annotation import AnnotationType, LabelCategories
 from datumaro.components.extractor import Transform
->>>>>>> 2db47002
 from datumaro.util import take_by
 
 
