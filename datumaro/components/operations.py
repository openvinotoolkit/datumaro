# Copyright (C) 2020-2021 Intel Corporation
#
# SPDX-License-Identifier: MIT

import hashlib
import logging as log
from collections import OrderedDict
from copy import deepcopy
from typing import Any, Callable, Dict, Iterable, List, Optional, Set, Tuple, Type, Union
from unittest import TestCase

import attr
import cv2
import numpy as np
from attr import attrib, attrs

from datumaro.components.annotation import (
    Annotation,
    AnnotationType,
    Bbox,
    Label,
    LabelCategories,
    MaskCategories,
    PointsCategories,
)
from datumaro.components.cli_plugin import CliPlugin
from datumaro.components.dataset import Dataset, DatasetItemStorage, IDataset
from datumaro.components.errors import (
    AnnotationsTooCloseError,
    ConflictingCategoriesError,
    DatasetMergeError,
    FailedAttrVotingError,
    FailedLabelVotingError,
    MediaTypeError,
    MismatchingAttributesError,
    MismatchingImageInfoError,
    MismatchingMediaError,
    MismatchingMediaPathError,
    NoMatchingAnnError,
    NoMatchingItemError,
    VideoMergeError,
    WrongGroupError,
)
from datumaro.components.extractor import CategoriesInfo, DatasetItem
from datumaro.components.media import (
    Image, MediaElement, MultiframeImage, PointCloud, Video,
)
from datumaro.util import filter_dict, find
from datumaro.util.annotation_util import (
    OKS,
    approximate_line,
    bbox_iou,
    find_instances,
    max_bbox,
    mean_bbox,
    segment_iou,
)
from datumaro.util.attrs_util import default_if_none, ensure_cls


def match_annotations_equal(a, b):
    matches = []
    a_unmatched = a[:]
    b_unmatched = b[:]
    for a_ann in a:
        for b_ann in b_unmatched:
            if a_ann != b_ann:
                continue

            matches.append((a_ann, b_ann))
            a_unmatched.remove(a_ann)
            b_unmatched.remove(b_ann)
            break

    return matches, a_unmatched, b_unmatched


def merge_annotations_equal(a, b):
    matches, a_unmatched, b_unmatched = match_annotations_equal(a, b)
    return [ann_a for (ann_a, _) in matches] + a_unmatched + b_unmatched


def merge_categories(sources):
    categories = {}
    for source_idx, source in enumerate(sources):
        for cat_type, source_cat in source.items():
            existing_cat = categories.setdefault(cat_type, source_cat)
            if existing_cat != source_cat and len(source_cat) != 0:
                if len(existing_cat) == 0:
                    categories[cat_type] = source_cat
                else:
                    raise ConflictingCategoriesError(
                        "Merging of datasets with different categories is "
                        "only allowed in 'merge' command.",
                        sources=list(range(source_idx)),
                    )
    return categories


class MergingStrategy(CliPlugin):
    @classmethod
    def merge(cls, sources, **options):
        instance = cls(**options)
        return instance(sources)

    def __init__(self, **options):
        super().__init__(**options)
        self.__dict__["_sources"] = None

    def __call__(self, sources):
        raise NotImplementedError()


class ExactMerge:
    """
    Merges several datasets using the "simple" algorithm:
        - items are matched by (id, subset) pairs
        - matching items share the media info available:

            - nothing + nothing = nothing
            - nothing + something = something
            - something A + something B = conflict
        - annotations are matched by value and shared
        - in case of conflicts, throws an error
    """

    @classmethod
    def merge(cls, *sources: IDataset) -> DatasetItemStorage:
        items = DatasetItemStorage()
        for source_idx, source in enumerate(sources):
            for item in source:
                existing_item = items.get(item.id, item.subset)
                if existing_item is not None:
                    try:
                        item = cls._merge_items(existing_item, item)
                    except DatasetMergeError as e:
                        e.sources = set(range(source_idx))
                        raise e

                items.put(item)
        return items

    @classmethod
    def _merge_items(cls, existing_item: DatasetItem, current_item: DatasetItem) -> DatasetItem:
        return existing_item.wrap(
            media=cls._merge_media(existing_item, current_item),
            attributes=cls._merge_attrs(
                existing_item.attributes,
                current_item.attributes,
                item_id=(existing_item.id, existing_item.subset),
            ),
            annotations=cls._merge_anno(existing_item.annotations, current_item.annotations),
        )

    @staticmethod
    def _merge_attrs(a: Dict[str, Any], b: Dict[str, Any], item_id: Tuple[str, str]) -> Dict:
        merged = {}

        for name in a.keys() | b.keys():
            a_val = a.get(name, None)
            b_val = b.get(name, None)

            if name not in a:
                m_val = b_val
            elif name not in b:
                m_val = a_val
            elif a_val != b_val:
                raise MismatchingAttributesError(item_id, name, a_val, b_val)
            else:
                m_val = a_val

            merged[name] = m_val

        return merged

    @classmethod
    def _merge_media(
        cls, item_a: DatasetItem, item_b: DatasetItem
    ) -> Union[Image, PointCloud, Video]:
        if (not item_a.media or isinstance(item_a.media, Image)) and (
            not item_b.media or isinstance(item_b.media, Image)
        ):
            media = cls._merge_images(item_a, item_b)
        elif (not item_a.media or isinstance(item_a.media, PointCloud)) and (
            not item_b.media or isinstance(item_b.media, PointCloud)
        ):
            media = cls._merge_point_clouds(item_a, item_b)
        elif (not item_a.media or isinstance(item_a.media, Video)) and (
            not item_b.media or isinstance(item_b.media, Video)
        ):
            media = cls._merge_videos(item_a, item_b)
<<<<<<< HEAD
        elif (not item_a.media or isinstance(item_a.media, MultiframeImage)) and \
                (not item_b.media or isinstance(item_b.media, MultiframeImage)):
            media = cls._merge_multiframe_images(item_a, item_b)
        elif (not item_a.media or isinstance(item_a.media, MediaElement)) and \
                (not item_b.media or isinstance(item_b.media, MediaElement)):
=======
        elif (not item_a.media or isinstance(item_a.media, MediaElement)) and (
            not item_b.media or isinstance(item_b.media, MediaElement)
        ):
>>>>>>> d014342d
            if isinstance(item_a.media, MediaElement) and isinstance(item_b.media, MediaElement):
                if (
                    item_a.media.path
                    and item_b.media.path
                    and item_a.media.path != item_b.media.path
                ):
                    raise MismatchingMediaPathError(
                        (item_a.id, item_a.subset), item_a.media.path, item_b.media.path
                    )

                if item_a.media.path:
                    media = item_a.media
                else:
                    media = item_b.media

            elif isinstance(item_a.media, MediaElement):
                media = item_a.media
            else:
                media = item_b.media
        else:
            raise MismatchingMediaError((item_a.id, item_a.subset), item_a.media, item_b.media)
        return media

    @staticmethod
    def _merge_images(item_a: DatasetItem, item_b: DatasetItem) -> Image:
        media = None

        if isinstance(item_a.media, Image) and isinstance(item_b.media, Image):
            if (
                item_a.media.path
                and item_b.media.path
                and item_a.media.path != item_b.media.path
                and item_a.media.has_data is item_b.media.has_data
            ):
                # We use has_data as a replacement for path existence check
                # - If only one image has data, we'll use it. The other
                #   one is just a path metainfo, which is not significant
                #   in this case.
                # - If both images have data or both don't, we need
                #   to compare paths.
                #
                # Different paths can aclually point to the same file,
                # but it's not the case we'd like to allow here to be
                # a "simple" merging strategy used for extractor joining
                raise MismatchingMediaPathError(
                    (item_a.id, item_a.subset), item_a.media.path, item_b.media.path
                )

            if (
                item_a.media.has_size
                and item_b.media.has_size
                and item_a.media.size != item_b.media.size
            ):
                raise MismatchingImageInfoError(
                    (item_a.id, item_a.subset), item_a.media.size, item_b.media.size
                )

            # Avoid direct comparison here for better performance
            # If there are 2 "data-only" images, they won't be compared and
            # we just use the first one
            if item_a.media.has_data:
                media = item_a.media
            elif item_b.media.has_data:
                media = item_b.media
            elif item_a.media.path:
                media = item_a.media
            elif item_b.media.path:
                media = item_b.media
            elif item_a.media.has_size:
                media = item_a.media
            elif item_b.media.has_size:
                media = item_b.media
            else:
                assert False, "Unknown image field combination"

            if not media.has_data or not media.has_size:
                if item_a.media._size:
                    media._size = item_a.media._size
                elif item_b.media._size:
                    media._size = item_b.media._size
        elif isinstance(item_a.media, Image):
            media = item_a.media
        else:
            media = item_b.media

        return media

    @staticmethod
    def _merge_point_clouds(item_a: DatasetItem, item_b: DatasetItem) -> PointCloud:
        media = None

        if isinstance(item_a.media, PointCloud) and isinstance(item_b.media, PointCloud):
            if item_a.media.path and item_b.media.path and item_a.media.path != item_b.media.path:
                raise MismatchingMediaPathError(
                    (item_a.id, item_a.subset), item_a.media.path, item_b.media.path
                )

            if item_a.media.path or item_a.media.extra_images:
                media = item_a.media

                if item_b.media.extra_images:
                    for image in item_b.media.extra_images:
                        if image not in media.extra_images:
                            media.extra_images.append(image)
            else:
                media = item_b.media

                if item_a.media.extra_images:
                    for image in item_a.media.extra_images:
                        if image not in media.extra_images:
                            media.extra_images.append(image)

        elif isinstance(item_a.media, PointCloud):
            media = item_a.media
        else:
            media = item_b.media

        return media

    @staticmethod
    def _merge_videos(item_a: DatasetItem, item_b: DatasetItem) -> Video:
        media = None

        if isinstance(item_a.media, Video) and isinstance(item_b.media, Video):
            if (
                item_a.media.path is not item_b.media.path
                or item_a.media._start_frame is not item_b.media._start_frame
                or item_a.media._end_frame is not item_b.media._end_frame
                or item_a.media._step is not item_b.media._step
            ):
                raise VideoMergeError(item_a.id)

            media = item_a.media
        elif isinstance(item_a.media, Video):
            media = item_a.media
        else:
            media = item_b.media

        return media

    @staticmethod
<<<<<<< HEAD
    def _merge_multiframe_images(item_a: DatasetItem, item_b: DatasetItem) \
            -> MultiframeImage:
        media = None

        if isinstance(item_a.media, MultiframeImage) and \
                isinstance(item_b.media, MultiframeImage):
            if item_a.media.path and item_b.media.path and \
                    item_a.media.path != item_b.media.path:
                raise MismatchingMediaPathError(
                    (item_a.id, item_a.subset),
                    item_a.media.path, item_b.media.path)

            if item_a.media.path or item_a.media.data:
                media = item_a.media

                if item_b.media.data:
                    for image in item_b.media.data:
                        if image not in media.data:
                            media.data.append(image)
            else:
                media = item_b.media

                if item_a.media.data:
                    for image in item_a.media.data:
                        if image not in media.data:
                            media.data.append(image)

        elif isinstance(item_a.media, MultiframeImage):
            media = item_a.media
        else:
            media = item_b.media

        return media


    @staticmethod
    def _merge_anno(a: Iterable[Annotation], b: Iterable[Annotation]) \
            -> List[Annotation]:
=======
    def _merge_anno(a: Iterable[Annotation], b: Iterable[Annotation]) -> List[Annotation]:
>>>>>>> d014342d
        return merge_annotations_equal(a, b)

    @staticmethod
    def merge_categories(sources: Iterable[IDataset]) -> CategoriesInfo:
        return merge_categories(sources)

    @staticmethod
    def merge_media_types(sources: Iterable[IDataset]) -> Type[MediaElement]:
        if sources:
            media_type = sources[0].media_type()
            for s in sources:
                if not issubclass(s.media_type(), media_type) or not issubclass(
                    media_type, s.media_type()
                ):
                    # Symmetric comparision is needed in the case of subclasses:
                    # eg. Image and ByteImage
                    raise MediaTypeError("Datasets have different media types")
            return media_type

        return None


@attrs
class IntersectMerge(MergingStrategy):
    @attrs(repr_ns="IntersectMerge", kw_only=True)
    class Conf:
        pairwise_dist = attrib(converter=float, default=0.5)
        sigma = attrib(converter=list, factory=list)

        output_conf_thresh = attrib(converter=float, default=0)
        quorum = attrib(converter=int, default=0)
        ignored_attributes = attrib(converter=set, factory=set)

        def _groups_converter(value):
            result = []
            for group in value:
                rg = set()
                for label in group:
                    optional = label.endswith("?")
                    name = label if not optional else label[:-1]
                    rg.add((name, optional))
                result.append(rg)
            return result

        groups = attrib(converter=_groups_converter, factory=list)
        close_distance = attrib(converter=float, default=0.75)

    conf = attrib(converter=ensure_cls(Conf), factory=Conf)

    # Error trackers:
    errors = attrib(factory=list, init=False)

    def add_item_error(self, error, *args, **kwargs):
        self.errors.append(error(self._item_id, *args, **kwargs))

    # Indexes:
    _dataset_map = attrib(init=False)  # id(dataset) -> (dataset, index)
    _item_map = attrib(init=False)  # id(item) -> (item, id(dataset))
    _ann_map = attrib(init=False)  # id(ann) -> (ann, id(item))
    _item_id = attrib(init=False)
    _item = attrib(init=False)

    # Misc.
    _categories = attrib(init=False)  # merged categories

    def __call__(self, datasets):
        self._categories = self._merge_categories([d.categories() for d in datasets])
        merged = Dataset(
            categories=self._categories, media_type=ExactMerge.merge_media_types(datasets)
        )

        self._check_groups_definition()

        item_matches, item_map = self.match_items(datasets)
        self._item_map = item_map
        self._dataset_map = {id(d): (d, i) for i, d in enumerate(datasets)}

        for item_id, items in item_matches.items():
            self._item_id = item_id

            if len(items) < len(datasets):
                missing_sources = set(id(s) for s in datasets) - set(items)
                missing_sources = [self._dataset_map[s][1] for s in missing_sources]
                self.add_item_error(NoMatchingItemError, sources=missing_sources)
            merged.put(self.merge_items(items))

        return merged

    def get_ann_source(self, ann_id):
        return self._item_map[self._ann_map[ann_id][1]][1]

    def merge_items(self, items):
        self._item = next(iter(items.values()))

        self._ann_map = {}
        sources = []
        for item in items.values():
            self._ann_map.update({id(a): (a, id(item)) for a in item.annotations})
            sources.append(item.annotations)
        log.debug(
            "Merging item %s: source annotations %s" % (self._item_id, list(map(len, sources)))
        )

        annotations = self.merge_annotations(sources)

        annotations = [
            a for a in annotations if self.conf.output_conf_thresh <= a.attributes.get("score", 1)
        ]

        return self._item.wrap(annotations=annotations)

    def merge_annotations(self, sources):
        self._make_mergers(sources)

        clusters = self._match_annotations(sources)

        joined_clusters = sum(clusters.values(), [])
        group_map = self._find_cluster_groups(joined_clusters)

        annotations = []
        for t, clusters in clusters.items():
            for cluster in clusters:
                self._check_cluster_sources(cluster)

            merged_clusters = self._merge_clusters(t, clusters)

            for merged_ann, cluster in zip(merged_clusters, clusters):
                attributes = self._find_cluster_attrs(cluster, merged_ann)
                attributes = {
                    k: v for k, v in attributes.items() if k not in self.conf.ignored_attributes
                }
                attributes.update(merged_ann.attributes)
                merged_ann.attributes = attributes

                new_group_id = find(enumerate(group_map), lambda e: id(cluster) in e[1][0])
                if new_group_id is None:
                    new_group_id = 0
                else:
                    new_group_id = new_group_id[0] + 1
                merged_ann.group = new_group_id

            if self.conf.close_distance:
                self._check_annotation_distance(t, merged_clusters)

            annotations += merged_clusters

        if self.conf.groups:
            self._check_groups(annotations)

        return annotations

    @staticmethod
    def match_items(datasets):
        item_ids = set((item.id, item.subset) for d in datasets for item in d)

        item_map = {}  # id(item) -> (item, id(dataset))

        matches = OrderedDict()
        for (item_id, item_subset) in sorted(item_ids, key=lambda e: e[0]):
            items = {}
            for d in datasets:
                item = d.get(item_id, subset=item_subset)
                if item:
                    items[id(d)] = item
                    item_map[id(item)] = (item, id(d))
            matches[(item_id, item_subset)] = items

        return matches, item_map

    def _merge_label_categories(self, sources):
        same = True
        common = None
        for src_categories in sources:
            src_cat = src_categories.get(AnnotationType.label)
            if common is None:
                common = src_cat
            elif common != src_cat:
                same = False
                break

        if same:
            return common

        dst_cat = LabelCategories()
        for src_id, src_categories in enumerate(sources):
            src_cat = src_categories.get(AnnotationType.label)
            if src_cat is None:
                continue

            for src_label in src_cat.items:
                dst_label = dst_cat.find(src_label.name)[1]
                if dst_label is not None:
                    if dst_label != src_label:
                        if (
                            src_label.parent
                            and dst_label.parent
                            and src_label.parent != dst_label.parent
                        ):
                            raise ConflictingCategoriesError(
                                "Can't merge label category %s (from #%s): "
                                "parent label conflict: %s vs. %s"
                                % (src_label.name, src_id, src_label.parent, dst_label.parent),
                                sources=list(range(src_id)),
                            )
                        dst_label.parent = dst_label.parent or src_label.parent
                        dst_label.attributes |= src_label.attributes
                    else:
                        pass
                else:
                    dst_cat.add(src_label.name, src_label.parent, src_label.attributes)

        return dst_cat

    def _merge_point_categories(self, sources, label_cat):
        dst_point_cat = PointsCategories()

        for src_id, src_categories in enumerate(sources):
            src_label_cat = src_categories.get(AnnotationType.label)
            src_point_cat = src_categories.get(AnnotationType.points)
            if src_label_cat is None or src_point_cat is None:
                continue

            for src_label_id, src_cat in src_point_cat.items.items():
                src_label = src_label_cat.items[src_label_id].name
                dst_label_id = label_cat.find(src_label)[0]
                dst_cat = dst_point_cat.items.get(dst_label_id)
                if dst_cat is not None:
                    if dst_cat != src_cat:
                        raise ConflictingCategoriesError(
                            "Can't merge point category for label "
                            "%s (from #%s): %s vs. %s" % (src_label, src_id, src_cat, dst_cat),
                            sources=list(range(src_id)),
                        )
                    else:
                        pass
                else:
                    dst_point_cat.add(dst_label_id, src_cat.labels, src_cat.joints)

        if len(dst_point_cat.items) == 0:
            return None

        return dst_point_cat

    def _merge_mask_categories(self, sources, label_cat):
        dst_mask_cat = MaskCategories()

        for src_id, src_categories in enumerate(sources):
            src_label_cat = src_categories.get(AnnotationType.label)
            src_mask_cat = src_categories.get(AnnotationType.mask)
            if src_label_cat is None or src_mask_cat is None:
                continue

            for src_label_id, src_cat in src_mask_cat.colormap.items():
                src_label = src_label_cat.items[src_label_id].name
                dst_label_id = label_cat.find(src_label)[0]
                dst_cat = dst_mask_cat.colormap.get(dst_label_id)
                if dst_cat is not None:
                    if dst_cat != src_cat:
                        raise ConflictingCategoriesError(
                            "Can't merge mask category for label "
                            "%s (from #%s): %s vs. %s" % (src_label, src_id, src_cat, dst_cat),
                            sources=list(range(src_id)),
                        )
                    else:
                        pass
                else:
                    dst_mask_cat.colormap[dst_label_id] = src_cat

        if len(dst_mask_cat.colormap) == 0:
            return None

        return dst_mask_cat

    def _merge_categories(self, sources):
        dst_categories = {}

        label_cat = self._merge_label_categories(sources)
        if label_cat is None:
            label_cat = LabelCategories()
        dst_categories[AnnotationType.label] = label_cat

        points_cat = self._merge_point_categories(sources, label_cat)
        if points_cat is not None:
            dst_categories[AnnotationType.points] = points_cat

        mask_cat = self._merge_mask_categories(sources, label_cat)
        if mask_cat is not None:
            dst_categories[AnnotationType.mask] = mask_cat

        return dst_categories

    def _match_annotations(self, sources):
        all_by_type = {}
        for s in sources:
            src_by_type = {}
            for a in s:
                src_by_type.setdefault(a.type, []).append(a)
            for k, v in src_by_type.items():
                all_by_type.setdefault(k, []).append(v)

        clusters = {}
        for k, v in all_by_type.items():
            clusters.setdefault(k, []).extend(self._match_ann_type(k, v))

        return clusters

    def _make_mergers(self, sources):
        def _make(c, **kwargs):
            kwargs.update(attr.asdict(self.conf))
            fields = attr.fields_dict(c)
            return c(**{k: v for k, v in kwargs.items() if k in fields}, context=self)

        def _for_type(t, **kwargs):
            if t is AnnotationType.label:
                return _make(LabelMerger, **kwargs)
            elif t is AnnotationType.bbox:
                return _make(BboxMerger, **kwargs)
            elif t is AnnotationType.mask:
                return _make(MaskMerger, **kwargs)
            elif t is AnnotationType.polygon:
                return _make(PolygonMerger, **kwargs)
            elif t is AnnotationType.polyline:
                return _make(LineMerger, **kwargs)
            elif t is AnnotationType.points:
                return _make(PointsMerger, **kwargs)
            elif t is AnnotationType.caption:
                return _make(CaptionsMerger, **kwargs)
            elif t is AnnotationType.cuboid_3d:
                return _make(Cuboid3dMerger, **kwargs)
            else:
                raise NotImplementedError("Type %s is not supported" % t)

        instance_map = {}
        for s in sources:
            s_instances = find_instances(s)
            for inst in s_instances:
                inst_bbox = max_bbox(
                    [
                        a
                        for a in inst
                        if a.type
                        in {AnnotationType.polygon, AnnotationType.mask, AnnotationType.bbox}
                    ]
                )
                for ann in inst:
                    instance_map[id(ann)] = [inst, inst_bbox]

        self._mergers = {t: _for_type(t, instance_map=instance_map) for t in AnnotationType}

    def _match_ann_type(self, t, sources):
        return self._mergers[t].match_annotations(sources)

    def _merge_clusters(self, t, clusters):
        return self._mergers[t].merge_clusters(clusters)

    @staticmethod
    def _find_cluster_groups(clusters):
        cluster_groups = []
        visited = set()
        for a_idx, cluster_a in enumerate(clusters):
            if a_idx in visited:
                continue
            visited.add(a_idx)

            cluster_group = {id(cluster_a)}

            # find segment groups in the cluster group
            a_groups = set(ann.group for ann in cluster_a)
            for cluster_b in clusters[a_idx + 1 :]:
                b_groups = set(ann.group for ann in cluster_b)
                if a_groups & b_groups:
                    a_groups |= b_groups

            # now we know all the segment groups in this cluster group
            # so we can find adjacent clusters
            for b_idx, cluster_b in enumerate(clusters[a_idx + 1 :]):
                b_idx = a_idx + 1 + b_idx
                b_groups = set(ann.group for ann in cluster_b)
                if a_groups & b_groups:
                    cluster_group.add(id(cluster_b))
                    visited.add(b_idx)

            if a_groups == {0}:
                continue  # skip annotations without a group
            cluster_groups.append((cluster_group, a_groups))
        return cluster_groups

    def _find_cluster_attrs(self, cluster, ann):
        quorum = self.conf.quorum or 0

        # TODO: when attribute types are implemented, add linear
        # interpolation for contiguous values

        attr_votes = {}  # name -> { value: score , ... }
        for s in cluster:
            for name, value in s.attributes.items():
                votes = attr_votes.get(name, {})
                votes[value] = 1 + votes.get(value, 0)
                attr_votes[name] = votes

        attributes = {}
        for name, votes in attr_votes.items():
            winner, count = max(votes.items(), key=lambda e: e[1])
            if count < quorum:
                if sum(votes.values()) < quorum:
                    # blame provokers
                    missing_sources = set(
                        self.get_ann_source(id(a))
                        for a in cluster
                        if s.attributes.get(name) == winner
                    )
                else:
                    # blame outliers
                    missing_sources = set(
                        self.get_ann_source(id(a))
                        for a in cluster
                        if s.attributes.get(name) != winner
                    )
                missing_sources = [self._dataset_map[s][1] for s in missing_sources]
                self.add_item_error(
                    FailedAttrVotingError, name, votes, ann, sources=missing_sources
                )
                continue
            attributes[name] = winner

        return attributes

    def _check_cluster_sources(self, cluster):
        if len(cluster) == len(self._dataset_map):
            return

        def _has_item(s):
            item = self._dataset_map[s][0].get(*self._item_id)
            if not item:
                return False
            if len(item.annotations) == 0:
                return False
            return True

        missing_sources = set(self._dataset_map) - set(self.get_ann_source(id(a)) for a in cluster)
        missing_sources = [self._dataset_map[s][1] for s in missing_sources if _has_item(s)]
        if missing_sources:
            self.add_item_error(NoMatchingAnnError, cluster[0], sources=missing_sources)

    def _check_annotation_distance(self, t, annotations):
        for a_idx, a_ann in enumerate(annotations):
            for b_ann in annotations[a_idx + 1 :]:
                d = self._mergers[t].distance(a_ann, b_ann)
                if self.conf.close_distance < d:
                    self.add_item_error(AnnotationsTooCloseError, a_ann, b_ann, d)

    def _check_groups(self, annotations):
        check_groups = []
        for check_group_raw in self.conf.groups:
            check_group = set(l[0] for l in check_group_raw)
            optional = set(l[0] for l in check_group_raw if l[1])
            check_groups.append((check_group, optional))

        def _check_group(group_labels, group):
            for check_group, optional in check_groups:
                common = check_group & group_labels
                real_miss = check_group - common - optional
                extra = group_labels - check_group
                if common and (extra or real_miss):
                    self.add_item_error(WrongGroupError, group_labels, check_group, group)
                    break

        groups = find_instances(annotations)
        for group in groups:
            group_labels = set()
            for ann in group:
                if not hasattr(ann, "label"):
                    continue
                label = self._get_label_name(ann.label)

                if ann.group:
                    group_labels.add(label)
                else:
                    _check_group({label}, [ann])

            if not group_labels:
                continue
            _check_group(group_labels, group)

    def _get_label_name(self, label_id):
        if label_id is None:
            return None
        return self._categories[AnnotationType.label].items[label_id].name

    def _get_label_id(self, label):
        return self._categories[AnnotationType.label].find(label)[0]

    def _get_src_label_name(self, ann, label_id):
        if label_id is None:
            return None
        item_id = self._ann_map[id(ann)][1]
        dataset_id = self._item_map[item_id][1]
        return (
            self._dataset_map[dataset_id][0].categories()[AnnotationType.label].items[label_id].name
        )

    def _get_any_label_name(self, ann, label_id):
        if label_id is None:
            return None
        try:
            return self._get_src_label_name(ann, label_id)
        except KeyError:
            return self._get_label_name(label_id)

    def _check_groups_definition(self):
        for group in self.conf.groups:
            for label, _ in group:
                _, entry = self._categories[AnnotationType.label].find(label)
                if entry is None:
                    raise ValueError(
                        "Datasets do not contain "
                        "label '%s', available labels %s"
                        % (label, [i.name for i in self._categories[AnnotationType.label].items])
                    )


@attrs(kw_only=True)
class AnnotationMatcher:
    _context: Optional[IntersectMerge] = attrib(default=None)

    def match_annotations(self, sources):
        raise NotImplementedError()


@attrs
class LabelMatcher(AnnotationMatcher):
    def distance(self, a, b):
        a_label = self._context._get_any_label_name(a, a.label)
        b_label = self._context._get_any_label_name(b, b.label)
        return a_label == b_label

    def match_annotations(self, sources):
        return [sum(sources, [])]


@attrs(kw_only=True)
class _ShapeMatcher(AnnotationMatcher):
    pairwise_dist = attrib(converter=float, default=0.9)
    cluster_dist = attrib(converter=float, default=-1.0)

    def match_annotations(self, sources):
        distance = self.distance
        label_matcher = self.label_matcher
        pairwise_dist = self.pairwise_dist
        cluster_dist = self.cluster_dist

        if cluster_dist < 0:
            cluster_dist = pairwise_dist

        id_segm = {id(a): (a, id(s)) for s in sources for a in s}

        def _is_close_enough(cluster, extra_id):
            # check if whole cluster IoU will not be broken
            # when this segment is added
            b = id_segm[extra_id][0]
            for a_id in cluster:
                a = id_segm[a_id][0]
                if distance(a, b) < cluster_dist:
                    return False
            return True

        def _has_same_source(cluster, extra_id):
            b = id_segm[extra_id][1]
            for a_id in cluster:
                a = id_segm[a_id][1]
                if a == b:
                    return True
            return False

        # match segments in sources, pairwise
        adjacent = {i: [] for i in id_segm}  # id(sgm) -> [id(adj_sgm1), ...]
        for a_idx, src_a in enumerate(sources):
            for src_b in sources[a_idx + 1 :]:
                matches, _, _, _ = match_segments(
                    src_a,
                    src_b,
                    dist_thresh=pairwise_dist,
                    distance=distance,
                    label_matcher=label_matcher,
                )
                for a, b in matches:
                    adjacent[id(a)].append(id(b))

        # join all segments into matching clusters
        clusters = []
        visited = set()
        for cluster_idx in adjacent:
            if cluster_idx in visited:
                continue

            cluster = set()
            to_visit = {cluster_idx}
            while to_visit:
                c = to_visit.pop()
                cluster.add(c)
                visited.add(c)

                for i in adjacent[c]:
                    if i in visited:
                        continue
                    if 0 < cluster_dist and not _is_close_enough(cluster, i):
                        continue
                    if _has_same_source(cluster, i):
                        continue

                    to_visit.add(i)

            clusters.append([id_segm[i][0] for i in cluster])

        return clusters

    @staticmethod
    def distance(a, b):
        return segment_iou(a, b)

    def label_matcher(self, a, b):
        a_label = self._context._get_any_label_name(a, a.label)
        b_label = self._context._get_any_label_name(b, b.label)
        return a_label == b_label


@attrs
class BboxMatcher(_ShapeMatcher):
    pass


@attrs
class PolygonMatcher(_ShapeMatcher):
    pass


@attrs
class MaskMatcher(_ShapeMatcher):
    pass


@attrs(kw_only=True)
class PointsMatcher(_ShapeMatcher):
    sigma: Optional[list] = attrib(default=None)
    instance_map = attrib(converter=dict)

    def distance(self, a, b):
        a_bbox = self.instance_map[id(a)][1]
        b_bbox = self.instance_map[id(b)][1]
        if bbox_iou(a_bbox, b_bbox) <= 0:
            return 0
        bbox = mean_bbox([a_bbox, b_bbox])
        return OKS(a, b, sigma=self.sigma, bbox=bbox)


@attrs
class LineMatcher(_ShapeMatcher):
    @staticmethod
    def distance(a, b):
        # Compute inter-line area by using the Trapezoid formulae
        # https://en.wikipedia.org/wiki/Trapezoidal_rule
        # Normalize by common bbox and get the bbox fill ratio
        # Call this ratio the "distance"

        # The box area is an early-exit filter for non-intersected figures
        bbox = max_bbox([a, b])
        box_area = bbox[2] * bbox[3]
        if not box_area:
            return 1

        def _approx(line, segments):
            if len(line) // 2 != segments + 1:
                line = approximate_line(line, segments=segments)
            return np.reshape(line, (-1, 2))

        segments = max(len(a.points) // 2, len(b.points) // 2, 5) - 1

        a = _approx(a.points, segments)
        b = _approx(b.points, segments)
        dists = np.linalg.norm(a - b, axis=1)
        dists = dists[:-1] + dists[1:]
        a_steps = np.linalg.norm(a[1:] - a[:-1], axis=1)
        b_steps = np.linalg.norm(b[1:] - b[:-1], axis=1)

        # For the common bbox we can't use
        # - the AABB (axis-alinged bbox) of a point set
        # - the exterior of a point set
        # - the convex hull of a point set
        # because these soultions won't be correctly normalized.
        # The lines can have multiple self-intersections, which can give
        # the inter-line area more than internal area of the options above,
        # producing the value of the distance outside of the [0; 1] range.
        #
        # Instead, we can compute the upper boundary for the inter-line
        # area based on the maximum point distance and line length.
        max_area = np.max(dists) * max(np.sum(a_steps), np.sum(b_steps))

        area = np.dot(dists, a_steps + b_steps) * 0.5 * 0.5 / max(max_area, 1.0)

        return abs(1 - area)


@attrs
class CaptionsMatcher(AnnotationMatcher):
    def match_annotations(self, sources):
        raise NotImplementedError()


@attrs
class Cuboid3dMatcher(_ShapeMatcher):
    @staticmethod
    def distance(a, b):
        raise NotImplementedError()


@attrs(kw_only=True)
class AnnotationMerger:
    def merge_clusters(self, clusters):
        raise NotImplementedError()


@attrs(kw_only=True)
class LabelMerger(AnnotationMerger, LabelMatcher):
    quorum = attrib(converter=int, default=0)

    def merge_clusters(self, clusters):
        assert len(clusters) <= 1
        if len(clusters) == 0:
            return []

        votes = {}  # label -> score
        for ann in clusters[0]:
            label = self._context._get_src_label_name(ann, ann.label)
            votes[label] = 1 + votes.get(label, 0)

        merged = []
        for label, count in votes.items():
            if count < self.quorum:
                sources = set(
                    self.get_ann_source(id(a))
                    for a in clusters[0]
                    if label not in [self._context._get_src_label_name(l, l.label) for l in a]
                )
                sources = [self._context._dataset_map[s][1] for s in sources]
                self._context.add_item_error(FailedLabelVotingError, votes, sources=sources)
                continue

            merged.append(
                Label(
                    self._context._get_label_id(label),
                    attributes={"score": count / len(self._context._dataset_map)},
                )
            )

        return merged


@attrs(kw_only=True)
class _ShapeMerger(AnnotationMerger, _ShapeMatcher):
    quorum = attrib(converter=int, default=0)

    def merge_clusters(self, clusters):
        return list(map(self.merge_cluster, clusters))

    def find_cluster_label(self, cluster):
        votes = {}
        for s in cluster:
            label = self._context._get_src_label_name(s, s.label)
            state = votes.setdefault(label, [0, 0])
            state[0] += s.attributes.get("score", 1.0)
            state[1] += 1

        label, (score, count) = max(votes.items(), key=lambda e: e[1][0])
        if count < self.quorum:
            self._context.add_item_error(FailedLabelVotingError, votes)
            label = None
        score = score / len(self._context._dataset_map)
        label = self._context._get_label_id(label)
        return label, score

    @staticmethod
    def _merge_cluster_shape_mean_box_nearest(cluster):
        mbbox = Bbox(*mean_bbox(cluster))
        dist = (segment_iou(mbbox, s) for s in cluster)
        nearest_pos, _ = max(enumerate(dist), key=lambda e: e[1])
        return cluster[nearest_pos]

    def merge_cluster_shape(self, cluster):
        shape = self._merge_cluster_shape_mean_box_nearest(cluster)
        shape_score = sum(max(0, self.distance(shape, s)) for s in cluster) / len(cluster)
        return shape, shape_score

    def merge_cluster(self, cluster):
        label, label_score = self.find_cluster_label(cluster)
        shape, shape_score = self.merge_cluster_shape(cluster)

        shape.z_order = max(cluster, key=lambda a: a.z_order).z_order
        shape.label = label
        shape.attributes["score"] = label_score * shape_score if label is not None else shape_score

        return shape


@attrs
class BboxMerger(_ShapeMerger, BboxMatcher):
    pass


@attrs
class PolygonMerger(_ShapeMerger, PolygonMatcher):
    pass


@attrs
class MaskMerger(_ShapeMerger, MaskMatcher):
    pass


@attrs
class PointsMerger(_ShapeMerger, PointsMatcher):
    pass


@attrs
class LineMerger(_ShapeMerger, LineMatcher):
    pass


@attrs
class CaptionsMerger(AnnotationMerger, CaptionsMatcher):
    pass


@attrs
class Cuboid3dMerger(_ShapeMerger, Cuboid3dMatcher):
    @staticmethod
    def _merge_cluster_shape_mean_box_nearest(cluster):
        raise NotImplementedError()
        # mbbox = Bbox(*mean_cuboid(cluster))
        # dist = (segment_iou(mbbox, s) for s in cluster)
        # nearest_pos, _ = max(enumerate(dist), key=lambda e: e[1])
        # return cluster[nearest_pos]

    def merge_cluster(self, cluster):
        label, label_score = self.find_cluster_label(cluster)
        shape, shape_score = self.merge_cluster_shape(cluster)

        shape.label = label
        shape.attributes["score"] = label_score * shape_score if label is not None else shape_score

        return shape


def match_segments(
    a_segms,
    b_segms,
    distance=segment_iou,
    dist_thresh=1.0,
    label_matcher=lambda a, b: a.label == b.label,
):
    assert callable(distance), distance
    assert callable(label_matcher), label_matcher

    a_segms.sort(key=lambda ann: 1 - ann.attributes.get("score", 1))
    b_segms.sort(key=lambda ann: 1 - ann.attributes.get("score", 1))

    # a_matches: indices of b_segms matched to a bboxes
    # b_matches: indices of a_segms matched to b bboxes
    a_matches = -np.ones(len(a_segms), dtype=int)
    b_matches = -np.ones(len(b_segms), dtype=int)

    distances = np.array([[distance(a, b) for b in b_segms] for a in a_segms])

    # matches: boxes we succeeded to match completely
    # mispred: boxes we succeeded to match, having label mismatch
    matches = []
    mispred = []

    for a_idx, a_segm in enumerate(a_segms):
        if len(b_segms) == 0:
            break
        matched_b = -1
        max_dist = -1
        b_indices = np.argsort(
            [not label_matcher(a_segm, b_segm) for b_segm in b_segms], kind="stable"
        )  # prioritize those with same label, keep score order
        for b_idx in b_indices:
            if 0 <= b_matches[b_idx]:  # assign a_segm with max conf
                continue
            d = distances[a_idx, b_idx]
            if d < dist_thresh or d <= max_dist:
                continue
            max_dist = d
            matched_b = b_idx

        if matched_b < 0:
            continue
        a_matches[a_idx] = matched_b
        b_matches[matched_b] = a_idx

        b_segm = b_segms[matched_b]

        if label_matcher(a_segm, b_segm):
            matches.append((a_segm, b_segm))
        else:
            mispred.append((a_segm, b_segm))

    # *_umatched: boxes of (*) we failed to match
    a_unmatched = [a_segms[i] for i, m in enumerate(a_matches) if m < 0]
    b_unmatched = [b_segms[i] for i, m in enumerate(b_matches) if m < 0]

    return matches, mispred, a_unmatched, b_unmatched


def mean_std(dataset: IDataset):
    counter = _MeanStdCounter()

    for item in dataset:
        counter.accumulate(item)

    return counter.get_result()


class _MeanStdCounter:
    """
    Computes unbiased mean and std. dev. for dataset images, channel-wise.
    """

    def __init__(self):
        self._stats = {}  # (id, subset) -> (pixel count, mean vec, std vec)

    def accumulate(self, item: DatasetItem):
        size = item.media.size
        if size is None:
            log.warning(
                "Item %s: can't detect image size, "
                "the image will be skipped from pixel statistics",
                item.id,
            )
            return
        count = np.prod(item.media.size)

        image = item.media.data
        if len(image.shape) == 2:
            image = image[:, :, np.newaxis]
        else:
            image = image[:, :, :3]
        # opencv is much faster than numpy here
        mean, std = cv2.meanStdDev(image.astype(np.double) / 255)

        self._stats[(item.id, item.subset)] = (count, mean, std)

    def get_result(self) -> Tuple[Tuple[float, float, float], Tuple[float, float, float]]:
        n = len(self._stats)

        if n == 0:
            return [0, 0, 0], [0, 0, 0]

        counts = np.empty(n, dtype=np.uint32)
        stats = np.empty((n, 2, 3), dtype=np.double)

        for i, v in enumerate(self._stats.values()):
            counts[i] = v[0]
            stats[i][0] = v[1].reshape(-1)
            stats[i][1] = v[2].reshape(-1)

        mean = lambda i, s: s[i][0]
        var = lambda i, s: s[i][1]

        # make variance unbiased
        np.multiply(np.square(stats[:, 1]), (counts / (counts - 1))[:, np.newaxis], out=stats[:, 1])

        # Use an online algorithm to:
        # - handle different image sizes
        # - avoid cancellation problem
        _, mean, var = self._compute_stats(stats, counts, mean, var)
        return mean * 255, np.sqrt(var) * 255

    # Implements online parallel computation of sample variance
    # https://en.wikipedia.org/wiki/Algorithms_for_calculating_variance#Parallel_algorithm
    @staticmethod
    def _pairwise_stats(count_a, mean_a, var_a, count_b, mean_b, var_b):
        """
        Computes vector mean and variance.

        Needed do avoid catastrophic cancellation in floating point computations

        Returns:
            A tuple (total count, mean, variance)
        """

        # allow long arithmetics
        count_a = int(count_a)
        count_b = int(count_b)

        delta = mean_b - mean_a
        m_a = var_a * (count_a - 1)
        m_b = var_b * (count_b - 1)
        M2 = m_a + m_b + delta**2 * (count_a * count_b / (count_a + count_b))

        return (count_a + count_b, mean_a * 0.5 + mean_b * 0.5, M2 / (count_a + count_b - 1))

    @staticmethod
    def _compute_stats(stats, counts, mean_accessor, variance_accessor):
        """
        Recursively computes total count, mean and variance,
        does O(log(N)) calls.

        Args:
            stats: (float array of shape N, 2 * d, d = dimensions of values)
            count: (integer array of shape N)
            mean_accessor: (function(idx, stats)) to retrieve element mean
            variance_accessor: (function(idx, stats)) to retrieve element variance

        Returns:
            A tuple (total count, mean, variance)
        """

        m = mean_accessor
        v = variance_accessor
        n = len(stats)
        if n == 1:
            return counts[0], m(0, stats), v(0, stats)
        if n == 2:
            return __class__._pairwise_stats(
                counts[0], m(0, stats), v(0, stats), counts[1], m(1, stats), v(1, stats)
            )
        h = n // 2
        return __class__._pairwise_stats(
            *__class__._compute_stats(stats[:h], counts[:h], m, v),
            *__class__._compute_stats(stats[h:], counts[h:], m, v),
        )


def compute_image_statistics(dataset: IDataset):
    stats = {
        "dataset": {
            "images count": 0,
            "unique images count": 0,
            "repeated images count": 0,
            "repeated images": [],  # [[id1, id2], [id3, id4, id5], ...]
        },
        "subsets": {},
    }

    stats_counter = _MeanStdCounter()
    unique_counter = _ItemMatcher()

    for item in dataset:
        stats_counter.accumulate(item)
        unique_counter.process_item(item)

    def _extractor_stats(subset_name, extractor):
        sub_counter = _MeanStdCounter()
        sub_counter._stats = {
            k: v
            for k, v in stats_counter._stats.items()
            if subset_name and k[1] == subset_name or not subset_name
        }

        available = len(sub_counter._stats) != 0

        stats = {
            "images count": len(extractor),
        }

        if available:
            mean, std = sub_counter.get_result()

            stats.update(
                {
                    "image mean": [float(v) for v in mean[::-1]],
                    "image std": [float(v) for v in std[::-1]],
                }
            )
        else:
            stats.update(
                {
                    "image mean": "n/a",
                    "image std": "n/a",
                }
            )
        return stats

    for subset_name in dataset.subsets():
        stats["subsets"][subset_name] = _extractor_stats(
            subset_name, dataset.get_subset(subset_name)
        )

    unique_items = unique_counter.get_result()
    repeated_items = [sorted(g) for g in unique_items.values() if 1 < len(g)]

    stats["dataset"].update(
        {
            "images count": len(dataset),
            "unique images count": len(unique_items),
            "repeated images count": len(repeated_items),
            "repeated images": repeated_items,  # [[id1, id2], [id3, id4, id5], ...]
        }
    )

    return stats


def compute_ann_statistics(dataset: IDataset):
    labels = dataset.categories().get(AnnotationType.label, LabelCategories())

    def get_label(ann):
        return labels.items[ann.label].name if ann.label is not None else None

    stats = {
        "images count": 0,
        "annotations count": 0,
        "unannotated images count": 0,
        "unannotated images": [],
        "annotations by type": {
            t.name: {
                "count": 0,
            }
            for t in AnnotationType
        },
        "annotations": {},
    }
    by_type = stats["annotations by type"]

    attr_template = {
        "count": 0,
        "values count": 0,
        "values present": set(),
        "distribution": {},  # value -> (count, total%)
    }
    label_stat = {
        "count": 0,
        "distribution": {l.name: [0, 0] for l in labels.items},  # label -> (count, total%)
        "attributes": {},
    }
    stats["annotations"]["labels"] = label_stat
    segm_stat = {
        "avg. area": 0,
        "area distribution": [],  # a histogram with 10 bins
        # (min, min+10%), ..., (min+90%, max) -> (count, total%)
        "pixel distribution": {l.name: [0, 0] for l in labels.items},  # label -> (count, total%)
    }
    stats["annotations"]["segments"] = segm_stat
    segm_areas = []
    pixel_dist = segm_stat["pixel distribution"]
    total_pixels = 0

    for item in dataset:
        if len(item.annotations) == 0:
            stats["unannotated images"].append(item.id)
            continue

        for ann in item.annotations:
            by_type[ann.type.name]["count"] += 1

            if not hasattr(ann, "label") or ann.label is None:
                continue

            if ann.type in {AnnotationType.mask, AnnotationType.polygon, AnnotationType.bbox}:
                area = ann.get_area()
                segm_areas.append(area)
                pixel_dist[get_label(ann)][0] += int(area)

            label_stat["count"] += 1
            label_stat["distribution"][get_label(ann)][0] += 1

            for name, value in ann.attributes.items():
                if name.lower() in {"occluded", "visibility", "score", "id", "track_id"}:
                    continue
                attrs_stat = label_stat["attributes"].setdefault(name, deepcopy(attr_template))
                attrs_stat["count"] += 1
                attrs_stat["values present"].add(str(value))
                attrs_stat["distribution"].setdefault(str(value), [0, 0])[0] += 1

    stats["images count"] = len(dataset)

    stats["annotations count"] = sum(t["count"] for t in stats["annotations by type"].values())
    stats["unannotated images count"] = len(stats["unannotated images"])

    for label_info in label_stat["distribution"].values():
        label_info[1] = label_info[0] / (label_stat["count"] or 1)

    for label_attr in label_stat["attributes"].values():
        label_attr["values count"] = len(label_attr["values present"])
        label_attr["values present"] = sorted(label_attr["values present"])
        for attr_info in label_attr["distribution"].values():
            attr_info[1] = attr_info[0] / (label_attr["count"] or 1)

    # numpy.sum might be faster, but could overflow with large datasets.
    # Python's int can transparently mutate to be of indefinite precision (long)
    total_pixels = sum(int(a) for a in segm_areas)

    segm_stat["avg. area"] = total_pixels / (len(segm_areas) or 1.0)

    for label_info in segm_stat["pixel distribution"].values():
        label_info[1] = label_info[0] / (total_pixels or 1)

    if len(segm_areas) != 0:
        hist, bins = np.histogram(segm_areas)
        segm_stat["area distribution"] = [
            {
                "min": float(bin_min),
                "max": float(bin_max),
                "count": int(c),
                "percent": int(c) / len(segm_areas),
            }
            for c, (bin_min, bin_max) in zip(hist, zip(bins[:-1], bins[1:]))
        ]

    return stats


@attrs
class DistanceComparator:
    iou_threshold = attrib(converter=float, default=0.5)

    def match_annotations(self, item_a, item_b):
        return {t: self._match_ann_type(t, item_a, item_b) for t in AnnotationType}

    def _match_ann_type(self, t, *args):
        # pylint: disable=no-value-for-parameter
        if t == AnnotationType.label:
            return self.match_labels(*args)
        elif t == AnnotationType.bbox:
            return self.match_boxes(*args)
        elif t == AnnotationType.polygon:
            return self.match_polygons(*args)
        elif t == AnnotationType.mask:
            return self.match_masks(*args)
        elif t == AnnotationType.points:
            return self.match_points(*args)
        elif t == AnnotationType.polyline:
            return self.match_lines(*args)
        # pylint: enable=no-value-for-parameter
        else:
            raise NotImplementedError("Unexpected annotation type %s" % t)

    @staticmethod
    def _get_ann_type(t, item):
        return [a for a in item.annotations if a.type == t]

    def match_labels(self, item_a, item_b):
        a_labels = set(a.label for a in self._get_ann_type(AnnotationType.label, item_a))
        b_labels = set(a.label for a in self._get_ann_type(AnnotationType.label, item_b))

        matches = a_labels & b_labels
        a_unmatched = a_labels - b_labels
        b_unmatched = b_labels - a_labels
        return matches, a_unmatched, b_unmatched

    def _match_segments(self, t, item_a, item_b):
        a_boxes = self._get_ann_type(t, item_a)
        b_boxes = self._get_ann_type(t, item_b)
        return match_segments(a_boxes, b_boxes, dist_thresh=self.iou_threshold)

    def match_polygons(self, item_a, item_b):
        return self._match_segments(AnnotationType.polygon, item_a, item_b)

    def match_masks(self, item_a, item_b):
        return self._match_segments(AnnotationType.mask, item_a, item_b)

    def match_boxes(self, item_a, item_b):
        return self._match_segments(AnnotationType.bbox, item_a, item_b)

    def match_points(self, item_a, item_b):
        a_points = self._get_ann_type(AnnotationType.points, item_a)
        b_points = self._get_ann_type(AnnotationType.points, item_b)

        instance_map = {}
        for s in [item_a.annotations, item_b.annotations]:
            s_instances = find_instances(s)
            for inst in s_instances:
                inst_bbox = max_bbox(inst)
                for ann in inst:
                    instance_map[id(ann)] = [inst, inst_bbox]
        matcher = PointsMatcher(instance_map=instance_map)

        return match_segments(
            a_points, b_points, dist_thresh=self.iou_threshold, distance=matcher.distance
        )

    def match_lines(self, item_a, item_b):
        a_lines = self._get_ann_type(AnnotationType.polyline, item_a)
        b_lines = self._get_ann_type(AnnotationType.polyline, item_b)

        matcher = LineMatcher()

        return match_segments(
            a_lines, b_lines, dist_thresh=self.iou_threshold, distance=matcher.distance
        )


def match_items_by_id(a: IDataset, b: IDataset):
    a_items = set((item.id, item.subset) for item in a)
    b_items = set((item.id, item.subset) for item in b)

    matches = a_items & b_items
    matches = [([m], [m]) for m in matches]
    a_unmatched = a_items - b_items
    b_unmatched = b_items - a_items
    return matches, a_unmatched, b_unmatched


def match_items_by_image_hash(a: IDataset, b: IDataset):
    a_hash = find_unique_images(a)
    b_hash = find_unique_images(b)

    a_items = set(a_hash)
    b_items = set(b_hash)

    matches = a_items & b_items
    a_unmatched = a_items - b_items
    b_unmatched = b_items - a_items

    matches = [(a_hash[h], b_hash[h]) for h in matches]
    a_unmatched = set(i for h in a_unmatched for i in a_hash[h])
    b_unmatched = set(i for h in b_unmatched for i in b_hash[h])

    return matches, a_unmatched, b_unmatched


class _ItemMatcher:
    @staticmethod
    def _default_item_hash(item: DatasetItem):
        if not item.media or not item.media.has_data:
            if item.media and item.media.path:
                return hash(item.media.path)

            log.warning(
                "Item (%s, %s) has no image " "info, counted as unique", item.id, item.subset
            )
            return None

        # Disable B303:md5, because the hash is not used in a security context
        return hashlib.md5(item.media.data.tobytes()).hexdigest()  # nosec

    def __init__(self, item_hash: Optional[Callable] = None):
        self._hash = item_hash or self._default_item_hash

        # hash -> [(id, subset), ...]
        self._unique: Dict[str, Set[Tuple[str, str]]] = {}

    def process_item(self, item: DatasetItem):
        h = self._hash(item)
        if h is None:
            h = str(id(item))  # anything unique

        self._unique.setdefault(h, set()).add((item.id, item.subset))

    def get_result(self):
        return self._unique


def find_unique_images(dataset: IDataset, item_hash: Optional[Callable] = None):
    matcher = _ItemMatcher(item_hash=item_hash)
    for item in dataset:
        matcher.process_item(item)
    return matcher.get_result()


def match_classes(a: CategoriesInfo, b: CategoriesInfo):
    a_label_cat = a.get(AnnotationType.label, LabelCategories())
    b_label_cat = b.get(AnnotationType.label, LabelCategories())

    a_labels = set(c.name for c in a_label_cat)
    b_labels = set(c.name for c in b_label_cat)

    matches = a_labels & b_labels
    a_unmatched = a_labels - b_labels
    b_unmatched = b_labels - a_labels
    return matches, a_unmatched, b_unmatched


@attrs
class ExactComparator:
    match_images: bool = attrib(kw_only=True, default=False)
    ignored_fields = attrib(kw_only=True, factory=set, validator=default_if_none(set))
    ignored_attrs = attrib(kw_only=True, factory=set, validator=default_if_none(set))
    ignored_item_attrs = attrib(kw_only=True, factory=set, validator=default_if_none(set))

    _test: TestCase = attrib(init=False)
    errors: list = attrib(init=False)

    def __attrs_post_init__(self):
        self._test = TestCase()
        self._test.maxDiff = None

    def _match_items(self, a, b):
        if self.match_images:
            return match_items_by_image_hash(a, b)
        else:
            return match_items_by_id(a, b)

    def _compare_categories(self, a, b):
        test = self._test
        errors = self.errors

        try:
            test.assertEqual(sorted(a, key=lambda t: t.value), sorted(b, key=lambda t: t.value))
        except AssertionError as e:
            errors.append({"type": "categories", "message": str(e)})

        if AnnotationType.label in a:
            try:
                test.assertEqual(
                    a[AnnotationType.label].items,
                    b[AnnotationType.label].items,
                )
            except AssertionError as e:
                errors.append({"type": "labels", "message": str(e)})
        if AnnotationType.mask in a:
            try:
                test.assertEqual(
                    a[AnnotationType.mask].colormap,
                    b[AnnotationType.mask].colormap,
                )
            except AssertionError as e:
                errors.append({"type": "colormap", "message": str(e)})
        if AnnotationType.points in a:
            try:
                test.assertEqual(
                    a[AnnotationType.points].items,
                    b[AnnotationType.points].items,
                )
            except AssertionError as e:
                errors.append({"type": "points", "message": str(e)})

    def _compare_annotations(self, a, b):
        ignored_fields = self.ignored_fields
        ignored_attrs = self.ignored_attrs

        a_fields = {k: None for k in a.as_dict() if k in ignored_fields}
        b_fields = {k: None for k in b.as_dict() if k in ignored_fields}
        if "attributes" not in ignored_fields:
            a_fields["attributes"] = filter_dict(a.attributes, ignored_attrs)
            b_fields["attributes"] = filter_dict(b.attributes, ignored_attrs)

        result = a.wrap(**a_fields) == b.wrap(**b_fields)

        return result

    def _compare_items(self, item_a, item_b):
        test = self._test

        a_id = (item_a.id, item_a.subset)
        b_id = (item_b.id, item_b.subset)

        matched = []
        unmatched = []
        errors = []

        try:
            test.assertEqual(
                filter_dict(item_a.attributes, self.ignored_item_attrs),
                filter_dict(item_b.attributes, self.ignored_item_attrs),
            )
        except AssertionError as e:
            errors.append({"type": "item_attr", "a_item": a_id, "b_item": b_id, "message": str(e)})

        b_annotations = item_b.annotations[:]
        for ann_a in item_a.annotations:
            ann_b_candidates = [x for x in item_b.annotations if x.type == ann_a.type]

            ann_b = find(
                enumerate(self._compare_annotations(ann_a, x) for x in ann_b_candidates),
                lambda x: x[1],
            )
            if ann_b is None:
                unmatched.append(
                    {
                        "item": a_id,
                        "source": "a",
                        "ann": str(ann_a),
                    }
                )
                continue
            else:
                ann_b = ann_b_candidates[ann_b[0]]

            b_annotations.remove(ann_b)  # avoid repeats
            matched.append({"a_item": a_id, "b_item": b_id, "a": str(ann_a), "b": str(ann_b)})

        for ann_b in b_annotations:
            unmatched.append({"item": b_id, "source": "b", "ann": str(ann_b)})

        return matched, unmatched, errors

    def compare_datasets(self, a, b):
        self.errors = []
        errors = self.errors

        self._compare_categories(a.categories(), b.categories())

        matched = []
        unmatched = []

        matches, a_unmatched, b_unmatched = self._match_items(a, b)

        if a.categories().get(AnnotationType.label) != b.categories().get(AnnotationType.label):
            return matched, unmatched, a_unmatched, b_unmatched, errors

        _dist = lambda s: len(s[1]) + len(s[2])
        for a_ids, b_ids in matches:
            # build distance matrix
            match_status = {}  # (a_id, b_id): [matched, unmatched, errors]
            a_matches = {a_id: None for a_id in a_ids}
            b_matches = {b_id: None for b_id in b_ids}

            for a_id in a_ids:
                item_a = a.get(*a_id)
                candidates = {}

                for b_id in b_ids:
                    item_b = b.get(*b_id)

                    i_m, i_um, i_err = self._compare_items(item_a, item_b)
                    candidates[b_id] = [i_m, i_um, i_err]

                    if len(i_um) == 0:
                        a_matches[a_id] = b_id
                        b_matches[b_id] = a_id
                        matched.extend(i_m)
                        errors.extend(i_err)
                        break

                match_status[a_id] = candidates

            # assign
            for a_id in a_ids:
                if len(b_ids) == 0:
                    break

                # find the closest, ignore already assigned
                matched_b = a_matches[a_id]
                if matched_b is not None:
                    continue
                min_dist = -1
                for b_id in b_ids:
                    if b_matches[b_id] is not None:
                        continue
                    d = _dist(match_status[a_id][b_id])
                    if d < min_dist and 0 <= min_dist:
                        continue
                    min_dist = d
                    matched_b = b_id

                if matched_b is None:
                    continue
                a_matches[a_id] = matched_b
                b_matches[matched_b] = a_id

                m = match_status[a_id][matched_b]
                matched.extend(m[0])
                unmatched.extend(m[1])
                errors.extend(m[2])

            a_unmatched |= set(a_id for a_id, m in a_matches.items() if not m)
            b_unmatched |= set(b_id for b_id, m in b_matches.items() if not m)

        return matched, unmatched, a_unmatched, b_unmatched, errors<|MERGE_RESOLUTION|>--- conflicted
+++ resolved
@@ -189,17 +189,12 @@
             not item_b.media or isinstance(item_b.media, Video)
         ):
             media = cls._merge_videos(item_a, item_b)
-<<<<<<< HEAD
-        elif (not item_a.media or isinstance(item_a.media, MultiframeImage)) and \
-                (not item_b.media or isinstance(item_b.media, MultiframeImage)):
+        elif (not item_a.media or isinstance(item_a.media, MultiframeImage)) and (
+                not item_b.media or isinstance(item_b.media, MultiframeImage)):
             media = cls._merge_multiframe_images(item_a, item_b)
-        elif (not item_a.media or isinstance(item_a.media, MediaElement)) and \
-                (not item_b.media or isinstance(item_b.media, MediaElement)):
-=======
         elif (not item_a.media or isinstance(item_a.media, MediaElement)) and (
             not item_b.media or isinstance(item_b.media, MediaElement)
         ):
->>>>>>> d014342d
             if isinstance(item_a.media, MediaElement) and isinstance(item_b.media, MediaElement):
                 if (
                     item_a.media.path
@@ -341,9 +336,7 @@
         return media
 
     @staticmethod
-<<<<<<< HEAD
-    def _merge_multiframe_images(item_a: DatasetItem, item_b: DatasetItem) \
-            -> MultiframeImage:
+    def _merge_multiframe_images(item_a: DatasetItem, item_b: DatasetItem) -> MultiframeImage:
         media = None
 
         if isinstance(item_a.media, MultiframeImage) and \
@@ -378,11 +371,7 @@
 
 
     @staticmethod
-    def _merge_anno(a: Iterable[Annotation], b: Iterable[Annotation]) \
-            -> List[Annotation]:
-=======
     def _merge_anno(a: Iterable[Annotation], b: Iterable[Annotation]) -> List[Annotation]:
->>>>>>> d014342d
         return merge_annotations_equal(a, b)
 
     @staticmethod
