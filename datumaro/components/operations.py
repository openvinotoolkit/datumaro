# Copyright (C) 2020-2021 Intel Corporation
#
# SPDX-License-Identifier: MIT

from collections import OrderedDict
from copy import deepcopy
import hashlib
import logging as log

import attr
import cv2
import numpy as np
from attr import attrib, attrs
from unittest import TestCase

from datumaro.components.cli_plugin import CliPlugin
from datumaro.util import find, filter_dict
from datumaro.components.extractor import (AnnotationType, Bbox,
    CategoriesInfo, Label,
    LabelCategories, PointsCategories, MaskCategories)
from datumaro.components.errors import (DatasetMergeError, FailedAttrVotingError,
    FailedLabelVotingError, ConflictingCategoriesError,
    MismatchingImageInfoError, NoMatchingAnnError,
    NoMatchingItemError, AnnotationsTooCloseError, WrongGroupError)
from datumaro.components.dataset import Dataset, DatasetItemStorage
from datumaro.util.attrs_util import ensure_cls, default_if_none
from datumaro.util.annotation_util import (segment_iou, bbox_iou,
    mean_bbox, OKS, find_instances, max_bbox, smooth_line)


def get_ann_type(anns, t):
    return [a for a in anns if a.type == t]

def match_annotations_equal(a, b):
    matches = []
    a_unmatched = a[:]
    b_unmatched = b[:]
    for a_ann in a:
        for b_ann in b_unmatched:
            if a_ann != b_ann:
                continue

            matches.append((a_ann, b_ann))
            a_unmatched.remove(a_ann)
            b_unmatched.remove(b_ann)
            break

    return matches, a_unmatched, b_unmatched

def merge_annotations_equal(a, b):
    matches, a_unmatched, b_unmatched = match_annotations_equal(a, b)
    return [ann_a for (ann_a, _) in matches] + a_unmatched + b_unmatched

def merge_categories(sources):
    categories = {}
    for source_idx, source in enumerate(sources):
        for cat_type, source_cat in source.items():
            existing_cat = categories.setdefault(cat_type, source_cat)
            if existing_cat != source_cat and len(source_cat) != 0:
                if len(existing_cat) == 0:
                    categories[cat_type] = source_cat
                else:
                    raise ConflictingCategoriesError(
                        "Merging of datasets with different categories is "
                        "only allowed in 'merge' command.",
                        sources=list(range(source_idx)))
    return categories

class MergingStrategy(CliPlugin):
    @classmethod
    def merge(cls, sources, **options):
        instance = cls(**options)
        return instance(sources)

    def __init__(self, **options):
        super().__init__(**options)
        self.__dict__['_sources'] = None

    def __call__(self, sources):
        raise NotImplementedError()

class ExactMerge:
    @classmethod
    def merge(cls, *sources):
        items = DatasetItemStorage()
        for source_idx, source in enumerate(sources):
            for item in source:
                existing_item = items.get(item.id, item.subset)
                if existing_item is not None:
                    path = existing_item.path
                    if item.path != path:
                        path = None
                    try:
                        item = cls.merge_items(existing_item, item, path=path)
                    except DatasetMergeError as e:
                        e.sources = set(range(source_idx))
                        raise e

                items.put(item)
        return items

    @classmethod
    def merge_items(cls, existing_item, current_item, path=None):
        return existing_item.wrap(path=path,
            image=cls.merge_images(existing_item, current_item),
            annotations=cls.merge_anno(
                existing_item.annotations, current_item.annotations))

    @staticmethod
    def merge_images(existing_item, current_item):
        image = None
        if existing_item.has_image and current_item.has_image:
            if existing_item.image.has_data:
                image = existing_item.image
            else:
                image = current_item.image

            if existing_item.image.path != current_item.image.path:
                if not existing_item.image.path:
                    image._path = current_item.image.path

            if all([existing_item.image._size, current_item.image._size]):
                if existing_item.image._size != current_item.image._size:
                    raise MismatchingImageInfoError(
                        (existing_item.id, existing_item.subset),
                        existing_item.image._size, current_item.image._size)
            elif existing_item.image._size:
                image._size = existing_item.image._size
            else:
                image._size = current_item.image._size
        elif existing_item.has_image:
            image = existing_item.image
        else:
            image = current_item.image

        return image

    @staticmethod
    def merge_anno(a, b):
        return merge_annotations_equal(a, b)

    @staticmethod
    def merge_categories(sources):
        return merge_categories(sources)

@attrs
class IntersectMerge(MergingStrategy):
    @attrs(repr_ns='IntersectMerge', kw_only=True)
    class Conf:
        pairwise_dist = attrib(converter=float, default=0.5)
        sigma = attrib(converter=list, factory=list)

        output_conf_thresh = attrib(converter=float, default=0)
        quorum = attrib(converter=int, default=0)
        ignored_attributes = attrib(converter=set, factory=set)

        def _groups_converter(value):
            result = []
            for group in value:
                rg = set()
                for label in group:
                    optional = label.endswith('?')
                    name = label if not optional else label[:-1]
                    rg.add((name, optional))
                result.append(rg)
            return result
        groups = attrib(converter=_groups_converter, factory=list)
        close_distance = attrib(converter=float, default=0.75)
    conf = attrib(converter=ensure_cls(Conf), factory=Conf)

    # Error trackers:
    errors = attrib(factory=list, init=False)
    def add_item_error(self, error, *args, **kwargs):
        self.errors.append(error(self._item_id, *args, **kwargs))

    # Indexes:
    _dataset_map = attrib(init=False) # id(dataset) -> (dataset, index)
    _item_map = attrib(init=False) # id(item) -> (item, id(dataset))
    _ann_map = attrib(init=False) # id(ann) -> (ann, id(item))
    _item_id = attrib(init=False)
    _item = attrib(init=False)

    # Misc.
    _categories = attrib(init=False) # merged categories

    def __call__(self, datasets):
        self._categories = self._merge_categories(
            [d.categories() for d in datasets])
        merged = Dataset(categories=self._categories)

        self._check_groups_definition()

        item_matches, item_map = self.match_items(datasets)
        self._item_map = item_map
        self._dataset_map = { id(d): (d, i) for i, d in enumerate(datasets) }

        for item_id, items in item_matches.items():
            self._item_id = item_id

            if len(items) < len(datasets):
                missing_sources = set(id(s) for s in datasets) - set(items)
                missing_sources = [self._dataset_map[s][1]
                    for s in missing_sources]
                self.add_item_error(NoMatchingItemError, missing_sources)
            merged.put(self.merge_items(items))

        return merged

    def get_ann_source(self, ann_id):
        return self._item_map[self._ann_map[ann_id][1]][1]

    def merge_items(self, items):
        self._item = next(iter(items.values()))

        self._ann_map = {}
        sources = []
        for item in items.values():
            self._ann_map.update({ id(a): (a, id(item))
                for a in item.annotations })
            sources.append(item.annotations)
        log.debug("Merging item %s: source annotations %s" % \
            (self._item_id, list(map(len, sources))))

        annotations = self.merge_annotations(sources)

        annotations = [a for a in annotations
            if self.conf.output_conf_thresh <= a.attributes.get('score', 1)]

        return self._item.wrap(annotations=annotations)

    def merge_annotations(self, sources):
        self._make_mergers(sources)

        clusters = self._match_annotations(sources)

        joined_clusters = sum(clusters.values(), [])
        group_map = self._find_cluster_groups(joined_clusters)

        annotations = []
        for t, clusters in clusters.items():
            for cluster in clusters:
                self._check_cluster_sources(cluster)

            merged_clusters = self._merge_clusters(t, clusters)

            for merged_ann, cluster in zip(merged_clusters, clusters):
                attributes = self._find_cluster_attrs(cluster, merged_ann)
                attributes = { k: v for k, v in attributes.items()
                    if k not in self.conf.ignored_attributes }
                attributes.update(merged_ann.attributes)
                merged_ann.attributes = attributes

                new_group_id = find(enumerate(group_map),
                    lambda e: id(cluster) in e[1][0])
                if new_group_id is None:
                    new_group_id = 0
                else:
                    new_group_id = new_group_id[0] + 1
                merged_ann.group = new_group_id

            if self.conf.close_distance:
                self._check_annotation_distance(t, merged_clusters)

            annotations += merged_clusters

        if self.conf.groups:
            self._check_groups(annotations)

        return annotations

    @staticmethod
    def match_items(datasets):
        item_ids = set((item.id, item.subset) for d in datasets for item in d)

        item_map = {} # id(item) -> (item, id(dataset))

        matches = OrderedDict()
        for (item_id, item_subset) in sorted(item_ids, key=lambda e: e[0]):
            items = {}
            for d in datasets:
                item = d.get(item_id, subset=item_subset)
                if item:
                    items[id(d)] = item
                    item_map[id(item)] = (item, id(d))
            matches[(item_id, item_subset)] = items

        return matches, item_map

    def _merge_label_categories(self, sources):
        same = True
        common = None
        for src_categories in sources:
            src_cat = src_categories.get(AnnotationType.label)
            if common is None:
                common = src_cat
            elif common != src_cat:
                same = False
                break

        if same:
            return common

        dst_cat = LabelCategories()
        for src_id, src_categories in enumerate(sources):
            src_cat = src_categories.get(AnnotationType.label)
            if src_cat is None:
                continue

            for src_label in src_cat.items:
                dst_label = dst_cat.find(src_label.name)[1]
                if dst_label is not None:
                    if dst_label != src_label:
                        if src_label.parent and dst_label.parent and \
                                src_label.parent != dst_label.parent:
                            raise ValueError("Can't merge label category "
                                "%s (from #%s): "
                                "parent label conflict: %s vs. %s" % \
                                (src_label.name, src_id,
                                 src_label.parent, dst_label.parent)
                            )
                        dst_label.parent = dst_label.parent or src_label.parent
                        dst_label.attributes |= src_label.attributes
                    else:
                        pass
                else:
                    dst_cat.add(src_label.name,
                        src_label.parent, src_label.attributes)

        return dst_cat

    def _merge_point_categories(self, sources, label_cat):
        dst_point_cat = PointsCategories()

        for src_id, src_categories in enumerate(sources):
            src_label_cat = src_categories.get(AnnotationType.label)
            src_point_cat = src_categories.get(AnnotationType.points)
            if src_label_cat is None or src_point_cat is None:
                continue

            for src_label_id, src_cat in src_point_cat.items.items():
                src_label = src_label_cat.items[src_label_id].name
                dst_label_id = label_cat.find(src_label)[0]
                dst_cat = dst_point_cat.items.get(dst_label_id)
                if dst_cat is not None:
                    if dst_cat != src_cat:
                        raise ValueError("Can't merge point category for label "
                            "%s (from #%s): %s vs. %s" % \
                            (src_label, src_id, src_cat, dst_cat)
                        )
                    else:
                        pass
                else:
                    dst_point_cat.add(dst_label_id,
                        src_cat.labels, src_cat.joints)

        if len(dst_point_cat.items) == 0:
            return None

        return dst_point_cat

    def _merge_mask_categories(self, sources, label_cat):
        dst_mask_cat = MaskCategories()

        for src_id, src_categories in enumerate(sources):
            src_label_cat = src_categories.get(AnnotationType.label)
            src_mask_cat = src_categories.get(AnnotationType.mask)
            if src_label_cat is None or src_mask_cat is None:
                continue

            for src_label_id, src_cat in src_mask_cat.colormap.items():
                src_label = src_label_cat.items[src_label_id].name
                dst_label_id = label_cat.find(src_label)[0]
                dst_cat = dst_mask_cat.colormap.get(dst_label_id)
                if dst_cat is not None:
                    if dst_cat != src_cat:
                        raise ValueError("Can't merge mask category for label "
                            "%s (from #%s): %s vs. %s" % \
                            (src_label, src_id, src_cat, dst_cat)
                        )
                    else:
                        pass
                else:
                    dst_mask_cat.colormap[dst_label_id] = src_cat

        if len(dst_mask_cat.colormap) == 0:
            return None

        return dst_mask_cat

    def _merge_categories(self, sources):
        dst_categories = {}

        label_cat = self._merge_label_categories(sources)
        if label_cat is None:
            return dst_categories

        dst_categories[AnnotationType.label] = label_cat

        points_cat = self._merge_point_categories(sources, label_cat)
        if points_cat is not None:
            dst_categories[AnnotationType.points] = points_cat

        mask_cat = self._merge_mask_categories(sources, label_cat)
        if mask_cat is not None:
            dst_categories[AnnotationType.mask] = mask_cat

        return dst_categories

    def _match_annotations(self, sources):
        all_by_type = {}
        for s in sources:
            src_by_type = {}
            for a in s:
                src_by_type.setdefault(a.type, []).append(a)
            for k, v in src_by_type.items():
                all_by_type.setdefault(k, []).append(v)

        clusters = {}
        for k, v in all_by_type.items():
            clusters.setdefault(k, []).extend(self._match_ann_type(k, v))

        return clusters

    def _make_mergers(self, sources):
        def _make(c, **kwargs):
            kwargs.update(attr.asdict(self.conf))
            fields = attr.fields_dict(c)
            return c(**{ k: v for k, v in kwargs.items() if k in fields },
                context=self)

        def _for_type(t, **kwargs):
            if t is AnnotationType.label:
                return _make(LabelMerger, **kwargs)
            elif t is AnnotationType.bbox:
                return _make(BboxMerger, **kwargs)
            elif t is AnnotationType.mask:
                return _make(MaskMerger, **kwargs)
            elif t is AnnotationType.polygon:
                return _make(PolygonMerger, **kwargs)
            elif t is AnnotationType.polyline:
                return _make(LineMerger, **kwargs)
            elif t is AnnotationType.points:
                return _make(PointsMerger, **kwargs)
            elif t is AnnotationType.caption:
                return _make(CaptionsMerger, **kwargs)
            else:
                raise NotImplementedError("Type %s is not supported" % t)

        instance_map = {}
        for s in sources:
            s_instances = find_instances(s)
            for inst in s_instances:
                inst_bbox = max_bbox([a for a in inst if a.type in
                    {AnnotationType.polygon,
                     AnnotationType.mask, AnnotationType.bbox}
                ])
                for ann in inst:
                    instance_map[id(ann)] = [inst, inst_bbox]

        self._mergers = { t: _for_type(t, instance_map=instance_map)
            for t in AnnotationType }

    def _match_ann_type(self, t, sources):
        return self._mergers[t].match_annotations(sources)

    def _merge_clusters(self, t, clusters):
        return self._mergers[t].merge_clusters(clusters)

    @staticmethod
    def _find_cluster_groups(clusters):
        cluster_groups = []
        visited = set()
        for a_idx, cluster_a in enumerate(clusters):
            if a_idx in visited:
                continue
            visited.add(a_idx)

            cluster_group = { id(cluster_a) }

            # find segment groups in the cluster group
            a_groups = set(ann.group for ann in cluster_a)
            for cluster_b in clusters[a_idx+1 :]:
                b_groups = set(ann.group for ann in cluster_b)
                if a_groups & b_groups:
                    a_groups |= b_groups

            # now we know all the segment groups in this cluster group
            # so we can find adjacent clusters
            for b_idx, cluster_b in enumerate(clusters[a_idx+1 :]):
                b_idx = a_idx + 1 + b_idx
                b_groups = set(ann.group for ann in cluster_b)
                if a_groups & b_groups:
                    cluster_group.add( id(cluster_b) )
                    visited.add(b_idx)

            if a_groups == {0}:
                continue # skip annotations without a group
            cluster_groups.append( (cluster_group, a_groups) )
        return cluster_groups

    def _find_cluster_attrs(self, cluster, ann):
        quorum = self.conf.quorum or 0

        # TODO: when attribute types are implemented, add linear
        # interpolation for contiguous values

        attr_votes = {} # name -> { value: score , ... }
        for s in cluster:
            for name, value in s.attributes.items():
                votes = attr_votes.get(name, {})
                votes[value] = 1 + votes.get(value, 0)
                attr_votes[name] = votes

        attributes = {}
        for name, votes in attr_votes.items():
            winner, count = max(votes.items(), key=lambda e: e[1])
            if count < quorum:
                if sum(votes.values()) < quorum:
                    # blame provokers
                    missing_sources = set(
                        self.get_ann_source(id(a)) for a in cluster
                        if s.attributes.get(name) == winner)
                else:
                    # blame outliers
                    missing_sources = set(
                        self.get_ann_source(id(a)) for a in cluster
                        if s.attributes.get(name) != winner)
                missing_sources = [self._dataset_map[s][1]
                    for s in missing_sources]
                self.add_item_error(FailedAttrVotingError,
                    missing_sources, name, votes, ann)
                continue
            attributes[name] = winner

        return attributes

    def _check_cluster_sources(self, cluster):
        if len(cluster) == len(self._dataset_map):
            return

        def _has_item(s):
            item = self._dataset_map[s][0].get(*self._item_id)
            if not item:
                return False
            if len(item.annotations) == 0:
                return False
            return True

        missing_sources = set(self._dataset_map) - \
            set(self.get_ann_source(id(a)) for a in cluster)
        missing_sources = [self._dataset_map[s][1] for s in missing_sources
            if _has_item(s)]
        if missing_sources:
            self.add_item_error(NoMatchingAnnError, missing_sources, cluster[0])

    def _check_annotation_distance(self, t, annotations):
        for a_idx, a_ann in enumerate(annotations):
            for b_ann in annotations[a_idx+1:]:
                d = self._mergers[t].distance(a_ann, b_ann)
                if self.conf.close_distance < d:
                    self.add_item_error(
                        AnnotationsTooCloseError, a_ann, b_ann, d)

    def _check_groups(self, annotations):
        check_groups = []
        for check_group_raw in self.conf.groups:
            check_group = set(l[0] for l in check_group_raw)
            optional = set(l[0] for l in check_group_raw if l[1])
            check_groups.append((check_group, optional))

        def _check_group(group_labels, group):
            for check_group, optional in check_groups:
                common = check_group & group_labels
                real_miss = check_group - common - optional
                extra = group_labels - check_group
                if common and (extra or real_miss):
                    self.add_item_error(WrongGroupError, group_labels,
                        check_group, group)
                    break

        groups = find_instances(annotations)
        for group in groups:
            group_labels = set()
            for ann in group:
                if not hasattr(ann, 'label'):
                    continue
                label = self._get_label_name(ann.label)

                if ann.group:
                    group_labels.add(label)
                else:
                    _check_group({label}, [ann])

            if not group_labels:
                continue
            _check_group(group_labels, group)

    def _get_label_name(self, label_id):
        if label_id is None:
            return None
        return self._categories[AnnotationType.label].items[label_id].name

    def _get_label_id(self, label):
        return self._categories[AnnotationType.label].find(label)[0]

    def _get_src_label_name(self, ann, label_id):
        if label_id is None:
            return None
        item_id = self._ann_map[id(ann)][1]
        dataset_id = self._item_map[item_id][1]
        return self._dataset_map[dataset_id][0] \
            .categories()[AnnotationType.label].items[label_id].name

    def _get_any_label_name(self, ann, label_id):
        if label_id is None:
            return None
        try:
            return self._get_src_label_name(ann, label_id)
        except KeyError:
            return self._get_label_name(label_id)

    def _check_groups_definition(self):
        for group in self.conf.groups:
            for label, _ in group:
                _, entry = self._categories[AnnotationType.label].find(label)
                if entry is None:
                    raise ValueError("Datasets do not contain "
                        "label '%s', available labels %s" % \
                        (label, [i.name for i in
                            self._categories[AnnotationType.label].items])
                    )

@attrs(kw_only=True)
class AnnotationMatcher:
    _context = attrib(type=IntersectMerge, default=None)

    def match_annotations(self, sources):
        raise NotImplementedError()

@attrs
class LabelMatcher(AnnotationMatcher):
    def distance(self, a, b):
        a_label = self._context._get_any_label_name(a, a.label)
        b_label = self._context._get_any_label_name(b, b.label)
        return a_label == b_label

    def match_annotations(self, sources):
        return [sum(sources, [])]

@attrs(kw_only=True)
class _ShapeMatcher(AnnotationMatcher):
    pairwise_dist = attrib(converter=float, default=0.9)
    cluster_dist = attrib(converter=float, default=-1.0)

    def match_annotations(self, sources):
        distance = self.distance
        label_matcher = self.label_matcher
        pairwise_dist = self.pairwise_dist
        cluster_dist = self.cluster_dist

        if cluster_dist < 0: cluster_dist = pairwise_dist

        id_segm = { id(a): (a, id(s)) for s in sources for a in s }

        def _is_close_enough(cluster, extra_id):
            # check if whole cluster IoU will not be broken
            # when this segment is added
            b = id_segm[extra_id][0]
            for a_id in cluster:
                a = id_segm[a_id][0]
                if distance(a, b) < cluster_dist:
                    return False
            return True

        def _has_same_source(cluster, extra_id):
            b = id_segm[extra_id][1]
            for a_id in cluster:
                a = id_segm[a_id][1]
                if a == b:
                    return True
            return False

        # match segments in sources, pairwise
        adjacent = { i: [] for i in id_segm } # id(sgm) -> [id(adj_sgm1), ...]
        for a_idx, src_a in enumerate(sources):
            for src_b in sources[a_idx+1 :]:
                matches, _, _, _ = match_segments(src_a, src_b,
                    dist_thresh=pairwise_dist,
                    distance=distance, label_matcher=label_matcher)
                for a, b in matches:
                    adjacent[id(a)].append(id(b))

        # join all segments into matching clusters
        clusters = []
        visited = set()
        for cluster_idx in adjacent:
            if cluster_idx in visited:
                continue

            cluster = set()
            to_visit = { cluster_idx }
            while to_visit:
                c = to_visit.pop()
                cluster.add(c)
                visited.add(c)

                for i in adjacent[c]:
                    if i in visited:
                        continue
                    if 0 < cluster_dist and not _is_close_enough(cluster, i):
                        continue
                    if _has_same_source(cluster, i):
                        continue

                    to_visit.add(i)

            clusters.append([id_segm[i][0] for i in cluster])

        return clusters

    @staticmethod
    def distance(a, b):
        return segment_iou(a, b)

    def label_matcher(self, a, b):
        a_label = self._context._get_any_label_name(a, a.label)
        b_label = self._context._get_any_label_name(b, b.label)
        return a_label == b_label

@attrs
class BboxMatcher(_ShapeMatcher):
    pass

@attrs
class PolygonMatcher(_ShapeMatcher):
    pass

@attrs
class MaskMatcher(_ShapeMatcher):
    pass

@attrs(kw_only=True)
class PointsMatcher(_ShapeMatcher):
    sigma = attrib(type=list, default=None)
    instance_map = attrib(converter=dict)

    def distance(self, a, b):
        a_bbox = self.instance_map[id(a)][1]
        b_bbox = self.instance_map[id(b)][1]
        if bbox_iou(a_bbox, b_bbox) <= 0:
            return 0
        bbox = mean_bbox([a_bbox, b_bbox])
        return OKS(a, b, sigma=self.sigma, bbox=bbox)

@attrs
class LineMatcher(_ShapeMatcher):
    @staticmethod
    def distance(a, b):
        a_bbox = a.get_bbox()
        b_bbox = b.get_bbox()
        bbox = max_bbox([a_bbox, b_bbox])
        area = bbox[2] * bbox[3]
        if not area:
            return 1

        # compute inter-line area, normalize by common bbox
        point_count = max(max(len(a.points) // 2, len(b.points) // 2), 5)
        a, sa = smooth_line(a.points, point_count)
        b, sb = smooth_line(b.points, point_count)
        dists = np.linalg.norm(a - b, axis=1)
        dists = (dists[:-1] + dists[1:]) * 0.5
        s = np.sum(dists) * 0.5 * (sa + sb) / area
        return abs(1 - s)

@attrs
class CaptionsMatcher(AnnotationMatcher):
    def match_annotations(self, sources):
        raise NotImplementedError()


@attrs(kw_only=True)
class AnnotationMerger:
    def merge_clusters(self, clusters):
        raise NotImplementedError()

@attrs(kw_only=True)
class LabelMerger(AnnotationMerger, LabelMatcher):
    quorum = attrib(converter=int, default=0)

    def merge_clusters(self, clusters):
        assert len(clusters) <= 1
        if len(clusters) == 0:
            return []

        votes = {} # label -> score
        for ann in clusters[0]:
            label = self._context._get_src_label_name(ann, ann.label)
            votes[label] = 1 + votes.get(label, 0)

        merged = []
        for label, count in votes.items():
            if count < self.quorum:
                sources = set(self.get_ann_source(id(a)) for a in clusters[0]
                    if label not in [self._context._get_src_label_name(l, l.label)
                        for l in a])
                sources = [self._context._dataset_map[s][1] for s in sources]
                self._context.add_item_error(FailedLabelVotingError,
                    sources, votes)
                continue

            merged.append(Label(self._context._get_label_id(label), attributes={
                'score': count / len(self._context._dataset_map)
            }))

        return merged

@attrs(kw_only=True)
class _ShapeMerger(AnnotationMerger, _ShapeMatcher):
    quorum = attrib(converter=int, default=0)

    def merge_clusters(self, clusters):
        merged = []
        for cluster in clusters:
            label, label_score = self.find_cluster_label(cluster)
            shape, shape_score = self.merge_cluster_shape(cluster)

            shape.z_order = max(cluster, key=lambda a: a.z_order).z_order
            shape.label = label
            shape.attributes['score'] = label_score * shape_score \
                if label is not None else shape_score

            merged.append(shape)

        return merged

    def find_cluster_label(self, cluster):
        votes = {}
        for s in cluster:
            label = self._context._get_src_label_name(s, s.label)
            state = votes.setdefault(label, [0, 0])
            state[0] += s.attributes.get('score', 1.0)
            state[1] += 1

        label, (score, count) = max(votes.items(), key=lambda e: e[1][0])
        if count < self.quorum:
            self._context.add_item_error(FailedLabelVotingError, votes)
            label = None
        score = score / len(self._context._dataset_map)
        label = self._context._get_label_id(label)
        return label, score

    @staticmethod
    def _merge_cluster_shape_mean_box_nearest(cluster):
        mbbox = Bbox(*mean_bbox(cluster))
        dist = (segment_iou(mbbox, s) for s in cluster)
        nearest_pos, _ = max(enumerate(dist), key=lambda e: e[1])
        return cluster[nearest_pos]

    def merge_cluster_shape(self, cluster):
        shape = self._merge_cluster_shape_mean_box_nearest(cluster)
        shape_score = sum(max(0, self.distance(shape, s))
            for s in cluster) / len(cluster)
        return shape, shape_score

@attrs
class BboxMerger(_ShapeMerger, BboxMatcher):
    pass

@attrs
class PolygonMerger(_ShapeMerger, PolygonMatcher):
    pass

@attrs
class MaskMerger(_ShapeMerger, MaskMatcher):
    pass

@attrs
class PointsMerger(_ShapeMerger, PointsMatcher):
    pass

@attrs
class LineMerger(_ShapeMerger, LineMatcher):
    pass

@attrs
class CaptionsMerger(AnnotationMerger, CaptionsMatcher):
    pass

def match_segments(a_segms, b_segms, distance=segment_iou, dist_thresh=1.0,
        label_matcher=lambda a, b: a.label == b.label):
    assert callable(distance), distance
    assert callable(label_matcher), label_matcher

    a_segms.sort(key=lambda ann: 1 - ann.attributes.get('score', 1))
    b_segms.sort(key=lambda ann: 1 - ann.attributes.get('score', 1))

    # a_matches: indices of b_segms matched to a bboxes
    # b_matches: indices of a_segms matched to b bboxes
    a_matches = -np.ones(len(a_segms), dtype=int)
    b_matches = -np.ones(len(b_segms), dtype=int)

    distances = np.array([[distance(a, b) for b in b_segms] for a in a_segms])

    # matches: boxes we succeeded to match completely
    # mispred: boxes we succeeded to match, having label mismatch
    matches = []
    mispred = []

    for a_idx, a_segm in enumerate(a_segms):
        if len(b_segms) == 0:
            break
        matched_b = -1
        max_dist = -1
        b_indices = np.argsort([not label_matcher(a_segm, b_segm)
            for b_segm in b_segms],
            kind='stable') # prioritize those with same label, keep score order
        for b_idx in b_indices:
            if 0 <= b_matches[b_idx]: # assign a_segm with max conf
                continue
            d = distances[a_idx, b_idx]
            if d < dist_thresh or d <= max_dist:
                continue
            max_dist = d
            matched_b = b_idx

        if matched_b < 0:
            continue
        a_matches[a_idx] = matched_b
        b_matches[matched_b] = a_idx

        b_segm = b_segms[matched_b]

        if label_matcher(a_segm, b_segm):
            matches.append( (a_segm, b_segm) )
        else:
            mispred.append( (a_segm, b_segm) )

    # *_umatched: boxes of (*) we failed to match
    a_unmatched = [a_segms[i] for i, m in enumerate(a_matches) if m < 0]
    b_unmatched = [b_segms[i] for i, m in enumerate(b_matches) if m < 0]

    return matches, mispred, a_unmatched, b_unmatched

def mean_std(dataset):
    """
    Computes unbiased mean and std. dev. for dataset images, channel-wise.
    """
    # Use an online algorithm to:
    # - handle different image sizes
    # - avoid cancellation problem
    if len(dataset) == 0:
        return [0, 0, 0], [0, 0, 0]

    stats = np.empty((len(dataset), 2, 3), dtype=np.double)
    counts = np.empty(len(dataset), dtype=np.uint32)

    mean = lambda i, s: s[i][0]
    var = lambda i, s: s[i][1]

    for i, item in enumerate(dataset):
        size = item.image.size
        if size is None:
            log.warning("Item %s: can't detect image size, "
                "the image will be skipped from pixel statistics", item.id)
            continue
        counts[i] = np.prod(item.image.size)

        image = item.image.data
        if len(image.shape) == 2:
            image = image[:, :, np.newaxis]
        else:
            image = image[:, :, :3]
        # opencv is much faster than numpy here
        cv2.meanStdDev(image.astype(np.double) / 255,
            mean=mean(i, stats), stddev=var(i, stats))

    # make variance unbiased
    np.multiply(np.square(stats[:, 1]),
        (counts / (counts - 1))[:, np.newaxis],
        out=stats[:, 1])

    _, mean, var = StatsCounter().compute_stats(stats, counts, mean, var)
    return mean * 255, np.sqrt(var) * 255

class StatsCounter:
    # Implements online parallel computation of sample variance
    # https://en.wikipedia.org/wiki/Algorithms_for_calculating_variance#Parallel_algorithm

    # Needed do avoid catastrophic cancellation in floating point computations
    @staticmethod
    def pairwise_stats(count_a, mean_a, var_a, count_b, mean_b, var_b):
        delta = mean_b - mean_a
        m_a = var_a * (count_a - 1)
        m_b = var_b * (count_b - 1)
        M2 = m_a + m_b + delta ** 2 * count_a * count_b / (count_a + count_b)
        return (
            count_a + count_b,
            mean_a * 0.5 + mean_b * 0.5,
            M2 / (count_a + count_b - 1)
        )

    # stats = float array of shape N, 2 * d, d = dimensions of values
    # count = integer array of shape N
    # mean_accessor = function(idx, stats) to retrieve element mean
    # variance_accessor = function(idx, stats) to retrieve element variance
    # Recursively computes total count, mean and variance, does O(log(N)) calls
    @staticmethod
    def compute_stats(stats, counts, mean_accessor, variance_accessor):
        m = mean_accessor
        v = variance_accessor
        n = len(stats)
        if n == 1:
            return counts[0], m(0, stats), v(0, stats)
        if n == 2:
            return __class__.pairwise_stats(
                counts[0], m(0, stats), v(0, stats),
                counts[1], m(1, stats), v(1, stats)
                )
        h = n // 2
        return __class__.pairwise_stats(
            *__class__.compute_stats(stats[:h], counts[:h], m, v),
            *__class__.compute_stats(stats[h:], counts[h:], m, v)
            )

def compute_image_statistics(dataset):
    stats = {
        'dataset': {},
        'subsets': {}
    }

    def _extractor_stats(extractor):
        available = True
        for item in extractor:
            if not (item.has_image and item.image.has_data):
                available = False
<<<<<<< HEAD
                log.warning("Item %s has no image. Image stats won't be computed",
                    item.id)
=======
                log.warning("Item %s has no image, it will be excluded from "
                    "image stats", item.id)
>>>>>>> bda41dde
                break

        stats = {
            'images count': len(extractor),
        }

        if available:
            mean, std = mean_std(extractor)
            stats.update({
                'image mean': [float(n) for n in mean[::-1]],
                'image std': [float(n) for n in std[::-1]],
            })
        else:
            stats.update({
                'image mean': 'n/a',
                'image std': 'n/a',
            })
        return stats

    stats['dataset'].update(_extractor_stats(dataset))

    subsets = dataset.subsets() or [None]
    if subsets and 0 < len([s for s in subsets if s]):
        for subset_name in subsets:
            stats['subsets'][subset_name] = _extractor_stats(
                dataset.get_subset(subset_name))

    return stats

def compute_ann_statistics(dataset):
    labels = dataset.categories().get(AnnotationType.label, LabelCategories())
    def get_label(ann):
        return labels.items[ann.label].name if ann.label is not None else None

    unique_images = find_unique_images(dataset)
    repeated_images = [sorted(g) for g in unique_images.values() if 1 < len(g)]

    stats = {
        'images count': len(dataset),
        'unique images count': len(unique_images),
        'repeated images count': len(repeated_images),
        'repeated images': repeated_images, # [[id1, id2], [id3, id4, id5], ...]
        'annotations count': 0,
        'unannotated images count': 0,
        'unannotated images': [],
        'annotations by type': { t.name: {
            'count': 0,
        } for t in AnnotationType },
        'annotations': {},
    }
    by_type = stats['annotations by type']

    attr_template = {
        'count': 0,
        'values count': 0,
        'values present': set(),
        'distribution': {}, # value -> (count, total%)
    }
    label_stat = {
        'count': 0,
        'distribution': { l.name: [0, 0] for l in labels.items
        }, # label -> (count, total%)

        'attributes': {},
    }
    stats['annotations']['labels'] = label_stat
    segm_stat = {
        'avg. area': 0,
        'area distribution': [], # a histogram with 10 bins
        # (min, min+10%), ..., (min+90%, max) -> (count, total%)

        'pixel distribution': { l.name: [0, 0] for l in labels.items
        }, # label -> (count, total%)
    }
    stats['annotations']['segments'] = segm_stat
    segm_areas = []
    pixel_dist = segm_stat['pixel distribution']
    total_pixels = 0

    for item in dataset:
        if len(item.annotations) == 0:
            stats['unannotated images'].append(item.id)
            continue

        for ann in item.annotations:
            by_type[ann.type.name]['count'] += 1

            if not hasattr(ann, 'label') or ann.label is None:
                continue

            if ann.type in {AnnotationType.mask,
                    AnnotationType.polygon, AnnotationType.bbox}:
                area = ann.get_area()
                segm_areas.append(area)
                pixel_dist[get_label(ann)][0] += int(area)

            label_stat['count'] += 1
            label_stat['distribution'][get_label(ann)][0] += 1

            for name, value in ann.attributes.items():
                if name.lower() in { 'occluded', 'visibility', 'score',
                        'id', 'track_id' }:
                    continue
                attrs_stat = label_stat['attributes'].setdefault(name,
                    deepcopy(attr_template))
                attrs_stat['count'] += 1
                attrs_stat['values present'].add(str(value))
                attrs_stat['distribution'] \
                    .setdefault(str(value), [0, 0])[0] += 1

    stats['annotations count'] = sum(t['count'] for t in
        stats['annotations by type'].values())
    stats['unannotated images count'] = len(stats['unannotated images'])

    for label_info in label_stat['distribution'].values():
        label_info[1] = label_info[0] / (label_stat['count'] or 1)

    for label_attr in label_stat['attributes'].values():
        label_attr['values count'] = len(label_attr['values present'])
        label_attr['values present'] = sorted(label_attr['values present'])
        for attr_info in label_attr['distribution'].values():
            attr_info[1] = attr_info[0] / (label_attr['count'] or 1)

    # numpy.sum might be faster, but could overflow with large datasets.
    # Python's int can transparently mutate to be of indefinite precision (long)
    total_pixels = sum(int(a) for a in segm_areas)

    segm_stat['avg. area'] = total_pixels / (len(segm_areas) or 1.0)

    for label_info in segm_stat['pixel distribution'].values():
        label_info[1] = label_info[0] / (total_pixels or 1)

    if len(segm_areas) != 0:
        hist, bins = np.histogram(segm_areas)
        segm_stat['area distribution'] = [{
            'min': float(bin_min), 'max': float(bin_max),
            'count': int(c), 'percent': int(c) / len(segm_areas)
        } for c, (bin_min, bin_max) in zip(hist, zip(bins[:-1], bins[1:]))]

    return stats

@attrs
class DistanceComparator:
    iou_threshold = attrib(converter=float, default=0.5)

    def match_annotations(self, item_a, item_b):
        return { t: self._match_ann_type(t, item_a, item_b)
            for t in AnnotationType
        }

    def _match_ann_type(self, t, *args):
        # pylint: disable=no-value-for-parameter
        if t == AnnotationType.label:
            return self.match_labels(*args)
        elif t == AnnotationType.bbox:
            return self.match_boxes(*args)
        elif t == AnnotationType.polygon:
            return self.match_polygons(*args)
        elif t == AnnotationType.mask:
            return self.match_masks(*args)
        elif t == AnnotationType.points:
            return self.match_points(*args)
        elif t == AnnotationType.polyline:
            return self.match_lines(*args)
        # pylint: enable=no-value-for-parameter
        else:
            raise NotImplementedError("Unexpected annotation type %s" % t)

    @staticmethod
    def _get_ann_type(t, item):
        return get_ann_type(item.annotations, t)

    def match_labels(self, item_a, item_b):
        a_labels = set(a.label for a in
            self._get_ann_type(AnnotationType.label, item_a))
        b_labels = set(a.label for a in
            self._get_ann_type(AnnotationType.label, item_b))

        matches = a_labels & b_labels
        a_unmatched = a_labels - b_labels
        b_unmatched = b_labels - a_labels
        return matches, a_unmatched, b_unmatched

    def _match_segments(self, t, item_a, item_b):
        a_boxes = self._get_ann_type(t, item_a)
        b_boxes = self._get_ann_type(t, item_b)
        return match_segments(a_boxes, b_boxes, dist_thresh=self.iou_threshold)

    def match_polygons(self, item_a, item_b):
        return self._match_segments(AnnotationType.polygon, item_a, item_b)

    def match_masks(self, item_a, item_b):
        return self._match_segments(AnnotationType.mask, item_a, item_b)

    def match_boxes(self, item_a, item_b):
        return self._match_segments(AnnotationType.bbox, item_a, item_b)

    def match_points(self, item_a, item_b):
        a_points = self._get_ann_type(AnnotationType.points, item_a)
        b_points = self._get_ann_type(AnnotationType.points, item_b)

        instance_map = {}
        for s in [item_a.annotations, item_b.annotations]:
            s_instances = find_instances(s)
            for inst in s_instances:
                inst_bbox = max_bbox(inst)
                for ann in inst:
                    instance_map[id(ann)] = [inst, inst_bbox]
        matcher = PointsMatcher(instance_map=instance_map)

        return match_segments(a_points, b_points,
            dist_thresh=self.iou_threshold, distance=matcher.distance)

    def match_lines(self, item_a, item_b):
        a_lines = self._get_ann_type(AnnotationType.polyline, item_a)
        b_lines = self._get_ann_type(AnnotationType.polyline, item_b)

        matcher = LineMatcher()

        return match_segments(a_lines, b_lines,
            dist_thresh=self.iou_threshold, distance=matcher.distance)

def match_items_by_id(a, b):
    a_items = set((item.id, item.subset) for item in a)
    b_items = set((item.id, item.subset) for item in b)

    matches = a_items & b_items
    matches = [([m], [m]) for m in matches]
    a_unmatched = a_items - b_items
    b_unmatched = b_items - a_items
    return matches, a_unmatched, b_unmatched

def match_items_by_image_hash(a, b):
    a_hash = find_unique_images(a)
    b_hash = find_unique_images(b)

    a_items = set(a_hash)
    b_items = set(b_hash)

    matches = a_items & b_items
    a_unmatched = a_items - b_items
    b_unmatched = b_items - a_items

    matches = [(a_hash[h], b_hash[h]) for h in matches]
    a_unmatched = set(i for h in a_unmatched for i in a_hash[h])
    b_unmatched = set(i for h in b_unmatched for i in b_hash[h])

    return matches, a_unmatched, b_unmatched

def find_unique_images(dataset, item_hash=None):
    def _default_hash(item):
        if not item.image or not item.image.has_data:
            if item.image and item.image.path:
                return hash(item.image.path)

            log.warning("Item (%s, %s) has no image "
                "info, counted as unique", item.id, item.subset)
            return None
        return hashlib.md5(item.image.data.tobytes()).hexdigest()

    if item_hash is None:
        item_hash = _default_hash

    unique = {}
    for item in dataset:
        h = item_hash(item)
        if h is None:
            h = str(id(item)) # anything unique
        unique.setdefault(h, set()).add((item.id, item.subset))
    return unique

def match_classes(a: CategoriesInfo, b: CategoriesInfo):
    a_label_cat = a.get(AnnotationType.label, LabelCategories())
    b_label_cat = b.get(AnnotationType.label, LabelCategories())

    a_labels = set(c.name for c in a_label_cat)
    b_labels = set(c.name for c in b_label_cat)

    matches = a_labels & b_labels
    a_unmatched = a_labels - b_labels
    b_unmatched = b_labels - a_labels
    return matches, a_unmatched, b_unmatched

@attrs
class ExactComparator:
    match_images = attrib(kw_only=True, type=bool, default=False)
    ignored_fields = attrib(kw_only=True,
        factory=set, validator=default_if_none(set))
    ignored_attrs = attrib(kw_only=True,
        factory=set, validator=default_if_none(set))
    ignored_item_attrs = attrib(kw_only=True,
        factory=set, validator=default_if_none(set))

    _test = attrib(init=False, type=TestCase)
    errors = attrib(init=False, type=list)

    def __attrs_post_init__(self):
        self._test = TestCase()
        self._test.maxDiff = None


    def _match_items(self, a, b):
        if self.match_images:
            return match_items_by_image_hash(a, b)
        else:
            return match_items_by_id(a, b)

    def _compare_categories(self, a, b):
        test = self._test
        errors = self.errors

        try:
            test.assertEqual(
                sorted(a, key=lambda t: t.value),
                sorted(b, key=lambda t: t.value)
            )
        except AssertionError as e:
            errors.append({'type': 'categories', 'message': str(e)})

        if AnnotationType.label in a:
            try:
                test.assertEqual(
                    a[AnnotationType.label].items,
                    b[AnnotationType.label].items,
                )
            except AssertionError as e:
                errors.append({'type': 'labels', 'message': str(e)})
        if AnnotationType.mask in a:
            try:
                test.assertEqual(
                    a[AnnotationType.mask].colormap,
                    b[AnnotationType.mask].colormap,
                )
            except AssertionError as e:
                errors.append({'type': 'colormap', 'message': str(e)})
        if AnnotationType.points in a:
            try:
                test.assertEqual(
                    a[AnnotationType.points].items,
                    b[AnnotationType.points].items,
                )
            except AssertionError as e:
                errors.append({'type': 'points', 'message': str(e)})

    def _compare_annotations(self, a, b):
        ignored_fields = self.ignored_fields
        ignored_attrs = self.ignored_attrs

        a_fields = { k: None for k in vars(a) if k in ignored_fields }
        b_fields = { k: None for k in vars(b) if k in ignored_fields }
        if 'attributes' not in ignored_fields:
            a_fields['attributes'] = filter_dict(a.attributes, ignored_attrs)
            b_fields['attributes'] = filter_dict(b.attributes, ignored_attrs)

        result = a.wrap(**a_fields) == b.wrap(**b_fields)

        return result

    def _compare_items(self, item_a, item_b):
        test = self._test

        a_id = (item_a.id, item_a.subset)
        b_id = (item_b.id, item_b.subset)

        matched = []
        unmatched = []
        errors = []

        try:
            test.assertEqual(
                filter_dict(item_a.attributes, self.ignored_item_attrs),
                filter_dict(item_b.attributes, self.ignored_item_attrs)
            )
        except AssertionError as e:
            errors.append({'type': 'item_attr',
                'a_item': a_id, 'b_item': b_id, 'message': str(e)})

        b_annotations = item_b.annotations[:]
        for ann_a in item_a.annotations:
            ann_b_candidates = [x for x in item_b.annotations
                if x.type == ann_a.type]

            ann_b = find(enumerate(self._compare_annotations(ann_a, x)
                for x in ann_b_candidates), lambda x: x[1])
            if ann_b is None:
                unmatched.append({
                    'item': a_id, 'source': 'a', 'ann': str(ann_a),
                })
                continue
            else:
                ann_b = ann_b_candidates[ann_b[0]]

            b_annotations.remove(ann_b) # avoid repeats
            matched.append({'a_item': a_id, 'b_item': b_id,
                'a': str(ann_a), 'b': str(ann_b)})

        for ann_b in b_annotations:
            unmatched.append({'item': b_id, 'source': 'b', 'ann': str(ann_b)})

        return matched, unmatched, errors

    def compare_datasets(self, a, b):
        self.errors = []
        errors = self.errors

        self._compare_categories(a.categories(), b.categories())

        matched = []
        unmatched = []

        matches, a_unmatched, b_unmatched = self._match_items(a, b)

        if a.categories().get(AnnotationType.label) != \
           b.categories().get(AnnotationType.label):
            return matched, unmatched, a_unmatched, b_unmatched, errors

        _dist = lambda s: len(s[1]) + len(s[2])
        for a_ids, b_ids in matches:
            # build distance matrix
            match_status = {} # (a_id, b_id): [matched, unmatched, errors]
            a_matches = { a_id: None for a_id in a_ids }
            b_matches = { b_id: None for b_id in b_ids }

            for a_id in a_ids:
                item_a = a.get(*a_id)
                candidates = {}

                for b_id in b_ids:
                    item_b = b.get(*b_id)

                    i_m, i_um, i_err = self._compare_items(item_a, item_b)
                    candidates[b_id] = [i_m, i_um, i_err]

                    if len(i_um) == 0:
                        a_matches[a_id] = b_id
                        b_matches[b_id] = a_id
                        matched.extend(i_m)
                        errors.extend(i_err)
                        break

                match_status[a_id] = candidates

            # assign
            for a_id in a_ids:
                if len(b_ids) == 0:
                    break

                # find the closest, ignore already assigned
                matched_b = a_matches[a_id]
                if matched_b is not None:
                    continue
                min_dist = -1
                for b_id in b_ids:
                    if b_matches[b_id] is not None:
                        continue
                    d = _dist(match_status[a_id][b_id])
                    if d < min_dist and 0 <= min_dist:
                        continue
                    min_dist = d
                    matched_b = b_id

                if matched_b is None:
                    continue
                a_matches[a_id] = matched_b
                b_matches[matched_b] = a_id

                m = match_status[a_id][matched_b]
                matched.extend(m[0])
                unmatched.extend(m[1])
                errors.extend(m[2])

            a_unmatched |= set(a_id for a_id, m in a_matches.items() if not m)
            b_unmatched |= set(b_id for b_id, m in b_matches.items() if not m)

        return matched, unmatched, a_unmatched, b_unmatched, errors<|MERGE_RESOLUTION|>--- conflicted
+++ resolved
@@ -1033,13 +1033,8 @@
         for item in extractor:
             if not (item.has_image and item.image.has_data):
                 available = False
-<<<<<<< HEAD
-                log.warning("Item %s has no image. Image stats won't be computed",
-                    item.id)
-=======
                 log.warning("Item %s has no image, it will be excluded from "
                     "image stats", item.id)
->>>>>>> bda41dde
                 break
 
         stats = {
