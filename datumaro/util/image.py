--- conflicted
+++ resolved
@@ -1,4 +1,3 @@
-
 # Copyright (C) 2019-2021 Intel Corporation
 #
 # SPDX-License-Identifier: MIT
@@ -9,10 +8,7 @@
 import importlib
 import os
 import os.path as osp
-<<<<<<< HEAD
 import shutil
-=======
->>>>>>> 0e174c45
 
 import numpy as np
 
