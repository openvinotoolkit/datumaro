# Copyright (C) 2019-2021 Intel Corporation
#
# SPDX-License-Identifier: MIT

from enum import Enum, auto
from io import BytesIO
from typing import (
    Any, Callable, Dict, Iterable, Iterator, Optional, Tuple, Union,
)
import importlib
import os
import os.path as osp
import shlex
import weakref

import numpy as np

try:
    # Introduced in 1.20
    from numpy.typing import DTypeLike
except ImportError:
    DTypeLike = Any


class _IMAGE_BACKENDS(Enum):
    cv2 = auto()
    PIL = auto()
_IMAGE_BACKEND = None
_image_loading_errors = (FileNotFoundError, )
try:
    importlib.import_module('cv2')
    _IMAGE_BACKEND = _IMAGE_BACKENDS.cv2
except ModuleNotFoundError:
    import PIL
    _IMAGE_BACKEND = _IMAGE_BACKENDS.PIL
    _image_loading_errors = (*_image_loading_errors, PIL.UnidentifiedImageError)

<<<<<<< HEAD
from datumaro.util.image_cache import ImageCache as _ImageCache
from datumaro.util.os_util import find_files
=======
import warnings

from datumaro.util.image_cache import ImageCache
from datumaro.util.os_util import walk
>>>>>>> a182f9a0


def __getattr__(name: str):
    if name in {'Image', 'ByteImage'}:
        warnings.warn(f"Using {name} from 'util.image' is deprecated, "
            "the class is moved to 'components.media'", DeprecationWarning,
            stacklevel=2)

        import datumaro.components.media as media_module
        return getattr(media_module, name)
    raise AttributeError(f"module {__name__} has no attribute {name}")

def load_image(path: str, dtype: DTypeLike = np.float32):
    """
    Reads an image in the HWC Grayscale/BGR(A) float [0; 255] format.
    """

    if _IMAGE_BACKEND == _IMAGE_BACKENDS.cv2:
        # cv2.imread does not support paths that are not representable
        # in the locale encoding on Windows, so we read the image bytes
        # ourselves.

        with open(path, 'rb') as f:
            image_bytes = f.read()

        return decode_image(image_bytes, dtype=dtype)
    elif _IMAGE_BACKEND == _IMAGE_BACKENDS.PIL:
        from PIL import Image
        image = Image.open(path)
        image = np.asarray(image, dtype=dtype)
        if len(image.shape) == 3 and image.shape[2] in {3, 4}:
            image[:, :, :3] = image[:, :, 2::-1] # RGB to BGR
    else:
        raise NotImplementedError()

    assert len(image.shape) in {2, 3}
    if len(image.shape) == 3:
        assert image.shape[2] in {3, 4}
    return image

def save_image(path: str, image: np.ndarray, create_dir: bool = False,
        dtype: DTypeLike = np.uint8, **kwargs) -> None:
    # NOTE: Check destination path for existence
    # OpenCV silently fails if target directory does not exist
    dst_dir = osp.dirname(path)
    if dst_dir:
        if create_dir:
            os.makedirs(dst_dir, exist_ok=True)
        elif not osp.isdir(dst_dir):
            raise FileNotFoundError("Directory does not exist: '%s'" % dst_dir)

    if not kwargs:
        kwargs = {}

    # NOTE: OpenCV documentation says "If the image format is not supported,
    # the image will be converted to 8-bit unsigned and saved that way".
    # Conversion from np.int32 to np.uint8 is not working properly
    backend = _IMAGE_BACKEND
    if dtype == np.int32:
        backend = _IMAGE_BACKENDS.PIL
    if backend == _IMAGE_BACKENDS.cv2:
        # cv2.imwrite does not support paths that are not representable
        # in the locale encoding on Windows, so we write the image bytes
        # ourselves.

        ext = osp.splitext(path)[1]
        image_bytes = encode_image(image, ext, dtype=dtype, **kwargs)

        with open(path, 'wb') as f:
            f.write(image_bytes)
    elif backend == _IMAGE_BACKENDS.PIL:
        from PIL import Image

        params = {}
        params['quality'] = kwargs.get('jpeg_quality')
        if kwargs.get('jpeg_quality') == 100:
            params['subsampling'] = 0

        image = image.astype(dtype)
        if len(image.shape) == 3 and image.shape[2] in {3, 4}:
            image[:, :, :3] = image[:, :, 2::-1] # BGR to RGB
        image = Image.fromarray(image)
        image.save(path, **params)
    else:
        raise NotImplementedError()

def encode_image(image: np.ndarray, ext: str, dtype: DTypeLike = np.uint8,
        **kwargs) -> bytes:
    if not kwargs:
        kwargs = {}

    if _IMAGE_BACKEND == _IMAGE_BACKENDS.cv2:
        import cv2

        params = []

        if not ext.startswith('.'):
            ext = '.' + ext

        if ext.upper() == '.JPG':
            params = [
                int(cv2.IMWRITE_JPEG_QUALITY), kwargs.get('jpeg_quality', 75)
            ]

        image = image.astype(dtype)
        success, result = cv2.imencode(ext, image, params=params)
        if not success:
            raise Exception("Failed to encode image to '%s' format" % (ext))
        return result.tobytes()
    elif _IMAGE_BACKEND == _IMAGE_BACKENDS.PIL:
        from PIL import Image

        if ext.startswith('.'):
            ext = ext[1:]

        params = {}
        params['quality'] = kwargs.get('jpeg_quality')
        if kwargs.get('jpeg_quality') == 100:
            params['subsampling'] = 0

        image = image.astype(dtype)
        if len(image.shape) == 3 and image.shape[2] in {3, 4}:
            image[:, :, :3] = image[:, :, 2::-1] # BGR to RGB
        image = Image.fromarray(image)
        with BytesIO() as buffer:
            image.save(buffer, format=ext, **params)
            return buffer.getvalue()
    else:
        raise NotImplementedError()

def decode_image(image_bytes: bytes,
        dtype: DTypeLike = np.float32) -> np.ndarray:
    if _IMAGE_BACKEND == _IMAGE_BACKENDS.cv2:
        import cv2
        image = np.frombuffer(image_bytes, dtype=np.uint8)
        image = cv2.imdecode(image, cv2.IMREAD_UNCHANGED)
        image = image.astype(dtype)
    elif _IMAGE_BACKEND == _IMAGE_BACKENDS.PIL:
        from PIL import Image
        image = Image.open(BytesIO(image_bytes))
        image = np.asarray(image, dtype=dtype)
        if len(image.shape) == 3 and image.shape[2] in {3, 4}:
            image[:, :, :3] = image[:, :, 2::-1] # RGB to BGR
    else:
        raise NotImplementedError()

    assert len(image.shape) in {2, 3}
    if len(image.shape) == 3:
        assert image.shape[2] in {3, 4}
    return image

IMAGE_EXTENSIONS = {
    '.jpg', '.jpeg', '.jpe', '.jp2',
    '.png', '.bmp', '.dib', '.tif', '.tiff', '.tga', '.webp', '.pfm',
    '.sr', '.ras', '.exr', '.hdr', '.pic',
    '.pbm', '.pgm', '.ppm', '.pxm', '.pnm',
}

def find_images(dirpath: str, exts: Union[str, Iterable[str]] = None,
        recursive: bool = False, max_depth: int = None) -> Iterator[str]:
    yield from find_files(dirpath, exts=exts or IMAGE_EXTENSIONS,
        recursive=recursive, max_depth=max_depth)

def is_image(path: str) -> bool:
    trunk, ext = osp.splitext(osp.basename(path))
    return trunk and ext.lower() in IMAGE_EXTENSIONS and \
        osp.isfile(path)

class lazy_image:
    def __init__(self, path: str, loader: Callable[[str], np.ndarray] = None,
            cache: Union[bool, ImageCache] = True) -> None:
        """
        Cache:
        - False: do not cache
        - True: use the global cache
        - ImageCache instance: an object to be used as cache
        """

        if loader is None:
            loader = load_image
        self._path = path
        self._loader = loader

        assert isinstance(cache, (ImageCache, bool))
        self._cache = cache

    def __call__(self) -> np.ndarray:
        image = None
        cache_key = weakref.ref(self)

        cache = self._get_cache()
        if cache is not None:
            image = cache.get(cache_key)

        if image is None:
            image = self._loader(self._path)
            if cache is not None:
                cache.push(cache_key, image)
        return image

    def _get_cache(self) -> Optional[ImageCache]:
        if self._cache is True:
            cache = ImageCache.get_instance()
        elif self._cache is False:
            cache = None
        else:
            cache = self._cache
        return cache

ImageMeta = Dict[str, Tuple[int, int]] # filename, height, width

DEFAULT_IMAGE_META_FILE_NAME = 'images.meta'

def load_image_meta_file(image_meta_path: str) -> ImageMeta:
    """
    Loads image metadata from a file with the following format:

        <image name 1> <height 1> <width 1>
        <image name 2> <height 2> <width 2>
        ...

    Shell-like comments and quoted fields are allowed.

    This can be useful to support datasets in which image dimensions are
    required to interpret annotations.
    """
    assert isinstance(image_meta_path, str)

    if not osp.isfile(image_meta_path):
        raise FileNotFoundError("Can't read image meta file '%s'" % \
            image_meta_path)

    image_meta = {}

    with open(image_meta_path, encoding='utf-8') as f:
        for line in f:
            fields = shlex.split(line, comments=True)
            if not fields:
                continue

            # ignore extra fields, so that the format can be extended later
            image_name, h, w = fields[:3]
            image_meta[image_name] = (int(h), int(w))

    return image_meta

def save_image_meta_file(image_meta: ImageMeta, image_meta_path: str) -> None:
    """
    Saves image_meta to the path specified by image_meta_path in the format
    defined in load_image_meta_file's documentation.
    """

    assert isinstance(image_meta_path, str)

    with open(image_meta_path, 'w', encoding='utf-8') as f:
        # Add a comment about file syntax
        print("# <image name> <height> <width>", file=f)
        print("", file=f)

        for image_name, (height, width) in image_meta.items():
            print(shlex.quote(image_name), height, width, file=f)<|MERGE_RESOLUTION|>--- conflicted
+++ resolved
@@ -11,6 +11,7 @@
 import os
 import os.path as osp
 import shlex
+import warnings
 import weakref
 
 import numpy as np
@@ -20,7 +21,6 @@
     from numpy.typing import DTypeLike
 except ImportError:
     DTypeLike = Any
-
 
 class _IMAGE_BACKENDS(Enum):
     cv2 = auto()
@@ -35,15 +35,8 @@
     _IMAGE_BACKEND = _IMAGE_BACKENDS.PIL
     _image_loading_errors = (*_image_loading_errors, PIL.UnidentifiedImageError)
 
-<<<<<<< HEAD
-from datumaro.util.image_cache import ImageCache as _ImageCache
+from datumaro.util.image_cache import ImageCache
 from datumaro.util.os_util import find_files
-=======
-import warnings
-
-from datumaro.util.image_cache import ImageCache
-from datumaro.util.os_util import walk
->>>>>>> a182f9a0
 
 
 def __getattr__(name: str):
