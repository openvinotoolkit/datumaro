--- conflicted
+++ resolved
@@ -217,7 +217,6 @@
         compare = compare_datasets
     compare(test, expected=target_dataset, actual=parsed_dataset, **kwargs)
 
-<<<<<<< HEAD
 def compare_dirs(test, expected, actual, skip_empty_dirs=True):
     for a_path in glob(osp.join(expected, '**', '*'), recursive=True):
         rel_path = osp.relpath(a_path, expected)
@@ -232,9 +231,6 @@
                 open(b_path, 'rb') as b_file:
             test.assertEqual(a_file.read(), b_file.read(), rel_path)
 
-
-=======
->>>>>>> 3f46cb40
 def run_datum(test, *args, expected_code=0):
     from datumaro.cli.__main__ import main
     test.assertEqual(expected_code, main(args), str(args))