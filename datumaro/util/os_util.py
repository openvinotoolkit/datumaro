--- conflicted
+++ resolved
@@ -2,14 +2,10 @@
 #
 # SPDX-License-Identifier: MIT
 
-<<<<<<< HEAD
-from contextlib import contextmanager
 from io import StringIO
-=======
 from contextlib import (
     ExitStack, contextmanager, redirect_stderr, redirect_stdout,
 )
->>>>>>> 3f46cb40
 import importlib
 import os
 import os.path as osp
@@ -97,23 +93,18 @@
         shutil.copytree(src, dst)
 
 @contextmanager
-def suppress_output(stdout=True, stderr=False):
-    with open(os.devnull, "w") as devnull:
+def suppress_output(stdout: bool = True, stderr: bool = False):
+    with open(os.devnull, 'w') as devnull:
+        es = ExitStack()
+
         if stdout:
-            old_stdout = sys.stdout
-            sys.stdout = devnull
+            es.enter_context(redirect_stdout(devnull))
 
         if stderr:
-            old_stderr = sys.stderr
-            sys.stderr = devnull
+            es.enter_context(redirect_stderr(devnull))
 
-        try:
+        with es:
             yield
-        finally:
-            if stdout:
-                sys.stdout = old_stdout
-            if stderr:
-                sys.stderr = old_stderr
 
 @contextmanager
 def catch_output():
@@ -158,7 +149,6 @@
 
     return parts
 
-<<<<<<< HEAD
 def make_file_name(s):
     # adapted from
     # https://docs.djangoproject.com/en/2.1/_modules/django/utils/text/#slugify
@@ -185,19 +175,4 @@
             idx = ''
     else:
         idx = sep + str(max_idx + 1)
-    return basename + idx + suffix
-=======
-@contextmanager
-def suppress_output(stdout: bool = True, stderr: bool = False):
-    with open(os.devnull, 'w') as devnull:
-        es = ExitStack()
-
-        if stdout:
-            es.enter_context(redirect_stdout(devnull))
-
-        if stderr:
-            es.enter_context(redirect_stderr(devnull))
-
-        with es:
-            yield
->>>>>>> 3f46cb40
+    return basename + idx + suffix