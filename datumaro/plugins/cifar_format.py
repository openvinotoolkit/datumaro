--- conflicted
+++ resolved
@@ -228,12 +228,8 @@
                 batch_label = 'training batch %s of 5' % (num, )
             elif subset_name == 'test':
                 batch_label = 'testing batch 1 of 1'
-<<<<<<< HEAD
-
-=======
             elif subset_name == 'train':
                 filename = subset_name
->>>>>>> d1980c24
             if batch_label:
                 annotation_dict['batch_label'] = batch_label
 
