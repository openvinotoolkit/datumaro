# Copyright (C) 2019-2022 Intel Corporation
#
# SPDX-License-Identifier: MIT

import os.path as osp
from inspect import isclass
from typing import Any, Dict, Tuple, Type, TypeVar, Union

import pycocotools.mask as mask_utils
from attrs import define

from datumaro.components.annotation import (
    AnnotationType,
    Bbox,
    Caption,
    CompiledMask,
    Label,
    LabelCategories,
    Mask,
    Points,
    PointsCategories,
    Polygon,
    RleMask,
)
from datumaro.components.errors import (
    DatasetImportError,
    InvalidAnnotationError,
    InvalidFieldTypeError,
<<<<<<< HEAD
    InvalidLabelError,
    MissingFieldError,
=======
    MissingFieldError,
    UndeclaredLabelError,
>>>>>>> 175bae22
)
from datumaro.components.extractor import DEFAULT_SUBSET_NAME, DatasetItem, SourceExtractor
from datumaro.components.media import Image
from datumaro.util import NOTSET, parse_json_file, take_by
from datumaro.util.image import lazy_image, load_image
from datumaro.util.mask_tools import bgr2index
from datumaro.util.meta_file_util import has_meta_file, parse_meta_file

from .format import CocoPath, CocoTask

T = TypeVar("T")


class _CocoExtractor(SourceExtractor):
    """
    Parses COCO annotations written in the following format:
    https://cocodataset.org/#format-data
    """

    def __init__(
        self,
        path,
        task,
        *,
        merge_instance_polygons=False,
        subset=None,
        keep_original_category_ids=False,
        **kwargs,
    ):
        if not osp.isfile(path):
<<<<<<< HEAD
            raise DatasetImportError(f"Can't find JSON file path at '{path}'")
=======
            raise DatasetImportError(f"Can't find JSON file at '{path}'")
>>>>>>> 175bae22
        self._path = path

        if not subset:
            parts = osp.splitext(osp.basename(path))[0].split(task.name + "_", maxsplit=1)
            subset = parts[1] if len(parts) == 2 else None
        super().__init__(subset=subset, **kwargs)

        rootpath = ""
        if path.endswith(osp.join(CocoPath.ANNOTATIONS_DIR, osp.basename(path))):
            rootpath = path.rsplit(CocoPath.ANNOTATIONS_DIR, maxsplit=1)[0]
        images_dir = ""
        if rootpath and osp.isdir(osp.join(rootpath, CocoPath.IMAGES_DIR)):
            images_dir = osp.join(rootpath, CocoPath.IMAGES_DIR)
            if osp.isdir(osp.join(images_dir, subset or DEFAULT_SUBSET_NAME)):
                images_dir = osp.join(images_dir, subset or DEFAULT_SUBSET_NAME)
        self._images_dir = images_dir
        self._task = task
        self._rootpath = rootpath

        self._merge_instance_polygons = merge_instance_polygons

        json_data = parse_json_file(path)
        self._label_map = {}  # coco_id -> dm_id
        self._load_categories(
            json_data,
            keep_original_ids=keep_original_category_ids,
        )

        if self._task == CocoTask.panoptic:
            self._mask_dir = osp.splitext(path)[0]
        self._items = self._load_items(json_data)

    def __iter__(self):
        yield from self._items.values()

    def _load_categories(self, json_data, *, keep_original_ids):
        if has_meta_file(self._rootpath):
            labels = parse_meta_file(self._rootpath).keys()
            self._categories = {AnnotationType.label: LabelCategories.from_iterable(labels)}
            # 0 is reserved for no class
            self._label_map = {i + 1: i for i in range(len(labels))}
            return

        self._categories = {}

        if self._task in [
            CocoTask.instances,
            CocoTask.labels,
            CocoTask.person_keypoints,
            CocoTask.stuff,
            CocoTask.panoptic,
        ]:
            self._load_label_categories(
                self._parse_field(json_data, "categories", list),
                keep_original_ids=keep_original_ids,
            )

        if self._task == CocoTask.person_keypoints:
            self._load_person_kp_categories(self._parse_field(json_data, "categories", list))

    def _load_label_categories(self, json_cat, *, keep_original_ids):
        categories = LabelCategories()
        label_map = {}

        cats = sorted(
            (
                {
                    "id": self._parse_field(c, "id", int),
                    "name": self._parse_field(c, "name", str),
                    "supercategory": c.get("supercategory"),
                }
                for c in json_cat
            ),
            key=lambda cat: cat["id"],
        )

        if keep_original_ids:
            for cat in cats:
                label_map[cat["id"]] = cat["id"]

                while len(categories) < cat["id"]:
                    categories.add(f"class-{len(categories)}")

                categories.add(cat["name"], parent=cat.get("supercategory"))
        else:
            for idx, cat in enumerate(cats):
                label_map[cat["id"]] = idx
                categories.add(cat["name"], parent=cat.get("supercategory"))

        self._categories[AnnotationType.label] = categories
        self._label_map = label_map

    def _load_person_kp_categories(self, json_cat):
        categories = PointsCategories()
        for cat in json_cat:
            label_id = self._label_map[self._parse_field(cat, "id", int)]
            categories.add(
                label_id,
                labels=self._parse_field(cat, "keypoints", list),
                joints=self._parse_field(cat, "skeleton", list),
            )

        self._categories[AnnotationType.points] = categories

    def _load_items(self, json_data):
        pbars = self._ctx.progress_reporter.split(2)
        items = {}
        img_infos = {}
        for img_info in pbars[0].iter(
            self._parse_field(json_data, "images", list),
            desc=f"Parsing image info in '{osp.basename(self._path)}'",
        ):
            img_id = None
            try:
                img_id = self._parse_field(img_info, "id", int)
                img_infos[img_id] = img_info

                if img_info.get("height") and img_info.get("width"):
                    image_size = (
                        self._parse_field(img_info, "height", int),
                        self._parse_field(img_info, "width", int),
                    )
                else:
                    image_size = None

                file_name = self._parse_field(img_info, "file_name", str)
                items[img_id] = DatasetItem(
                    id=osp.splitext(file_name)[0],
                    subset=self._subset,
                    media=Image(path=osp.join(self._images_dir, file_name), size=image_size),
                    annotations=[],
                    attributes={"id": img_id},
                )
            except Exception as e:
                self._ctx.error_policy.report_item_error(e, item_id=(img_id, self._subset))

        if self._task is not CocoTask.panoptic:
            for ann in pbars[1].iter(
                self._parse_field(json_data, "annotations", list),
                desc=f"Parsing annotations in '{osp.basename(self._path)}'",
            ):
                img_id = None
                try:
                    img_id = self._parse_field(ann, "image_id", int)
                    if img_id not in img_infos:
                        raise InvalidAnnotationError(f"Unknown image id '{img_id}'")

                    self._load_annotations(
                        ann, img_infos[img_id], parsed_annotations=items[img_id].annotations
                    )
                except Exception as e:
                    self._ctx.error_policy.report_annotation_error(
                        e, item_id=(img_id, self._subset)
                    )
        else:
            for ann in pbars[1].iter(
                self._parse_field(json_data, "annotations", list),
                desc=f"Parsing annotations in '{osp.basename(self._path)}'",
            ):
                img_id = None
                try:
                    img_id = self._parse_field(ann, "image_id", int)
                    if img_id not in img_infos:
                        raise InvalidAnnotationError(f"Unknown image id '{img_id}'")

                    self._load_panoptic_ann(ann, items[img_id].annotations)
                except Exception as e:
                    self._ctx.error_policy.report_annotation_error(
                        e, item_id=(img_id, self._subset)
                    )

        return items

    def _load_panoptic_ann(self, ann, parsed_annotations=None):
        if parsed_annotations is None:
            parsed_annotations = []

        # For the panoptic task, each annotation struct is a per-image
        # annotation rather than a per-object annotation.
        mask_path = osp.join(self._mask_dir, self._parse_field(ann, "file_name", str))
        mask = lazy_image(mask_path, loader=self._load_pan_mask)
        mask = CompiledMask(instance_mask=mask)
        for segm_info in self._parse_field(ann, "segments_info", list):
            cat_id = self._get_label_id(segm_info)
            segm_id = self._parse_field(segm_info, "id", int)
            attributes = {"is_crowd": bool(self._parse_field(segm_info, "iscrowd", int))}
            parsed_annotations.append(
                Mask(
                    image=mask.lazy_extract(segm_id),
                    label=cat_id,
                    id=segm_id,
                    group=segm_id,
                    attributes=attributes,
                )
            )

        return parsed_annotations

    @staticmethod
    def _load_pan_mask(path):
        mask = load_image(path)
        mask = bgr2index(mask)
        return mask

    @define
    class _lazy_merged_mask:
        segmentation: Any
        h: int
        w: int

        def __call__(self):
            rles = mask_utils.frPyObjects(self.segmentation, self.h, self.w)
            return mask_utils.merge(rles)

    def _get_label_id(self, ann):
        cat_id = self._parse_field(ann, "category_id", int)
        if not cat_id:
            return None

        label_id = self._label_map.get(cat_id)
        if label_id is None:
<<<<<<< HEAD
            raise InvalidLabelError(str(cat_id))
        return label_id

    def _parse_field(
        self, ann: Dict[str, Any], key: str, cls: Union[None, Type[T], Tuple[Type, ...]]
=======
            raise UndeclaredLabelError(str(cat_id))
        return label_id

    def _parse_field(
        self, ann: Dict[str, Any], key: str, cls: Union[Type[T], Tuple[Type, ...]]
>>>>>>> 175bae22
    ) -> T:
        value = ann.get(key, NOTSET)
        if value is NOTSET:
            raise MissingFieldError(key)
        elif cls and not isinstance(value, cls):
            cls = (cls,) if isclass(cls) else cls
            raise InvalidFieldTypeError(
                key, actual=str(type(value)), expected=tuple(str(t) for t in cls)
            )
        return value

    def _load_annotations(self, ann, image_info=None, parsed_annotations=None):
        if parsed_annotations is None:
            parsed_annotations = []

        ann_id = self._parse_field(ann, "id", int)

        attributes = ann.get("attributes", {})
        if "score" in ann:
            attributes["score"] = self._parse_field(ann, "score", (int, float))

        group = ann_id  # make sure all tasks' annotations are merged

        if (
            self._task is CocoTask.instances
            or self._task is CocoTask.person_keypoints
            or self._task is CocoTask.stuff
        ):
            label_id = self._get_label_id(ann)

            attributes["is_crowd"] = bool(self._parse_field(ann, "iscrowd", int))

            if self._task is CocoTask.person_keypoints:
                keypoints = self._parse_field(ann, "keypoints", list)
                if len(keypoints) % 3 != 0:
                    raise InvalidAnnotationError(
<<<<<<< HEAD
                        "Keypoints have invalid value count %s, which is not divisible by 3. "
                        "Expected (x, y, visibility) triplets." % (len(keypoints),)
=======
                        f"Keypoints have invalid value count {len(keypoints)}, "
                        "which is not divisible by 3. Expected (x, y, visibility) triplets."
>>>>>>> 175bae22
                    )

                points = []
                visibility = []
                for x, y, v in take_by(keypoints, 3):
                    points.append(x)
                    points.append(y)
                    visibility.append(v)

                parsed_annotations.append(
                    Points(
                        points,
                        visibility,
                        label=label_id,
                        id=ann_id,
                        attributes=attributes,
                        group=group,
                    )
                )

            segmentation = self._parse_field(ann, "segmentation", (list, dict))
            if segmentation and segmentation != [[]]:
                rle = None

                if isinstance(segmentation, list):
                    if not self._merge_instance_polygons:
                        # polygon - a single object can consist of multiple parts
                        for polygon_points in segmentation:
<<<<<<< HEAD
                            if len(polygon_points) % 2 != 0 or len(polygon_points) < 6:
                                raise InvalidAnnotationError(
                                    "Polygon has invalid value count %s, "
                                    "which is not divisible by 2. "
                                    "Expected at least 3 (x, y) pairs." % (len(polygon_points),)
=======
                            if len(polygon_points) % 2 != 0:
                                raise InvalidAnnotationError(
                                    f"Polygon has invalid value count {len(polygon_points)}, "
                                    "which is not divisible by 2."
                                )
                            elif len(polygon_points) < 6:
                                raise InvalidAnnotationError(
                                    f"Polygon has invalid value count {len(polygon_points)}. "
                                    "Expected at least 3 (x, y) pairs."
>>>>>>> 175bae22
                                )

                            parsed_annotations.append(
                                Polygon(
                                    points=polygon_points,
                                    label=label_id,
                                    id=ann_id,
                                    attributes=attributes,
                                    group=group,
                                )
                            )
                    else:
                        # merge all parts into a single mask RLE
<<<<<<< HEAD
                        img_h = self._parse_field(image_info, "height", (int, float))
                        img_w = self._parse_field(image_info, "width", (int, float))
                        rle = self._lazy_merged_mask(segmentation, img_h, img_w)
                elif isinstance(segmentation["counts"], list):
                    # uncompressed RLE
                    img_h = self._parse_field(image_info, "height", (int, float))
                    img_w = self._parse_field(image_info, "width", (int, float))
                    mask_h, mask_w = self._parse_field(segmentation, "size", list)
=======
                        img_h = self._parse_field(image_info, "height", int)
                        img_w = self._parse_field(image_info, "width", int)
                        rle = self._lazy_merged_mask(segmentation, img_h, img_w)
                elif isinstance(segmentation["counts"], list):
                    # uncompressed RLE
                    img_h = self._parse_field(image_info, "height", int)
                    img_w = self._parse_field(image_info, "width", int)

                    mask_size = self._parse_field(segmentation, "size", list)
                    if len(mask_size) != 2:
                        raise InvalidAnnotationError(
                            f"Mask size has wrong value count {len(mask_size)}. Expected 2 values."
                        )
                    mask_h, mask_w = mask_size

>>>>>>> 175bae22
                    if not ((img_h == mask_h) and (img_w == mask_w)):
                        raise InvalidAnnotationError(
                            "Mask #%s does not match image size: %s vs. %s"
                            % (ann_id, (mask_h, mask_w), (img_h, img_w))
                        )
                    rle = self._lazy_merged_mask([segmentation], mask_h, mask_w)
                else:
                    # compressed RLE
                    rle = segmentation

                if rle:
                    parsed_annotations.append(
                        RleMask(
                            rle=rle, label=label_id, id=ann_id, attributes=attributes, group=group
                        )
                    )
            else:
                bbox = self._parse_field(ann, "bbox", list)
                if len(bbox) != 4:
                    raise InvalidAnnotationError(
<<<<<<< HEAD
                        "Bbox has wrong value count %s. Expected 4 values." % (len(bbox),)
=======
                        f"Bbox has wrong value count {len(bbox)}. Expected 4 values."
>>>>>>> 175bae22
                    )

                x, y, w, h = bbox
                parsed_annotations.append(
                    Bbox(x, y, w, h, label=label_id, id=ann_id, attributes=attributes, group=group)
                )
        elif self._task is CocoTask.labels:
            label_id = self._get_label_id(ann)
            parsed_annotations.append(
                Label(label=label_id, id=ann_id, attributes=attributes, group=group)
            )
        elif self._task is CocoTask.captions:
            caption = self._parse_field(ann, "caption", str)
            parsed_annotations.append(
                Caption(caption, id=ann_id, attributes=attributes, group=group)
            )
        else:
            raise NotImplementedError()

        return parsed_annotations


class CocoImageInfoExtractor(_CocoExtractor):
    def __init__(self, path, **kwargs):
        kwargs["task"] = CocoTask.image_info
        super().__init__(path, **kwargs)


class CocoCaptionsExtractor(_CocoExtractor):
    def __init__(self, path, **kwargs):
        kwargs["task"] = CocoTask.captions
        super().__init__(path, **kwargs)


class CocoInstancesExtractor(_CocoExtractor):
    def __init__(self, path, **kwargs):
        kwargs["task"] = CocoTask.instances
        super().__init__(path, **kwargs)


class CocoPersonKeypointsExtractor(_CocoExtractor):
    def __init__(self, path, **kwargs):
        kwargs["task"] = CocoTask.person_keypoints
        super().__init__(path, **kwargs)


class CocoLabelsExtractor(_CocoExtractor):
    def __init__(self, path, **kwargs):
        kwargs["task"] = CocoTask.labels
        super().__init__(path, **kwargs)


class CocoPanopticExtractor(_CocoExtractor):
    def __init__(self, path, **kwargs):
        kwargs["task"] = CocoTask.panoptic
        super().__init__(path, **kwargs)


class CocoStuffExtractor(_CocoExtractor):
    def __init__(self, path, **kwargs):
        kwargs["task"] = CocoTask.stuff
        super().__init__(path, **kwargs)<|MERGE_RESOLUTION|>--- conflicted
+++ resolved
@@ -26,13 +26,8 @@
     DatasetImportError,
     InvalidAnnotationError,
     InvalidFieldTypeError,
-<<<<<<< HEAD
-    InvalidLabelError,
-    MissingFieldError,
-=======
     MissingFieldError,
     UndeclaredLabelError,
->>>>>>> 175bae22
 )
 from datumaro.components.extractor import DEFAULT_SUBSET_NAME, DatasetItem, SourceExtractor
 from datumaro.components.media import Image
@@ -63,11 +58,7 @@
         **kwargs,
     ):
         if not osp.isfile(path):
-<<<<<<< HEAD
-            raise DatasetImportError(f"Can't find JSON file path at '{path}'")
-=======
             raise DatasetImportError(f"Can't find JSON file at '{path}'")
->>>>>>> 175bae22
         self._path = path
 
         if not subset:
@@ -289,19 +280,11 @@
 
         label_id = self._label_map.get(cat_id)
         if label_id is None:
-<<<<<<< HEAD
-            raise InvalidLabelError(str(cat_id))
-        return label_id
-
-    def _parse_field(
-        self, ann: Dict[str, Any], key: str, cls: Union[None, Type[T], Tuple[Type, ...]]
-=======
             raise UndeclaredLabelError(str(cat_id))
         return label_id
 
     def _parse_field(
         self, ann: Dict[str, Any], key: str, cls: Union[Type[T], Tuple[Type, ...]]
->>>>>>> 175bae22
     ) -> T:
         value = ann.get(key, NOTSET)
         if value is NOTSET:
@@ -338,13 +321,8 @@
                 keypoints = self._parse_field(ann, "keypoints", list)
                 if len(keypoints) % 3 != 0:
                     raise InvalidAnnotationError(
-<<<<<<< HEAD
-                        "Keypoints have invalid value count %s, which is not divisible by 3. "
-                        "Expected (x, y, visibility) triplets." % (len(keypoints),)
-=======
                         f"Keypoints have invalid value count {len(keypoints)}, "
                         "which is not divisible by 3. Expected (x, y, visibility) triplets."
->>>>>>> 175bae22
                     )
 
                 points = []
@@ -373,13 +351,6 @@
                     if not self._merge_instance_polygons:
                         # polygon - a single object can consist of multiple parts
                         for polygon_points in segmentation:
-<<<<<<< HEAD
-                            if len(polygon_points) % 2 != 0 or len(polygon_points) < 6:
-                                raise InvalidAnnotationError(
-                                    "Polygon has invalid value count %s, "
-                                    "which is not divisible by 2. "
-                                    "Expected at least 3 (x, y) pairs." % (len(polygon_points),)
-=======
                             if len(polygon_points) % 2 != 0:
                                 raise InvalidAnnotationError(
                                     f"Polygon has invalid value count {len(polygon_points)}, "
@@ -389,7 +360,6 @@
                                 raise InvalidAnnotationError(
                                     f"Polygon has invalid value count {len(polygon_points)}. "
                                     "Expected at least 3 (x, y) pairs."
->>>>>>> 175bae22
                                 )
 
                             parsed_annotations.append(
@@ -403,16 +373,6 @@
                             )
                     else:
                         # merge all parts into a single mask RLE
-<<<<<<< HEAD
-                        img_h = self._parse_field(image_info, "height", (int, float))
-                        img_w = self._parse_field(image_info, "width", (int, float))
-                        rle = self._lazy_merged_mask(segmentation, img_h, img_w)
-                elif isinstance(segmentation["counts"], list):
-                    # uncompressed RLE
-                    img_h = self._parse_field(image_info, "height", (int, float))
-                    img_w = self._parse_field(image_info, "width", (int, float))
-                    mask_h, mask_w = self._parse_field(segmentation, "size", list)
-=======
                         img_h = self._parse_field(image_info, "height", int)
                         img_w = self._parse_field(image_info, "width", int)
                         rle = self._lazy_merged_mask(segmentation, img_h, img_w)
@@ -428,7 +388,6 @@
                         )
                     mask_h, mask_w = mask_size
 
->>>>>>> 175bae22
                     if not ((img_h == mask_h) and (img_w == mask_w)):
                         raise InvalidAnnotationError(
                             "Mask #%s does not match image size: %s vs. %s"
@@ -449,11 +408,7 @@
                 bbox = self._parse_field(ann, "bbox", list)
                 if len(bbox) != 4:
                     raise InvalidAnnotationError(
-<<<<<<< HEAD
-                        "Bbox has wrong value count %s. Expected 4 values." % (len(bbox),)
-=======
                         f"Bbox has wrong value count {len(bbox)}. Expected 4 values."
->>>>>>> 175bae22
                     )
 
                 x, y, w, h = bbox
