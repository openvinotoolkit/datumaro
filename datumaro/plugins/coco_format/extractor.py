# Copyright (C) 2019-2022 Intel Corporation
#
# SPDX-License-Identifier: MIT

from typing import Any
import logging as log
import os.path as osp

from attrs import define
import pycocotools.mask as mask_utils

from datumaro.components.annotation import (
    AnnotationType, Bbox, Caption, CompiledMask, Label, LabelCategories, Mask,
    Points, PointsCategories, Polygon, RleMask,
)
from datumaro.components.extractor import (
    DEFAULT_SUBSET_NAME, DatasetItem, SourceExtractor,
)
from datumaro.components.media import Image
from datumaro.util import parse_json_file, take_by
from datumaro.util.image import lazy_image, load_image
from datumaro.util.mask_tools import bgr2index
from datumaro.util.meta_file_util import has_meta_file, parse_meta_file

from .format import CocoPath, CocoTask


class _CocoExtractor(SourceExtractor):
    """
    Parses COCO annotations written in the following format:
    https://cocodataset.org/#format-data
    """

    def __init__(self, path, task, *,
        merge_instance_polygons=False,
        subset=None,
        keep_original_category_ids=False,
        **kwargs
    ):
        assert osp.isfile(path), path

        if not subset:
            parts = osp.splitext(osp.basename(path))[0].split(task.name + '_',
                maxsplit=1)
            subset = parts[1] if len(parts) == 2 else None
        super().__init__(subset=subset, **kwargs)

        rootpath = ''
        if path.endswith(osp.join(CocoPath.ANNOTATIONS_DIR, osp.basename(path))):
            rootpath = path.rsplit(CocoPath.ANNOTATIONS_DIR, maxsplit=1)[0]
        images_dir = ''
        if rootpath and osp.isdir(osp.join(rootpath, CocoPath.IMAGES_DIR)):
            images_dir = osp.join(rootpath, CocoPath.IMAGES_DIR)
            if osp.isdir(osp.join(images_dir, subset or DEFAULT_SUBSET_NAME)):
                images_dir = osp.join(images_dir, subset or DEFAULT_SUBSET_NAME)
        self._images_dir = images_dir
        self._task = task
        self._rootpath = rootpath

        self._merge_instance_polygons = merge_instance_polygons

        json_data = parse_json_file(path)
        self._label_map = {} # coco_id -> dm_id
        self._load_categories(json_data,
            keep_original_ids=keep_original_category_ids,
        )

        if self._task == CocoTask.panoptic:
            self._mask_dir = osp.splitext(path)[0]
        self._items = self._load_items(json_data)

    def __iter__(self):
        yield from self._items.values()

    def _load_categories(self, json_data, *, keep_original_ids):
        if has_meta_file(self._rootpath):
            labels = parse_meta_file(self._rootpath).keys()
            self._categories = {
                AnnotationType.label: LabelCategories.from_iterable(labels)
            }
            # 0 is reserved for no class
            self._label_map = { i + 1: i for i in range(len(labels)) }
            return

        self._categories = {}

        if self._task in [CocoTask.instances, CocoTask.labels,
                CocoTask.person_keypoints, CocoTask.stuff,
                CocoTask.panoptic]:
            self._load_label_categories(json_data['categories'],
                keep_original_ids=keep_original_ids,
            )

        if self._task == CocoTask.person_keypoints:
            self._load_person_kp_categories(json_data['categories'])

    def _load_label_categories(self, json_cat, *, keep_original_ids):
        categories = LabelCategories()
        label_map = {}

        if keep_original_ids:
            for cat in sorted(json_cat, key=lambda cat: cat['id']):
                label_map[cat['id']] = cat['id']

                while len(categories) < cat['id']:
                    categories.add(f"class-{len(categories)}")

                categories.add(cat['name'], parent=cat.get('supercategory'))
        else:
            for idx, cat in enumerate(sorted(json_cat, key=lambda cat: cat['id'])):
                label_map[cat['id']] = idx
                categories.add(cat['name'], parent=cat.get('supercategory'))

        self._categories[AnnotationType.label] = categories
        self._label_map = label_map

    def _load_person_kp_categories(self, json_cat):
        categories = PointsCategories()
        for cat in json_cat:
            label_id = self._label_map[cat['id']]
            categories.add(label_id,
                labels=cat['keypoints'], joints=cat['skeleton']
            )

        self._categories[AnnotationType.points] = categories

    def _load_items(self, json_data):
        pbars = self._ctx.progress_reporter.split(2)
        items = {}
        img_infos = {}
        for img_info in pbars[0].iter(json_data['images'],
                desc="Parsing image info"):
            try:
                img_id = img_info.get('id')
                if not isinstance(img_id, int):
                    raise ValueError("Invalid image id value '%s'" % img_id)

<<<<<<< HEAD
            items[img_id] = DatasetItem(
                id=osp.splitext(img_info['file_name'])[0],
                subset=self._subset,
                media=Image(
                    path=osp.join(self._images_dir, img_info['file_name']),
                    size=image_size),
                annotations=[],
                attributes={'id': img_id})
=======
                img_infos[img_id] = img_info
>>>>>>> 128f5464

                if img_info.get('height') and img_info.get('width'):
                    image_size = (img_info['height'], img_info['width'])
                else:
                    image_size = None

                items[img_id] = DatasetItem(
                    id=osp.splitext(img_info['file_name'])[0],
                    subset=self._subset,
                    image=Image(
                        path=osp.join(self._images_dir, img_info['file_name']),
                        size=image_size),
                    annotations=[],
                    attributes={'id': img_id})
            except Exception as e:
                self._ctx.error_policy.report_item_error(e,
                    item_id=(img_id, self._subset))

        if self._task is not CocoTask.panoptic:
            for ann in pbars[1].iter(json_data['annotations'],
                    desc="Parsing annotations"):
                try:
                    img_id = ann.get('image_id')
                    if not isinstance(img_id, int):
                        raise ValueError("Invalid image id value '%s'" % img_id)

                    self._load_annotations(ann, img_infos[img_id],
                        parsed_annotations=items[img_id].annotations)
                except Exception as e:
                    self._ctx.error_policy.report_annotation_error(e,
                        item_id=(img_id, self._subset))
        else:
            for ann in pbars[1].iter(json_data['annotations'],
                    desc='Parsing annotations'):
                try:
                    img_id = ann.get('image_id')
                    if not isinstance(img_id, int):
                        raise ValueError("Invalid image id value '%s'" % img_id)

                    self._load_panoptic_ann(ann, items[img_id].annotations)
                except Exception as e:
                    self._ctx.error_policy.report_annotation_error(e,
                        item_id=(img_id, self._subset))

        return items

    def _load_panoptic_ann(self, ann, parsed_annotations=None):
        if parsed_annotations is None:
            parsed_annotations = []

        # For the panoptic task, each annotation struct is a per-image
        # annotation rather than a per-object annotation.
        mask_path = osp.join(self._mask_dir, ann['file_name'])
        mask = lazy_image(mask_path, loader=self._load_pan_mask)
        mask = CompiledMask(instance_mask=mask)
        for segm_info in ann['segments_info']:
            cat_id = self._get_label_id(segm_info)
            segm_id = segm_info['id']
            attributes = { 'is_crowd': bool(segm_info['iscrowd']) }
            parsed_annotations.append(Mask(image=mask.lazy_extract(segm_id),
                label=cat_id, id=segm_id,
                group=segm_id, attributes=attributes))

<<<<<<< HEAD
        img_infos = {}
        for img_info in json_data['images']:
            img_id = img_info['id']
            img_infos[img_id] = img_info

            if img_info.get('height') and img_info.get('width'):
                image_size = (img_info['height'], img_info['width'])
            else:
                image_size = None

            items[img_id] = DatasetItem(
                id=osp.splitext(img_info['file_name'])[0],
                subset=self._subset,
                media=Image(
                    path=osp.join(self._images_dir, img_info['file_name']),
                    size=image_size),
                annotations=[],
                attributes={'id': img_id})

        for ann in json_data['annotations']:
            # For the panoptic task, each annotation struct is a per-image
            # annotation rather than a per-object annotation.
            anns = items[ann['image_id']].annotations
            mask_path = osp.join(mask_dir, ann['file_name'])
            mask = lazy_image(mask_path, loader=self._load_pan_mask)
            mask = CompiledMask(instance_mask=mask)
            for segm_info in ann['segments_info']:
                cat_id = self._get_label_id(segm_info)
                segm_id = segm_info['id']
                attributes = { 'is_crowd': bool(segm_info['iscrowd']) }
                anns.append(Mask(image=mask.lazy_extract(segm_id),
                    label=cat_id, id=segm_id,
                    group=segm_id, attributes=attributes))

        return items
=======
        return parsed_annotations
>>>>>>> 128f5464

    @staticmethod
    def _load_pan_mask(path):
        mask = load_image(path)
        mask = bgr2index(mask)
        return mask

    @define
    class _lazy_merged_mask:
        segmentation: Any
        h: int
        w: int

        def __call__(self):
            rles = mask_utils.frPyObjects(self.segmentation, self.h, self.w)
            return mask_utils.merge(rles)

    def _get_label_id(self, ann):
        if not ann['category_id']:
            return None
        return self._label_map[ann['category_id']]

    def _load_annotations(self, ann, image_info=None, parsed_annotations=None):
        if parsed_annotations is None:
            parsed_annotations = []

        ann_id = ann['id']

        attributes = ann.get('attributes', {})
        if 'score' in ann:
            attributes['score'] = ann['score']

        group = ann_id # make sure all tasks' annotations are merged

        if self._task is CocoTask.instances or \
                self._task is CocoTask.person_keypoints or \
                self._task is CocoTask.stuff:
            label_id = self._get_label_id(ann)

            attributes['is_crowd'] = bool(ann['iscrowd'])

            if self._task is CocoTask.person_keypoints:
                keypoints = ann['keypoints']
                points = []
                visibility = []
                for x, y, v in take_by(keypoints, 3):
                    points.append(x)
                    points.append(y)
                    visibility.append(v)

                parsed_annotations.append(
                    Points(points, visibility, label=label_id,
                        id=ann_id, attributes=attributes, group=group)
                )

            segmentation = ann['segmentation']
            if segmentation and segmentation != [[]]:
                rle = None

                if isinstance(segmentation, list):
                    if not self._merge_instance_polygons:
                        # polygon - a single object can consist of multiple parts
                        for polygon_points in segmentation:
                            parsed_annotations.append(Polygon(
                                points=polygon_points, label=label_id,
                                id=ann_id, attributes=attributes, group=group
                            ))
                    else:
                        # merge all parts into a single mask RLE
                        rle = self._lazy_merged_mask(segmentation,
                            image_info['height'], image_info['width'])
                elif isinstance(segmentation['counts'], list):
                    # uncompressed RLE
                    img_h = image_info['height']
                    img_w = image_info['width']
                    mask_h, mask_w = segmentation['size']
                    if img_h == mask_h and img_w == mask_w:
                        rle = self._lazy_merged_mask(
                            [segmentation], mask_h, mask_w)
                    else:
                        log.warning("item #%s: mask #%s "
                            "does not match image size: %s vs. %s. "
                            "Skipping this annotation.",
                            image_info['id'], ann_id,
                            (mask_h, mask_w), (img_h, img_w)
                        )
                else:
                    # compressed RLE
                    rle = segmentation

                if rle:
                    parsed_annotations.append(RleMask(rle=rle, label=label_id,
                        id=ann_id, attributes=attributes, group=group
                    ))
            else:
                x, y, w, h = ann['bbox']
                parsed_annotations.append(
                    Bbox(x, y, w, h, label=label_id,
                        id=ann_id, attributes=attributes, group=group)
                )
        elif self._task is CocoTask.labels:
            label_id = self._get_label_id(ann)
            parsed_annotations.append(
                Label(label=label_id,
                    id=ann_id, attributes=attributes, group=group)
            )
        elif self._task is CocoTask.captions:
            caption = ann['caption']
            parsed_annotations.append(
                Caption(caption,
                    id=ann_id, attributes=attributes, group=group)
            )
        else:
            raise NotImplementedError()

        return parsed_annotations

class CocoImageInfoExtractor(_CocoExtractor):
    def __init__(self, path, **kwargs):
        kwargs['task'] = CocoTask.image_info
        super().__init__(path, **kwargs)

class CocoCaptionsExtractor(_CocoExtractor):
    def __init__(self, path, **kwargs):
        kwargs['task'] = CocoTask.captions
        super().__init__(path, **kwargs)

class CocoInstancesExtractor(_CocoExtractor):
    def __init__(self, path, **kwargs):
        kwargs['task'] = CocoTask.instances
        super().__init__(path, **kwargs)

class CocoPersonKeypointsExtractor(_CocoExtractor):
    def __init__(self, path, **kwargs):
        kwargs['task'] = CocoTask.person_keypoints
        super().__init__(path, **kwargs)

class CocoLabelsExtractor(_CocoExtractor):
    def __init__(self, path, **kwargs):
        kwargs['task'] = CocoTask.labels
        super().__init__(path, **kwargs)

class CocoPanopticExtractor(_CocoExtractor):
    def __init__(self, path, **kwargs):
        kwargs['task'] = CocoTask.panoptic
        super().__init__(path, **kwargs)

class CocoStuffExtractor(_CocoExtractor):
    def __init__(self, path, **kwargs):
        kwargs['task'] = CocoTask.stuff
        super().__init__(path, **kwargs)<|MERGE_RESOLUTION|>--- conflicted
+++ resolved
@@ -135,18 +135,7 @@
                 if not isinstance(img_id, int):
                     raise ValueError("Invalid image id value '%s'" % img_id)
 
-<<<<<<< HEAD
-            items[img_id] = DatasetItem(
-                id=osp.splitext(img_info['file_name'])[0],
-                subset=self._subset,
-                media=Image(
-                    path=osp.join(self._images_dir, img_info['file_name']),
-                    size=image_size),
-                annotations=[],
-                attributes={'id': img_id})
-=======
                 img_infos[img_id] = img_info
->>>>>>> 128f5464
 
                 if img_info.get('height') and img_info.get('width'):
                     image_size = (img_info['height'], img_info['width'])
@@ -156,7 +145,7 @@
                 items[img_id] = DatasetItem(
                     id=osp.splitext(img_info['file_name'])[0],
                     subset=self._subset,
-                    image=Image(
+                    media=Image(
                         path=osp.join(self._images_dir, img_info['file_name']),
                         size=image_size),
                     annotations=[],
@@ -210,45 +199,7 @@
                 label=cat_id, id=segm_id,
                 group=segm_id, attributes=attributes))
 
-<<<<<<< HEAD
-        img_infos = {}
-        for img_info in json_data['images']:
-            img_id = img_info['id']
-            img_infos[img_id] = img_info
-
-            if img_info.get('height') and img_info.get('width'):
-                image_size = (img_info['height'], img_info['width'])
-            else:
-                image_size = None
-
-            items[img_id] = DatasetItem(
-                id=osp.splitext(img_info['file_name'])[0],
-                subset=self._subset,
-                media=Image(
-                    path=osp.join(self._images_dir, img_info['file_name']),
-                    size=image_size),
-                annotations=[],
-                attributes={'id': img_id})
-
-        for ann in json_data['annotations']:
-            # For the panoptic task, each annotation struct is a per-image
-            # annotation rather than a per-object annotation.
-            anns = items[ann['image_id']].annotations
-            mask_path = osp.join(mask_dir, ann['file_name'])
-            mask = lazy_image(mask_path, loader=self._load_pan_mask)
-            mask = CompiledMask(instance_mask=mask)
-            for segm_info in ann['segments_info']:
-                cat_id = self._get_label_id(segm_info)
-                segm_id = segm_info['id']
-                attributes = { 'is_crowd': bool(segm_info['iscrowd']) }
-                anns.append(Mask(image=mask.lazy_extract(segm_id),
-                    label=cat_id, id=segm_id,
-                    group=segm_id, attributes=attributes))
-
-        return items
-=======
         return parsed_annotations
->>>>>>> 128f5464
 
     @staticmethod
     def _load_pan_mask(path):
