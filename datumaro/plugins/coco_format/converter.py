
# Copyright (C) 2020-2021 Intel Corporation
#
# SPDX-License-Identifier: MIT

import json
import logging as log
import numpy as np
import os
import os.path as osp
from enum import Enum, auto
from itertools import chain, groupby

import pycocotools.mask as mask_utils

import datumaro.util.annotation_util as anno_tools
import datumaro.util.mask_tools as mask_tools
from datumaro.components.converter import Converter
from datumaro.components.extractor import (DatasetItem,
    _COORDINATE_ROUNDING_DIGITS, AnnotationType, Points)
from datumaro.components.dataset import ItemStatus
from datumaro.util import cast, find, str_to_bool
from datumaro.util.image import save_image

from .format import CocoPath, CocoTask

class SegmentationMode(Enum):
    guess = auto()
    polygons = auto()
    mask = auto()

class _TaskConverter:
    def __init__(self, context):
        self._min_ann_id = 1
        self._context = context

        data = {
            'licenses': [],
            'info': {},
            'categories': [],
            'images': [],
            'annotations': []
            }

        data['licenses'].append({
            'name': '',
            'id': 0,
            'url': ''
        })

        data['info'] = {
            'contributor': '',
            'date_created': '',
            'description': '',
            'url': '',
            'version': '',
            'year': ''
        }
        self._data = data

    def is_empty(self):
        return len(self._data['annotations']) == 0

    def _get_image_id(self, item):
        return self._context._get_image_id(item)

    def save_image_info(self, item, filename):
        if item.has_image:
            size = item.image.size
            if size is not None:
                h, w = size
            else:
                h = 0
                w = 0
        else:
            h = 0
            w = 0

        self._data['images'].append({
            'id': self._get_image_id(item),
            'width': int(w),
            'height': int(h),
            'file_name': cast(filename, str, ''),
            'license': 0,
            'flickr_url': '',
            'coco_url': '',
            'date_captured': 0,
        })

    def save_categories(self, dataset):
        raise NotImplementedError()

    def save_annotations(self, item):
        raise NotImplementedError()

    def write(self, path):
        next_id = self._min_ann_id
        for ann in self.annotations:
            if not ann['id']:
                ann['id'] = next_id
                next_id += 1

        with open(path, 'w', encoding='utf-8') as outfile:
<<<<<<< HEAD
            json.dump(self._data, outfile)
=======
            json.dump(self._data, outfile, ensure_ascii=False)
>>>>>>> 28d2ed51

    @property
    def annotations(self):
        return self._data['annotations']

    @property
    def categories(self):
        return self._data['categories']

    def _get_ann_id(self, annotation):
        ann_id = 0 if self._context._reindex else annotation.id
        if ann_id:
            self._min_ann_id = max(ann_id, self._min_ann_id)
        return ann_id

    @staticmethod
    def _convert_attributes(ann):
        return { k: v for k, v in ann.attributes.items()
            if k not in {'is_crowd', 'score'}
        }

class _ImageInfoConverter(_TaskConverter):
    def is_empty(self):
        return len(self._data['images']) == 0

    def save_categories(self, dataset):
        pass

    def save_annotations(self, item):
        pass

class _CaptionsConverter(_TaskConverter):
    def save_categories(self, dataset):
        pass

    def save_annotations(self, item):
        for ann_idx, ann in enumerate(item.annotations):
            if ann.type != AnnotationType.caption:
                continue

            elem = {
                'id': self._get_ann_id(ann),
                'image_id': self._get_image_id(item),
                'category_id': 0, # NOTE: workaround for a bug in cocoapi
                'caption': ann.caption,
            }
            if 'score' in ann.attributes:
                try:
                    elem['score'] = float(ann.attributes['score'])
                except Exception as e:
                    log.warning("Item '%s', ann #%s: failed to convert "
                        "attribute 'score': %e" % (item.id, ann_idx, e))
            if self._context._allow_attributes:
                attrs = self._convert_attributes(ann)
                if attrs:
                    elem['attributes'] = attrs

            self.annotations.append(elem)

class _InstancesConverter(_TaskConverter):
    def save_categories(self, dataset):
        label_categories = dataset.categories().get(AnnotationType.label)
        if label_categories is None:
            return

        for idx, cat in enumerate(label_categories.items):
            self.categories.append({
                'id': 1 + idx,
                'name': cast(cat.name, str, ''),
                'supercategory': cast(cat.parent, str, ''),
            })

    @classmethod
    def crop_segments(cls, instances, img_width, img_height):
        instances = sorted(instances, key=lambda x: x[0].z_order)

        segment_map = []
        segments = []
        for inst_idx, (_, polygons, mask, _) in enumerate(instances):
            if polygons:
                segment_map.extend(inst_idx for p in polygons)
                segments.extend(polygons)
            elif mask is not None:
                segment_map.append(inst_idx)
                segments.append(mask)

        segments = mask_tools.crop_covered_segments(
            segments, img_width, img_height)

        for inst_idx, inst in enumerate(instances):
            new_segments = [s for si_id, s in zip(segment_map, segments)
                if si_id == inst_idx]

            if not new_segments:
                inst[1] = []
                inst[2] = None
                continue

            if inst[1]:
                inst[1] = sum(new_segments, [])
            else:
                mask = mask_tools.merge_masks(new_segments)
                inst[2] = mask_tools.mask_to_rle(mask)

        return instances

    def find_instance_parts(self, group, img_width, img_height):
        boxes = [a for a in group if a.type == AnnotationType.bbox]
        polygons = [a for a in group if a.type == AnnotationType.polygon]
        masks = [a for a in group if a.type == AnnotationType.mask]

        anns = boxes + polygons + masks
        leader = anno_tools.find_group_leader(anns)
        bbox = anno_tools.max_bbox(anns)
        mask = None
        polygons = [p.points for p in polygons]

        if self._context._segmentation_mode == SegmentationMode.guess:
            use_masks = True == leader.attributes.get('is_crowd',
                find(masks, lambda x: x.label == leader.label) is not None)
        elif self._context._segmentation_mode == SegmentationMode.polygons:
            use_masks = False
        elif self._context._segmentation_mode == SegmentationMode.mask:
            use_masks = True
        else:
            raise NotImplementedError("Unexpected segmentation mode '%s'" % \
                self._context._segmentation_mode)

        if use_masks:
            if polygons:
                mask = mask_tools.rles_to_mask(polygons, img_width, img_height)

            if masks:
                masks = (m.image for m in masks)
                if mask is not None:
                    masks += chain(masks, [mask])
                mask = mask_tools.merge_masks(masks)

            if mask is not None:
                mask = mask_tools.mask_to_rle(mask)
            polygons = []
        else:
            if masks:
                mask = mask_tools.merge_masks(m.image for m in masks)
                polygons += mask_tools.mask_to_polygons(mask)
            mask = None

        return [leader, polygons, mask, bbox]

    @staticmethod
    def find_instance_anns(annotations):
        return [a for a in annotations
            if a.type in { AnnotationType.bbox,
                AnnotationType.polygon, AnnotationType.mask }
        ]

    @classmethod
    def find_instances(cls, annotations):
        return anno_tools.find_instances(cls.find_instance_anns(annotations))

    def save_annotations(self, item):
        instances = self.find_instances(item.annotations)
        if not instances:
            return

        if not item.has_image:
            log.warning("Item '%s': skipping writing instances "
                "since no image info available" % item.id)
            return
        h, w = item.image.size
        instances = [self.find_instance_parts(i, w, h) for i in instances]

        if self._context._crop_covered:
            instances = self.crop_segments(instances, w, h)

        for instance in instances:
            elem = self.convert_instance(instance, item)
            if elem:
                self.annotations.append(elem)

    def convert_instance(self, instance, item):
        ann, polygons, mask, bbox = instance

        is_crowd = mask is not None
        if is_crowd:
            segmentation = {
                'counts': list(int(c) for c in mask['counts']),
                'size': list(int(c) for c in mask['size'])
            }
        else:
            segmentation = [list(map(float, p)) for p in polygons]

        area = 0
        if segmentation:
            if item.has_image:
                h, w = item.image.size
            else:
                # NOTE: here we can guess the image size as
                # it is only needed for the area computation
                w = bbox[0] + bbox[2]
                h = bbox[1] + bbox[3]

            rles = mask_utils.frPyObjects(segmentation, h, w)
            if is_crowd:
                rles = [rles]
            else:
                rles = mask_utils.merge(rles)
            area = mask_utils.area(rles)
        else:
            _, _, w, h = bbox
            segmentation = []
            area = w * h

        elem = {
            'id': self._get_ann_id(ann),
            'image_id': self._get_image_id(item),
            'category_id': cast(ann.label, int, -1) + 1,
            'segmentation': segmentation,
            'area': float(area),
            'bbox': [round(float(n), _COORDINATE_ROUNDING_DIGITS) for n in bbox],
            'iscrowd': int(is_crowd),
        }
        if 'score' in ann.attributes:
            try:
                elem['score'] = float(ann.attributes['score'])
            except Exception as e:
                log.warning("Item '%s': failed to convert attribute "
                    "'score': %e" % (item.id, e))
        if self._context._allow_attributes:
                attrs = self._convert_attributes(ann)
                if attrs:
                    elem['attributes'] = attrs

        return elem

class _KeypointsConverter(_InstancesConverter):
    def save_categories(self, dataset):
        label_categories = dataset.categories().get(AnnotationType.label)
        if label_categories is None:
            return
        point_categories = dataset.categories().get(AnnotationType.points)

        for idx, label_cat in enumerate(label_categories.items):
            cat = {
                'id': 1 + idx,
                'name': cast(label_cat.name, str, ''),
                'supercategory': cast(label_cat.parent, str, ''),
                'keypoints': [],
                'skeleton': [],
            }

            if point_categories is not None:
                kp_cat = point_categories.items.get(idx)
                if kp_cat is not None:
                    cat.update({
                        'keypoints': [str(l) for l in kp_cat.labels],
                        'skeleton': [list(map(int, j)) for j in kp_cat.joints],
                    })
            self.categories.append(cat)

    def save_annotations(self, item):
        point_annotations = [a for a in item.annotations
            if a.type == AnnotationType.points]
        if not point_annotations:
            return

        # Create annotations for solitary keypoints annotations
        for points in self.find_solitary_points(item.annotations):
            instance = [points, [], None, points.get_bbox()]
            elem = super().convert_instance(instance, item)
            elem.update(self.convert_points_object(points))
            self.annotations.append(elem)

        # Create annotations for complete instance + keypoints annotations
        super().save_annotations(item)

    @classmethod
    def find_solitary_points(cls, annotations):
        annotations = sorted(annotations, key=lambda a: a.group)
        solitary_points = []

        for g_id, group in groupby(annotations, lambda a: a.group):
            if not g_id or g_id and not cls.find_instance_anns(group):
                group = [a for a in group if a.type == AnnotationType.points]
                solitary_points.extend(group)

        return solitary_points

    @staticmethod
    def convert_points_object(ann):
        keypoints = []
        points = ann.points
        visibility = ann.visibility
        for index in range(0, len(points), 2):
            kp = points[index : index + 2]
            state = visibility[index // 2].value
            keypoints.extend([*kp, state])

        num_annotated = len([v for v in visibility \
            if v != Points.Visibility.absent])

        return {
            'keypoints': keypoints,
            'num_keypoints': num_annotated,
        }

    def convert_instance(self, instance, item):
        points_ann = find(item.annotations, lambda x: \
            x.type == AnnotationType.points and \
            instance[0].group and x.group == instance[0].group)
        if not points_ann:
            return None

        elem = super().convert_instance(instance, item)
        elem.update(self.convert_points_object(points_ann))

        return elem

class _LabelsConverter(_TaskConverter):
    def save_categories(self, dataset):
        label_categories = dataset.categories().get(AnnotationType.label)
        if label_categories is None:
            return

        for idx, cat in enumerate(label_categories.items):
            self.categories.append({
                'id': 1 + idx,
                'name': cast(cat.name, str, ''),
                'supercategory': cast(cat.parent, str, ''),
            })

    def save_annotations(self, item):
        for ann in item.annotations:
            if ann.type != AnnotationType.label:
                continue

            elem = {
                'id': self._get_ann_id(ann),
                'image_id': self._get_image_id(item),
                'category_id': int(ann.label) + 1,
            }
            if 'score' in ann.attributes:
                try:
                    elem['score'] = float(ann.attributes['score'])
                except Exception as e:
                    log.warning("Item '%s': failed to convert attribute "
                        "'score': %e" % (item.id, e))
            if self._context._allow_attributes:
                attrs = self._convert_attributes(ann)
                if attrs:
                    elem['attributes'] = attrs

            self.annotations.append(elem)

class _StuffConverter(_InstancesConverter):
    pass

class _PanopticConverter(_TaskConverter):
    def write(self, path):
        with open(path, 'w', encoding='utf-8') as outfile:
<<<<<<< HEAD
            json.dump(self._data, outfile)
=======
            json.dump(self._data, outfile, ensure_ascii=False)
>>>>>>> 28d2ed51

    def save_categories(self, dataset):
        label_categories = dataset.categories().get(AnnotationType.label)
        if label_categories is None:
            return

        for idx, cat in enumerate(label_categories.items):
            self.categories.append({
                'id': 1 + idx,
                'name': cast(cat.name, str, ''),
                'supercategory': cast(cat.parent, str, ''),
                'isthing': 0, # TODO: can't represent this information yet
            })

    def save_annotations(self, item):
        if not item.has_image:
            return

        ann_filename = item.id + CocoPath.PANOPTIC_EXT

        segments_info = list()
        masks = []
        next_id = self._min_ann_id
        for ann in item.annotations:
            if ann.type != AnnotationType.mask:
                continue

            if not ann.id:
                ann.id = next_id
                next_id += 1

            segment_info = {}
            segment_info['id'] = ann.id
            segment_info['category_id'] = cast(ann.label, int, -1) + 1
            segment_info['area'] = float(ann.get_area())
            segment_info['bbox'] = [float(p) for p in ann.get_bbox()]
            segment_info['iscrowd'] = cast(ann.attributes.get("is_crowd"), int, 0)
            segments_info.append(segment_info)
            masks.append(ann)

        if masks:
            pan_format = mask_tools.merge_masks(
                ((m.image, m.id) for m in masks),
                start=np.zeros(item.image.size, dtype=np.uint32))
            save_image(osp.join(self._context._segmentation_dir, ann_filename),
                mask_tools.index2bgr(pan_format), create_dir=True)

        elem = {
            'image_id': self._get_image_id(item),
            'file_name': ann_filename,
            'segments_info': segments_info
        }
        self.annotations.append(elem)

class CocoConverter(Converter):
    @staticmethod
    def _split_tasks_string(s):
        return [CocoTask[i.strip()] for i in s.split(',')]

    @classmethod
    def build_cmdline_parser(cls, **kwargs):
        parser = super().build_cmdline_parser(**kwargs)
        parser.add_argument('--segmentation-mode',
            choices=[m.name for m in SegmentationMode],
            default=SegmentationMode.guess.name,
            help="""
                Save mode for instance segmentation:|n
                - '{sm.guess.name}': guess the mode for each instance,|n
                |s|suse 'is_crowd' attribute as hint|n
                - '{sm.polygons.name}': save polygons,|n
                |s|smerge and convert masks, prefer polygons|n
                - '{sm.mask.name}': save masks,|n
                |s|smerge and convert polygons, prefer masks|n
                Default: %(default)s.
                """.format(sm=SegmentationMode))
        parser.add_argument('--crop-covered', action='store_true',
            help="Crop covered segments so that background objects' "
                "segmentation was more accurate (default: %(default)s)")
        parser.add_argument('--allow-attributes',
            type=str_to_bool, default=True,
            help="Allow export of attributes (default: %(default)s)")
        parser.add_argument('--reindex', type=str_to_bool, default=False,
            help="Assign new indices to images and annotations, "
                "useful to avoid merge conflicts (default: %(default)s)")
        parser.add_argument('--merge-images', type=str_to_bool, default=False,
            help="Save all images into a single "
                "directory (default: %(default)s)")
        parser.add_argument('--tasks', type=cls._split_tasks_string,
            help="COCO task filter, comma-separated list of {%s} "
                "(default: all)" % ', '.join(t.name for t in CocoTask))
        return parser

    DEFAULT_IMAGE_EXT = CocoPath.IMAGE_EXT

    _TASK_CONVERTER = {
        CocoTask.image_info: _ImageInfoConverter,
        CocoTask.instances: _InstancesConverter,
        CocoTask.person_keypoints: _KeypointsConverter,
        CocoTask.captions: _CaptionsConverter,
        CocoTask.labels: _LabelsConverter,
        CocoTask.panoptic: _PanopticConverter,
        CocoTask.stuff: _StuffConverter,
    }

    def __init__(self, extractor, save_dir,
            tasks=None, segmentation_mode=None, crop_covered=False,
            allow_attributes=True, reindex=False, merge_images=False,
            **kwargs):
        super().__init__(extractor, save_dir, **kwargs)

        assert tasks is None or isinstance(tasks, (CocoTask, list, str))
        if isinstance(tasks, CocoTask):
            tasks = [tasks]
        elif isinstance(tasks, str):
            tasks = [CocoTask[tasks]]
        elif tasks:
            for i, t in enumerate(tasks):
                if isinstance(t, str):
                    tasks[i] = CocoTask[t]
                else:
                    assert t in CocoTask, t
        self._tasks = tasks

        assert segmentation_mode is None or \
            isinstance(segmentation_mode, str) or \
            segmentation_mode in SegmentationMode
        if segmentation_mode is None:
            segmentation_mode = SegmentationMode.guess
        if isinstance(segmentation_mode, str):
            segmentation_mode = SegmentationMode[segmentation_mode]
        self._segmentation_mode = segmentation_mode

        self._crop_covered = crop_covered
        self._allow_attributes = allow_attributes
        self._reindex = reindex
        self._merge_images = merge_images

        self._image_ids = {}

    def _make_dirs(self):
        self._images_dir = osp.join(self._save_dir, CocoPath.IMAGES_DIR)
        os.makedirs(self._images_dir, exist_ok=True)

        self._ann_dir = osp.join(self._save_dir, CocoPath.ANNOTATIONS_DIR)
        os.makedirs(self._ann_dir, exist_ok=True)

    def _make_segmentation_dir(self, subset_name):
        self._segmentation_dir = osp.join(self._save_dir,
            CocoPath.ANNOTATIONS_DIR, 'panoptic_'+ subset_name)
        os.makedirs(self._segmentation_dir, exist_ok=True)

    def _make_task_converter(self, task):
        if task not in self._TASK_CONVERTER:
            raise NotImplementedError()
        return self._TASK_CONVERTER[task](self)

    def _make_task_converters(self):
        return { task: self._make_task_converter(task)
            for task in (self._tasks or self._TASK_CONVERTER) }

    def _get_image_id(self, item):
        image_id = self._image_ids.get(item.id)
        if image_id is None:
            if not self._reindex:
                image_id = cast(item.attributes.get('id'), int,
                    len(self._image_ids) + 1)
            else:
                image_id = len(self._image_ids) + 1
            self._image_ids[item.id] = image_id
        return image_id

    def apply(self):
        self._make_dirs()

        for subset_name, subset in self._extractor.subsets().items():
            task_converters = self._make_task_converters()
            for task_conv in task_converters.values():
                task_conv.save_categories(subset)
            if CocoTask.panoptic in task_converters:
                self._make_segmentation_dir(subset_name)

            for item in subset:
                if self._save_images:
                    if item.has_image:
                        self._save_image(item, subdir=osp.join(self._images_dir,
                            '' if self._merge_images else subset_name))
                    else:
                        log.debug("Item '%s' has no image info", item.id)
                for task_conv in task_converters.values():
                    task_conv.save_image_info(item,
                        self._make_image_filename(item))
                    task_conv.save_annotations(item)

            for task, task_conv in task_converters.items():
                if task_conv.is_empty() and not self._tasks:
                    continue
                task_conv.write(osp.join(self._ann_dir,
                    '%s_%s.json' % (task.name, subset_name)))

    @classmethod
    def patch(cls, dataset, patch, save_dir, **kwargs):
        for subset in patch.updated_subsets:
            cls.convert(dataset.get_subset(subset), save_dir=save_dir, **kwargs)

        conv = cls(dataset, save_dir=save_dir, **kwargs)
        images_dir = osp.join(save_dir, CocoPath.IMAGES_DIR)
        for (item_id, subset), status in patch.updated_items.items():
            if status != ItemStatus.removed:
                item = patch.data.get(item_id, subset)
            else:
                item = DatasetItem(item_id, subset=subset)

            if not (status == ItemStatus.removed or not item.has_image):
                continue

            image_path = osp.join(images_dir, conv._make_image_filename(item))
            if osp.isfile(image_path):
                os.unlink(image_path)

            image_path = osp.join(images_dir, subset,
                conv._make_image_filename(item))
            if osp.isfile(image_path):
                os.unlink(image_path)


class CocoInstancesConverter(CocoConverter):
    def __init__(self, *args, **kwargs):
        kwargs['tasks'] = CocoTask.instances
        super().__init__(*args, **kwargs)

class CocoImageInfoConverter(CocoConverter):
    def __init__(self, *args, **kwargs):
        kwargs['tasks'] = CocoTask.image_info
        super().__init__(*args, **kwargs)

class CocoPersonKeypointsConverter(CocoConverter):
    def __init__(self, *args, **kwargs):
        kwargs['tasks'] = CocoTask.person_keypoints
        super().__init__(*args, **kwargs)

class CocoCaptionsConverter(CocoConverter):
    def __init__(self, *args, **kwargs):
        kwargs['tasks'] = CocoTask.captions
        super().__init__(*args, **kwargs)

class CocoLabelsConverter(CocoConverter):
    def __init__(self, *args, **kwargs):
        kwargs['tasks'] = CocoTask.labels
        super().__init__(*args, **kwargs)

class CocoPanopticConverter(CocoConverter):
    def __init__(self, *args, **kwargs):
        kwargs['tasks'] = CocoTask.panoptic
        super().__init__(*args, **kwargs)

class CocoStuffConverter(CocoConverter):
    def __init__(self, *args, **kwargs):
        kwargs['tasks'] = CocoTask.stuff
        kwargs['segmentation_mode'] = SegmentationMode.mask
        super().__init__(*args, **kwargs)<|MERGE_RESOLUTION|>--- conflicted
+++ resolved
@@ -101,11 +101,7 @@
                 next_id += 1
 
         with open(path, 'w', encoding='utf-8') as outfile:
-<<<<<<< HEAD
-            json.dump(self._data, outfile)
-=======
             json.dump(self._data, outfile, ensure_ascii=False)
->>>>>>> 28d2ed51
 
     @property
     def annotations(self):
@@ -466,11 +462,7 @@
 class _PanopticConverter(_TaskConverter):
     def write(self, path):
         with open(path, 'w', encoding='utf-8') as outfile:
-<<<<<<< HEAD
-            json.dump(self._data, outfile)
-=======
             json.dump(self._data, outfile, ensure_ascii=False)
->>>>>>> 28d2ed51
 
     def save_categories(self, dataset):
         label_categories = dataset.categories().get(AnnotationType.label)
