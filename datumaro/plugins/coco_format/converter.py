--- conflicted
+++ resolved
@@ -261,11 +261,7 @@
         if not instances:
             return
 
-<<<<<<< HEAD
-        if not item.has_image or not item.image.has_size:
-=======
         if not item.has_image or not item.image.size:
->>>>>>> 3f46cb40
             log.warning("Item '%s': skipping writing instances "
                 "since no image info available" % item.id)
             return
