--- conflicted
+++ resolved
@@ -168,16 +168,8 @@
             else:
                 image = images.pop(item_id, None)
 
-<<<<<<< HEAD
-            image = osp.join(self._dataset_dir, VocPath.IMAGES_DIR, image)
-            if height and width:
-                image = Image(path=image, size=(height, width))
-            else:
-                image = Image(path=image)
-=======
             if image or size:
                 image = Image(path=image, size=size)
->>>>>>> 78075c46
 
             yield DatasetItem(id=item_id, subset=self._subset,
                 media=image, annotations=anns)
