--- conflicted
+++ resolved
@@ -6,14 +6,6 @@
 from collections import OrderedDict
 from enum import Enum, auto
 from itertools import chain
-<<<<<<< HEAD
-from typing import Dict, List, Tuple
-
-import numpy as np
-
-from datumaro.components.annotation import AnnotationType, LabelCategories, MaskCategories, RgbColor
-from datumaro.components.errors import InvalidAnnotationError
-=======
 from typing import Dict, List, Optional, Tuple
 
 import numpy as np
@@ -27,7 +19,6 @@
 )
 from datumaro.components.errors import InvalidAnnotationError
 from datumaro.components.extractor import CategoriesInfo
->>>>>>> be7bbccd
 from datumaro.util import dump_json_file, find, parse_json_file
 from datumaro.util.meta_file_util import get_meta_file
 
@@ -148,11 +139,7 @@
     return label_map
 
 
-<<<<<<< HEAD
-def parse_label_map(path: str) -> Dict[str, Tuple[RgbColor, List[str], List[str]]]:
-=======
 def parse_label_map(path: str) -> LabelMapConfig:
->>>>>>> be7bbccd
     """
     Parses a label map file in the format:
     'name : color (r, g, b) : parts (hand, feet, ...) : actions (siting, standing, ...)'
@@ -188,11 +175,7 @@
                 color = label_desc[1].split(",")
                 if len(color) != 3:
                     raise InvalidAnnotationError(
-<<<<<<< HEAD
-                        f"Label '{name}' has wrong color '{color}'. " "Expected an 'r,g,b' triplet."
-=======
                         f"Label '{name}' has wrong color '{color}'. Expected an 'r,g,b' triplet."
->>>>>>> be7bbccd
                     )
                 color = tuple(int(c) for c in color)
             else:
