--- conflicted
+++ resolved
@@ -9,11 +9,8 @@
     AnnotationType, Cuboid3d, LabelCategories,
 )
 from datumaro.components.extractor import DatasetItem, Importer, SourceExtractor
-<<<<<<< HEAD
 from datumaro.components.media import PointCloud
-=======
 from datumaro.util import parse_json_file
->>>>>>> 78075c46
 from datumaro.util.image import find_images
 
 from .format import PointCloudPath
