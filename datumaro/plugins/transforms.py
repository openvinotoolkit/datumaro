# Copyright (C) 2020-2021 Intel Corporation
#
# SPDX-License-Identifier: MIT

from collections import Counter
from copy import deepcopy
from enum import Enum, auto
from itertools import chain
from typing import Dict, Iterable, List, Tuple, Union
import logging as log
import os.path as osp
import random
import re

import pycocotools.mask as mask_utils

from datumaro.components.annotation import (
    AnnotationType, Bbox, Label, LabelCategories, MaskCategories,
    PointsCategories, Polygon, RleMask,
)
from datumaro.components.cli_plugin import CliPlugin
from datumaro.components.extractor import (
    DEFAULT_SUBSET_NAME, IExtractor, ItemTransform, Transform,
)
from datumaro.util import NOTSET, parse_str_enum_value
from datumaro.util.annotation_util import find_group_leader, find_instances
import datumaro.util.mask_tools as mask_tools


class CropCoveredSegments(ItemTransform, CliPlugin):
    def transform_item(self, item):
        annotations = []
        segments = []
        for ann in item.annotations:
            if ann.type in {AnnotationType.polygon, AnnotationType.mask}:
                segments.append(ann)
            else:
                annotations.append(ann)
        if not segments:
            return item

        if not item.has_image:
            raise Exception("Image info is required for this transform")
        h, w = item.image.size
        segments = self.crop_segments(segments, w, h)

        annotations += segments
        return self.wrap_item(item, annotations=annotations)

    @classmethod
    def crop_segments(cls, segment_anns, img_width, img_height):
        segment_anns = sorted(segment_anns, key=lambda x: x.z_order)

        segments = []
        for s in segment_anns:
            if s.type == AnnotationType.polygon:
                segments.append(s.points)
            elif s.type == AnnotationType.mask:
                if isinstance(s, RleMask):
                    rle = s.rle
                else:
                    rle = mask_tools.mask_to_rle(s.image)
                segments.append(rle)

        segments = mask_tools.crop_covered_segments(
            segments, img_width, img_height)

        new_anns = []
        for ann, new_segment in zip(segment_anns, segments):
            fields = {'z_order': ann.z_order, 'label': ann.label,
                'id': ann.id, 'group': ann.group, 'attributes': ann.attributes
            }
            if ann.type == AnnotationType.polygon:
                if fields['group'] is None:
                    fields['group'] = cls._make_group_id(
                        segment_anns + new_anns, fields['id'])
                for polygon in new_segment:
                    new_anns.append(Polygon(points=polygon, **fields))
            else:
                rle = mask_tools.mask_to_rle(new_segment)
                rle = mask_utils.frPyObjects(rle, *rle['size'])
                new_anns.append(RleMask(rle=rle, **fields))

        return new_anns

    @staticmethod
    def _make_group_id(anns, ann_id):
        if ann_id:
            return ann_id
        max_gid = max(anns, default=0, key=lambda x: x.group)
        return max_gid + 1

class MergeInstanceSegments(ItemTransform, CliPlugin):
    """
    Replaces instance masks and, optionally, polygons with a single mask.
    """

    @classmethod
    def build_cmdline_parser(cls, **kwargs):
        parser = super().build_cmdline_parser(**kwargs)
        parser.add_argument('--include-polygons', action='store_true',
            help="Include polygons")
        return parser

    def __init__(self, extractor, include_polygons=False):
        super().__init__(extractor)

        self._include_polygons = include_polygons

    def transform_item(self, item):
        annotations = []
        segments = []
        for ann in item.annotations:
            if ann.type in {AnnotationType.polygon, AnnotationType.mask}:
                segments.append(ann)
            else:
                annotations.append(ann)
        if not segments:
            return item

        if not item.has_image:
            raise Exception("Image info is required for this transform")
        h, w = item.image.size
        instances = self.find_instances(segments)
        segments = [self.merge_segments(i, w, h, self._include_polygons)
            for i in instances]
        segments = sum(segments, [])

        annotations += segments
        return self.wrap_item(item, annotations=annotations)

    @classmethod
    def merge_segments(cls, instance, img_width, img_height,
            include_polygons=False):
        polygons = [a for a in instance if a.type == AnnotationType.polygon]
        masks = [a for a in instance if a.type == AnnotationType.mask]
        if not polygons and not masks:
            return []
        if not polygons and len(masks) == 1:
            return masks

        leader = find_group_leader(polygons + masks)
        instance = []

        # Build the resulting mask
        mask = None

        if include_polygons and polygons:
            polygons = [p.points for p in polygons]
            mask = mask_tools.rles_to_mask(polygons, img_width, img_height)
        else:
            instance += polygons # keep unused polygons

        if masks:
            masks = (m.image for m in masks)
            if mask is not None:
                masks = chain(masks, [mask])
            mask = mask_tools.merge_masks(masks)

        if mask is None:
            return instance

        mask = mask_tools.mask_to_rle(mask)
        mask = mask_utils.frPyObjects(mask, *mask['size'])
        instance.append(
            RleMask(rle=mask, label=leader.label, z_order=leader.z_order,
                id=leader.id, attributes=leader.attributes, group=leader.group
            )
        )
        return instance

    @staticmethod
    def find_instances(annotations):
        return find_instances(a for a in annotations
            if a.type in {AnnotationType.polygon, AnnotationType.mask})

class PolygonsToMasks(ItemTransform, CliPlugin):
    def transform_item(self, item):
        annotations = []
        for ann in item.annotations:
            if ann.type == AnnotationType.polygon:
                if not item.has_image:
                    raise Exception("Image info is required for this transform")
                h, w = item.image.size
                annotations.append(self.convert_polygon(ann, h, w))
            else:
                annotations.append(ann)

        return self.wrap_item(item, annotations=annotations)

    @staticmethod
    def convert_polygon(polygon, img_h, img_w):
        rle = mask_utils.frPyObjects([polygon.points], img_h, img_w)[0]

        return RleMask(rle=rle, label=polygon.label, z_order=polygon.z_order,
            id=polygon.id, attributes=polygon.attributes, group=polygon.group)

class BoxesToMasks(ItemTransform, CliPlugin):
    def transform_item(self, item):
        annotations = []
        for ann in item.annotations:
            if ann.type == AnnotationType.bbox:
                if not item.has_image:
                    raise Exception("Image info is required for this transform")
                h, w = item.image.size
                annotations.append(self.convert_bbox(ann, h, w))
            else:
                annotations.append(ann)

        return self.wrap_item(item, annotations=annotations)

    @staticmethod
    def convert_bbox(bbox, img_h, img_w):
        rle = mask_utils.frPyObjects([bbox.as_polygon()], img_h, img_w)[0]

        return RleMask(rle=rle, label=bbox.label, z_order=bbox.z_order,
            id=bbox.id, attributes=bbox.attributes, group=bbox.group)

class MasksToPolygons(ItemTransform, CliPlugin):
    def transform_item(self, item):
        annotations = []
        for ann in item.annotations:
            if ann.type == AnnotationType.mask:
                polygons = self.convert_mask(ann)
                if not polygons:
                    log.debug("[%s]: item %s: "
                        "Mask conversion to polygons resulted in too "
                        "small polygons, which were discarded" % \
                        (self._get_name(__class__), item.id))
                annotations.extend(polygons)
            else:
                annotations.append(ann)

        return self.wrap_item(item, annotations=annotations)

    @staticmethod
    def convert_mask(mask):
        polygons = mask_tools.mask_to_polygons(mask.image)

        return [
            Polygon(points=p, label=mask.label, z_order=mask.z_order,
                id=mask.id, attributes=mask.attributes, group=mask.group)
            for p in polygons
        ]

class ShapesToBoxes(ItemTransform, CliPlugin):
    def transform_item(self, item):
        annotations = []
        for ann in item.annotations:
            if ann.type in { AnnotationType.mask, AnnotationType.polygon,
                AnnotationType.polyline, AnnotationType.points,
            }:
                annotations.append(self.convert_shape(ann))
            else:
                annotations.append(ann)

        return self.wrap_item(item, annotations=annotations)

    @staticmethod
    def convert_shape(shape):
        bbox = shape.get_bbox()
        return Bbox(*bbox, label=shape.label, z_order=shape.z_order,
            id=shape.id, attributes=shape.attributes, group=shape.group)

class Reindex(Transform, CliPlugin):
    @classmethod
    def build_cmdline_parser(cls, **kwargs):
        parser = super().build_cmdline_parser(**kwargs)
        parser.add_argument('-s', '--start', type=int, default=1,
            help="Start value for item ids")
        return parser

    def __init__(self, extractor, start=1):
        super().__init__(extractor)
        self._length = 'parent'
        self._start = start

    def __iter__(self):
        for i, item in enumerate(self._extractor):
            yield self.wrap_item(item, id=i + self._start)

class MapSubsets(ItemTransform, CliPlugin):
    @staticmethod
    def _mapping_arg(s):
        parts = s.split(':')
        if len(parts) != 2:
            import argparse
            raise argparse.ArgumentTypeError()
        return parts

    @classmethod
    def build_cmdline_parser(cls, **kwargs):
        parser = super().build_cmdline_parser(**kwargs)
        parser.add_argument('-s', '--subset', action='append',
            type=cls._mapping_arg, dest='mapping',
            help="Subset mapping of the form: 'src:dst' (repeatable)")
        return parser

    def __init__(self, extractor, mapping=None):
        super().__init__(extractor)

        if mapping is None:
            mapping = {}
        elif not isinstance(mapping, dict):
            mapping = dict(tuple(m) for m in mapping)
        self._mapping = mapping

        if extractor.subsets():
            counts = Counter(mapping.get(s, s) or DEFAULT_SUBSET_NAME
                for s in extractor.subsets())
            if all(c == 1 for c in counts.values()):
                self._length = 'parent'
            self._subsets = set(counts)

    def transform_item(self, item):
        return self.wrap_item(item,
            subset=self._mapping.get(item.subset, item.subset))

class RandomSplit(Transform, CliPlugin):
    """
    Joins all subsets into one and splits the result into few parts.
    It is expected that item ids are unique and subset ratios sum up to 1.|n
    |n
    Example:|n
    |s|s%(prog)s --subset train:.67 --subset test:.33
    """

    # avoid https://bugs.python.org/issue16399
    _default_split = [('train', 0.67), ('test', 0.33)]

    @staticmethod
    def _split_arg(s):
        parts = s.split(':')
        if len(parts) != 2:
            import argparse
            raise argparse.ArgumentTypeError()
        return (parts[0], float(parts[1]))

    @classmethod
    def build_cmdline_parser(cls, **kwargs):
        parser = super().build_cmdline_parser(**kwargs)
        parser.add_argument('-s', '--subset', action='append',
            type=cls._split_arg, dest='splits',
            help="Subsets in the form: '<subset>:<ratio>' "
                "(repeatable, default: %s)" % dict(cls._default_split))
        parser.add_argument('--seed', type=int, help="Random seed")
        return parser

    def __init__(self, extractor, splits, seed=None):
        super().__init__(extractor)

        if splits is None:
            splits = self._default_split

        assert 0 < len(splits), "Expected at least one split"
        assert all(0.0 <= r and r <= 1.0 for _, r in splits), \
            "Ratios are expected to be in the range [0; 1], but got %s" % splits

        total_ratio = sum(s[1] for s in splits)
        if not abs(total_ratio - 1.0) <= 1e-7:
            raise Exception(
                "Sum of ratios is expected to be 1, got %s, which is %s" %
                (splits, total_ratio))

        dataset_size = len(extractor)
        indices = list(range(dataset_size))
        random.seed(seed)
        random.shuffle(indices)
        parts = []
        s = 0
        lower_boundary = 0
        for split_idx, (subset, ratio) in enumerate(splits):
            s += ratio
            upper_boundary = int(s * dataset_size)
            if split_idx == len(splits) - 1:
                upper_boundary = dataset_size
            subset_indices = set(indices[lower_boundary : upper_boundary])
            parts.append((subset_indices, subset))
            lower_boundary = upper_boundary
        self._parts = parts

        self._subsets = set(s[0] for s in splits)
        self._length = 'parent'

    def _find_split(self, index):
        for subset_indices, subset in self._parts:
            if index in subset_indices:
                return subset
        return subset # all the possible remainder goes to the last split

    def __iter__(self):
        for i, item in enumerate(self._extractor):
            yield self.wrap_item(item, subset=self._find_split(i))

class IdFromImageName(ItemTransform, CliPlugin):
    def transform_item(self, item):
        if item.has_image and item.image.path:
            name = osp.splitext(osp.basename(item.image.path))[0]
            return self.wrap_item(item, id=name)
        else:
            log.debug("Can't change item id for item '%s': "
                "item has no image info" % item.id)
            return item

class Rename(ItemTransform, CliPlugin):
    r"""
    Renames items in the dataset. Supports regular expressions.
    The first character in the expression is a delimiter for
    the pattern and replacement parts. Replacement part can also
    contain string.format tokens with 'item' object available.|n
    |n
    Examples:|n
    - Replace 'pattern' with 'replacement':|n
    |s|srename -e '|pattern|replacement|'|n
    - Remove 'frame_' from item ids:|n
    |s|srename -e '|frame_(\d+)|\1|'
    """

    @classmethod
    def build_cmdline_parser(cls, **kwargs):
        parser = super().build_cmdline_parser(**kwargs)
        parser.add_argument('-e', '--regex',
            help="Regex for renaming.")
        return parser

    def __init__(self, extractor, regex):
        super().__init__(extractor)

        assert regex and isinstance(regex, str)
        parts = regex.split(regex[0], maxsplit=3)
        regex, sub = parts[1:3]
        self._re = re.compile(regex)
        self._sub = sub

    def transform_item(self, item):
        return self.wrap_item(item, id=self._re.sub(self._sub, item.id) \
            .format(item=item))

class RemapLabels(ItemTransform, CliPlugin):
    """
    Changes labels in the dataset.|n
    |n
    A label can be:|n
    - renamed (and joined with existing) -|n
    |s|swhen specified '--label <old_name>:<new_name>'|n
    - deleted - when specified '--label <name>:' or default action is 'delete'|n
    |s|sand the label is not mentioned in the list. When a label|n
    |s|sis deleted, all the associated annotations are removed|n
    - kept unchanged - when specified '--label <name>:<name>'|n
    |s|sor default action is 'keep' and the label is not mentioned in the list|n
    Annotations with no label are managed by the default action policy.|n
    |n
    Examples:|n
    - Remove the 'person' label (and corresponding annotations):|n
    |s|s%(prog)s -l person: --default keep|n
    - Rename 'person' to 'pedestrian' and 'human' to 'pedestrian', join:|n
    |s|s%(prog)s -l person:pedestrian -l human:pedestrian --default keep|n
    - Rename 'person' to 'car' and 'cat' to 'dog', keep 'bus', remove others:|n
    |s|s%(prog)s -l person:car -l bus:bus -l cat:dog --default delete
    """

    class DefaultAction(Enum):
        keep = auto()
        delete = auto()

    @staticmethod
    def _split_arg(s):
        parts = s.split(':')
        if len(parts) != 2:
            import argparse
            raise argparse.ArgumentTypeError()
        return (parts[0], parts[1])

    @classmethod
    def build_cmdline_parser(cls, **kwargs):
        parser = super().build_cmdline_parser(**kwargs)
        parser.add_argument('-l', '--label', action='append',
            type=cls._split_arg, dest='mapping',
            help="Label in the form of: '<src>:<dst>' (repeatable)")
        parser.add_argument('--default',
            choices=[a.name for a in cls.DefaultAction],
            default=cls.DefaultAction.keep.name,
            help="Action for unspecified labels (default: %(default)s)")
        return parser

    def __init__(self, extractor: IExtractor,
            mapping: Union[Dict[str, str], List[Tuple[str, str]]],
            default: Union[None, str, DefaultAction] = None):
        super().__init__(extractor)

        default = parse_str_enum_value(default, self.DefaultAction,
            self.DefaultAction.keep)
        self._default_action = default

        assert isinstance(mapping, (dict, list))
        if isinstance(mapping, list):
            mapping = dict(mapping)

        self._categories = {}

        src_categories = self._extractor.categories()

        src_label_cat = src_categories.get(AnnotationType.label)
        if src_label_cat is not None:
            self._make_label_id_map(src_label_cat, mapping, default)

        src_mask_cat = src_categories.get(AnnotationType.mask)
        if src_mask_cat is not None:
            assert src_label_cat is not None
            dst_mask_cat = MaskCategories(
                attributes=deepcopy(src_mask_cat.attributes))
            for old_id, old_color in src_mask_cat.colormap.items():
                new_id = self._map_id(old_id)
                if new_id is not None and new_id not in dst_mask_cat:
                    dst_mask_cat.colormap[new_id] = deepcopy(old_color)

            self._categories[AnnotationType.mask] = dst_mask_cat

        src_point_cat = src_categories.get(AnnotationType.points)
        if src_point_cat is not None:
            assert src_label_cat is not None
            dst_point_cat = PointsCategories(
                attributes=deepcopy(src_point_cat.attributes))
            for old_id, old_cat in src_point_cat.items.items():
                new_id = self._map_id(old_id)
                if new_id is not None and new_id not in dst_point_cat:
                    dst_point_cat.items[new_id] = deepcopy(old_cat)

            self._categories[AnnotationType.points] = dst_point_cat

        assert len(self._categories) == len(src_categories)

    def _make_label_id_map(self, src_label_cat, label_mapping, default_action):
        dst_label_cat = LabelCategories(
            attributes=deepcopy(src_label_cat.attributes))

        id_mapping = {}
        for src_index, src_label in enumerate(src_label_cat.items):
            dst_label = label_mapping.get(src_label.name, NOTSET)
            if dst_label is NOTSET and default_action == self.DefaultAction.keep:
                dst_label = src_label.name # keep unspecified as is
            elif not dst_label or dst_label is NOTSET:
                continue

            dst_index = dst_label_cat.find(dst_label)[0]
            if dst_index is None:
                dst_index = dst_label_cat.add(dst_label,
                    src_label.parent, deepcopy(src_label.attributes))
            id_mapping[src_index] = dst_index

        if log.getLogger().isEnabledFor(log.DEBUG):
            log.debug("Label mapping:")
            for src_id, src_label in enumerate(src_label_cat.items):
                if id_mapping.get(src_id) is not None:
                    log.debug("#%s '%s' -> #%s '%s'",
                        src_id, src_label.name, id_mapping[src_id],
                        dst_label_cat.items[id_mapping[src_id]].name
                    )
                else:
                    log.debug("#%s '%s' -> <deleted>", src_id, src_label.name)

        self._map_id = lambda src_id: id_mapping.get(src_id, None)

        for label in dst_label_cat:
            if label.parent not in dst_label_cat:
                label.parent = ''
        self._categories[AnnotationType.label] = dst_label_cat

    def categories(self):
        return self._categories

    def transform_item(self, item):
        annotations = []
        for ann in item.annotations:
            if getattr(ann, 'label', None) is not None:
                conv_label = self._map_id(ann.label)
                if conv_label is not None:
                    annotations.append(ann.wrap(label=conv_label))
            elif self._default_action is self.DefaultAction.keep:
                annotations.append(ann.wrap())
        return item.wrap(annotations=annotations)

class ProjectLabels(ItemTransform):
    """
    Changes the order of labels in the dataset from the existing
    to the desired one, removes unknown labels and adds new labels.
    Updates or removes the corresponding annotations.|n
    |n
    Labels are matched by names (case dependent). Parent labels are only kept
    if they are present in the resulting set of labels. If new labels are
    added, and the dataset has mask colors defined, new labels will obtain
    generated colors.|n
    |n
<<<<<<< HEAD
    Useful for merging similar datasets, which labels need to be aligned.|n
=======
    Useful for merging similar datasets, whose labels need to be aligned.|n
>>>>>>> 4241444c
    |n
    Examples:|n
    - Align the source dataset labels to [person, cat, dog]:|n
    |s|s%(prog)s -l person -l cat -l dog
    """

    @classmethod
    def build_cmdline_parser(cls, **kwargs):
        parser = super().build_cmdline_parser(**kwargs)
        parser.add_argument('-l', '--label', action='append', dest='dst_labels',
            help="Label name (repeatable, ordered)")
        return parser

    def __init__(self, extractor: IExtractor,
            dst_labels: Union[Iterable[str], LabelCategories]):
        super().__init__(extractor)

        self._categories = {}

        src_categories = self._extractor.categories()
<<<<<<< HEAD

        src_label_cat = src_categories.get(AnnotationType.label)

        if not isinstance(dst_labels, LabelCategories):
            dst_labels = [str(label) for label in dst_labels]

            if not src_label_cat:
                dst_label_cat = LabelCategories.from_iterable(dst_labels)
            else:
=======

        src_label_cat = src_categories.get(AnnotationType.label)

        if isinstance(dst_labels, LabelCategories):
            dst_label_cat = deepcopy(dst_labels)
        else:
            dst_labels = list(dst_labels)

            if src_label_cat:
>>>>>>> 4241444c
                dst_label_cat = LabelCategories(
                    attributes=deepcopy(src_label_cat.attributes))

                for dst_label in dst_labels:
<<<<<<< HEAD
=======
                    assert isinstance(dst_label, str)
>>>>>>> 4241444c
                    src_label = src_label_cat.find(dst_label)[1]
                    if src_label is not None:
                        dst_label_cat.add(dst_label, src_label.parent,
                            deepcopy(src_label.attributes))
                    else:
                        dst_label_cat.add(dst_label)
<<<<<<< HEAD
        else:
            dst_label_cat = deepcopy(dst_labels)
=======
            else:
                dst_label_cat = LabelCategories.from_iterable(dst_labels)

        for label in dst_label_cat:
            if label.parent not in dst_label_cat:
                label.parent = ''
        self._categories[AnnotationType.label] = dst_label_cat

>>>>>>> 4241444c
        self._make_label_id_map(src_label_cat, dst_label_cat)

        src_mask_cat = src_categories.get(AnnotationType.mask)
        if src_mask_cat is not None:
            assert src_label_cat is not None
            dst_mask_cat = MaskCategories(
                attributes=deepcopy(src_mask_cat.attributes))
            for old_id, old_color in src_mask_cat.colormap.items():
                new_id = self._map_id(old_id)
                if new_id is not None and new_id not in dst_mask_cat:
                    dst_mask_cat.colormap[new_id] = deepcopy(old_color)

            # Generate new colors for new labels, keep old untouched
<<<<<<< HEAD
            color_bank = mask_tools.generate_colormap(len(dst_mask_cat) + 1,
                include_background=False)
            existing_colors = set(dst_mask_cat.colormap.values())
=======
            existing_colors = set(dst_mask_cat.colormap.values())
            color_bank = iter(mask_tools.generate_colormap(
                len(dst_mask_cat), include_background=False).values())
>>>>>>> 4241444c
            for new_id, new_label in enumerate(dst_label_cat):
                if new_label.name in src_label_cat:
                    continue
                if new_id in dst_mask_cat:
                    continue

<<<<<<< HEAD
                color = None
                while not color or color in existing_colors:
                    color = color_bank.pop(next(iter(color_bank)))

                assert color
                dst_mask_cat.colormap[new_id] = color
                existing_colors.add(color)
=======
                color = next(color_bank)
                while color in existing_colors:
                    color = next(color_bank)

                dst_mask_cat.colormap[new_id] = color
>>>>>>> 4241444c

            self._categories[AnnotationType.mask] = dst_mask_cat

        src_point_cat = src_categories.get(AnnotationType.points)
        if src_point_cat is not None:
            assert src_label_cat is not None
            dst_point_cat = PointsCategories(
                attributes=deepcopy(src_point_cat.attributes))
            for old_id, old_cat in src_point_cat.items.items():
                new_id = self._map_id(old_id)
                if new_id is not None and new_id not in dst_point_cat:
                    dst_point_cat.items[new_id] = deepcopy(old_cat)

            self._categories[AnnotationType.points] = dst_point_cat

    def _make_label_id_map(self, src_label_cat, dst_label_cat):
        id_mapping = {
            src_id: dst_label_cat.find(src_label_cat[src_id].name)[0]
            for src_id in range(len(src_label_cat or ()))
        }
        self._map_id = lambda src_id: id_mapping.get(src_id, None)
<<<<<<< HEAD

        for label in dst_label_cat:
            if label.parent not in dst_label_cat:
                label.parent = ''
        self._categories[AnnotationType.label] = dst_label_cat
=======
>>>>>>> 4241444c

    def categories(self):
        return self._categories

    def transform_item(self, item):
        annotations = []
        for ann in item.annotations:
            if getattr(ann, 'label', None) is not None:
                conv_label = self._map_id(ann.label)
                if conv_label is not None:
                    annotations.append(ann.wrap(label=conv_label))
            else:
                annotations.append(ann.wrap())
        return item.wrap(annotations=annotations)

class AnnsToLabels(ItemTransform, CliPlugin):
    """
    Collects all labels from annotations (of all types) and
    transforms them into a set of annotations of type Label
    """

    def transform_item(self, item):
        labels = set(p.label for p in item.annotations
            if getattr(p, 'label') != None)
        annotations = []
        for label in labels:
            annotations.append(Label(label=label))

        return item.wrap(annotations=annotations)

class BboxValuesDecrement(ItemTransform, CliPlugin):
    """
    Subtracts one from the coordinates of bounding boxes
    """

    def transform_item(self, item):
        annotations = [p for p in item.annotations
            if p.type != AnnotationType.bbox]
        bboxes = [p for p in item.annotations
            if p.type == AnnotationType.bbox]
        for bbox in bboxes:
            annotations.append(Bbox(
                bbox.x - 1, bbox.y - 1, bbox.w, bbox.h,
                label=bbox.label, attributes=bbox.attributes))

        return item.wrap(annotations=annotations)<|MERGE_RESOLUTION|>--- conflicted
+++ resolved
@@ -591,11 +591,7 @@
     added, and the dataset has mask colors defined, new labels will obtain
     generated colors.|n
     |n
-<<<<<<< HEAD
-    Useful for merging similar datasets, which labels need to be aligned.|n
-=======
     Useful for merging similar datasets, whose labels need to be aligned.|n
->>>>>>> 4241444c
     |n
     Examples:|n
     - Align the source dataset labels to [person, cat, dog]:|n
@@ -616,17 +612,6 @@
         self._categories = {}
 
         src_categories = self._extractor.categories()
-<<<<<<< HEAD
-
-        src_label_cat = src_categories.get(AnnotationType.label)
-
-        if not isinstance(dst_labels, LabelCategories):
-            dst_labels = [str(label) for label in dst_labels]
-
-            if not src_label_cat:
-                dst_label_cat = LabelCategories.from_iterable(dst_labels)
-            else:
-=======
 
         src_label_cat = src_categories.get(AnnotationType.label)
 
@@ -636,25 +621,17 @@
             dst_labels = list(dst_labels)
 
             if src_label_cat:
->>>>>>> 4241444c
                 dst_label_cat = LabelCategories(
                     attributes=deepcopy(src_label_cat.attributes))
 
                 for dst_label in dst_labels:
-<<<<<<< HEAD
-=======
                     assert isinstance(dst_label, str)
->>>>>>> 4241444c
                     src_label = src_label_cat.find(dst_label)[1]
                     if src_label is not None:
                         dst_label_cat.add(dst_label, src_label.parent,
                             deepcopy(src_label.attributes))
                     else:
                         dst_label_cat.add(dst_label)
-<<<<<<< HEAD
-        else:
-            dst_label_cat = deepcopy(dst_labels)
-=======
             else:
                 dst_label_cat = LabelCategories.from_iterable(dst_labels)
 
@@ -663,7 +640,6 @@
                 label.parent = ''
         self._categories[AnnotationType.label] = dst_label_cat
 
->>>>>>> 4241444c
         self._make_label_id_map(src_label_cat, dst_label_cat)
 
         src_mask_cat = src_categories.get(AnnotationType.mask)
@@ -677,36 +653,20 @@
                     dst_mask_cat.colormap[new_id] = deepcopy(old_color)
 
             # Generate new colors for new labels, keep old untouched
-<<<<<<< HEAD
-            color_bank = mask_tools.generate_colormap(len(dst_mask_cat) + 1,
-                include_background=False)
-            existing_colors = set(dst_mask_cat.colormap.values())
-=======
             existing_colors = set(dst_mask_cat.colormap.values())
             color_bank = iter(mask_tools.generate_colormap(
                 len(dst_mask_cat), include_background=False).values())
->>>>>>> 4241444c
             for new_id, new_label in enumerate(dst_label_cat):
                 if new_label.name in src_label_cat:
                     continue
                 if new_id in dst_mask_cat:
                     continue
 
-<<<<<<< HEAD
-                color = None
-                while not color or color in existing_colors:
-                    color = color_bank.pop(next(iter(color_bank)))
-
-                assert color
-                dst_mask_cat.colormap[new_id] = color
-                existing_colors.add(color)
-=======
                 color = next(color_bank)
                 while color in existing_colors:
                     color = next(color_bank)
 
                 dst_mask_cat.colormap[new_id] = color
->>>>>>> 4241444c
 
             self._categories[AnnotationType.mask] = dst_mask_cat
 
@@ -728,14 +688,6 @@
             for src_id in range(len(src_label_cat or ()))
         }
         self._map_id = lambda src_id: id_mapping.get(src_id, None)
-<<<<<<< HEAD
-
-        for label in dst_label_cat:
-            if label.parent not in dst_label_cat:
-                label.parent = ''
-        self._categories[AnnotationType.label] = dst_label_cat
-=======
->>>>>>> 4241444c
 
     def categories(self):
         return self._categories
