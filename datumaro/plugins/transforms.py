# Copyright (C) 2020-2021 Intel Corporation
#
# SPDX-License-Identifier: MIT

from __future__ import annotations

from collections import Counter
from copy import deepcopy
from enum import Enum, auto
from itertools import chain
from typing import Dict, Iterable, List, Optional, Tuple, Union
import argparse
import logging as log
import os.path as osp
import random
import re

import cv2
import numpy as np
import pycocotools.mask as mask_utils

from datumaro.components.annotation import (
    AnnotationType, Bbox, Caption, Label, LabelCategories, Mask, MaskCategories,
    Points, PointsCategories, Polygon, PolyLine, RleMask,
)
from datumaro.components.cli_plugin import CliPlugin
from datumaro.components.errors import DatumaroError, MediaTypeError
from datumaro.components.extractor import (
    DEFAULT_SUBSET_NAME, DatasetItem, IExtractor, ItemTransform, Transform,
)
from datumaro.components.media import Image
from datumaro.util import NOTSET, filter_dict, parse_str_enum_value, take_by
from datumaro.util.annotation_util import find_group_leader, find_instances
import datumaro.util.mask_tools as mask_tools


class CropCoveredSegments(ItemTransform, CliPlugin):
    """
    Sorts polygons and masks ("segments") according to `z_order`,
    crops covered areas of underlying segments. If a segment is split
    into several independent parts by the segments above, produces
    the corresponding number of separate annotations joined into a group.
    """

    def transform_item(self, item):
        annotations = []
        segments = []
        for ann in item.annotations:
            if ann.type in {AnnotationType.polygon, AnnotationType.mask}:
                segments.append(ann)
            else:
                annotations.append(ann)
        if not segments:
            return item

        if not item.media:
            raise Exception("Image info is required for this transform")
        if not isinstance(item.media, Image):
            raise MediaTypeError("Item %s: media type is not an image")
        h, w = item.media.size
        segments = self.crop_segments(segments, w, h)

        annotations += segments
        return self.wrap_item(item, annotations=annotations)

    @classmethod
    def crop_segments(cls, segment_anns, img_width, img_height):
        segment_anns = sorted(segment_anns, key=lambda x: x.z_order)

        segments = []
        for s in segment_anns:
            if s.type == AnnotationType.polygon:
                segments.append(s.points)
            elif s.type == AnnotationType.mask:
                if isinstance(s, RleMask):
                    rle = s.rle
                else:
                    rle = mask_tools.mask_to_rle(s.image)
                segments.append(rle)

        segments = mask_tools.crop_covered_segments(
            segments, img_width, img_height)

        new_anns = []
        for ann, new_segment in zip(segment_anns, segments):
            fields = {'z_order': ann.z_order, 'label': ann.label,
                'id': ann.id, 'group': ann.group, 'attributes': ann.attributes
            }
            if ann.type == AnnotationType.polygon:
                if fields['group'] is None:
                    fields['group'] = cls._make_group_id(
                        segment_anns + new_anns, fields['id'])
                for polygon in new_segment:
                    new_anns.append(Polygon(points=polygon, **fields))
            else:
                rle = mask_tools.mask_to_rle(new_segment)
                rle = mask_utils.frPyObjects(rle, *rle['size'])
                new_anns.append(RleMask(rle=rle, **fields))

        return new_anns

    @staticmethod
    def _make_group_id(anns, ann_id):
        if ann_id:
            return ann_id
        max_gid = max(anns, default=0, key=lambda x: x.group)
        return max_gid + 1

class MergeInstanceSegments(ItemTransform, CliPlugin):
    """
    Replaces instance masks and, optionally, polygons with a single mask.
    A group of annotations with the same group id is considered an "instance".
    The largest annotation in the group is considered the group "head", so the
    resulting mask takes properties from that annotation.
    """

    @classmethod
    def build_cmdline_parser(cls, **kwargs):
        parser = super().build_cmdline_parser(**kwargs)
        parser.add_argument('--include-polygons', action='store_true',
            help="Include polygons")
        return parser

    def __init__(self, extractor, include_polygons=False):
        super().__init__(extractor)

        self._include_polygons = include_polygons

    def transform_item(self, item):
        annotations = []
        segments = []
        for ann in item.annotations:
            if ann.type in {AnnotationType.polygon, AnnotationType.mask}:
                segments.append(ann)
            else:
                annotations.append(ann)
        if not segments:
            return item

        if not item.media:
            raise Exception("Image info is required for this transform")
        if not isinstance(item.media, Image):
            raise MediaTypeError("Item %s: media type is not an image")
        h, w = item.media.size
        instances = self.find_instances(segments)
        segments = [self.merge_segments(i, w, h, self._include_polygons)
            for i in instances]
        segments = sum(segments, [])

        annotations += segments
        return self.wrap_item(item, annotations=annotations)

    @classmethod
    def merge_segments(cls, instance, img_width, img_height,
            include_polygons=False):
        polygons = [a for a in instance if a.type == AnnotationType.polygon]
        masks = [a for a in instance if a.type == AnnotationType.mask]
        if not polygons and not masks:
            return []
        if not polygons and len(masks) == 1:
            return masks

        leader = find_group_leader(polygons + masks)
        instance = []

        # Build the resulting mask
        mask = None

        if include_polygons and polygons:
            polygons = [p.points for p in polygons]
            mask = mask_tools.rles_to_mask(polygons, img_width, img_height)
        else:
            instance += polygons # keep unused polygons

        if masks:
            masks = (m.image for m in masks)
            if mask is not None:
                masks = chain(masks, [mask])
            mask = mask_tools.merge_masks(masks)

        if mask is None:
            return instance

        mask = mask_tools.mask_to_rle(mask)
        mask = mask_utils.frPyObjects(mask, *mask['size'])
        instance.append(
            RleMask(rle=mask, label=leader.label, z_order=leader.z_order,
                id=leader.id, attributes=leader.attributes, group=leader.group
            )
        )
        return instance

    @staticmethod
    def find_instances(annotations):
        return find_instances(a for a in annotations
            if a.type in {AnnotationType.polygon, AnnotationType.mask})

class PolygonsToMasks(ItemTransform, CliPlugin):
    def transform_item(self, item):
        annotations = []
        for ann in item.annotations:
            if ann.type == AnnotationType.polygon:
                if not item.media:
                    raise Exception("Image info is required for this transform")
                if not isinstance(item.media, Image):
                    raise MediaTypeError("Item %s: media type is not an image")
                h, w = item.media.size
                annotations.append(self.convert_polygon(ann, h, w))
            else:
                annotations.append(ann)

        return self.wrap_item(item, annotations=annotations)

    @staticmethod
    def convert_polygon(polygon, img_h, img_w):
        rle = mask_utils.frPyObjects([polygon.points], img_h, img_w)[0]

        return RleMask(rle=rle, label=polygon.label, z_order=polygon.z_order,
            id=polygon.id, attributes=polygon.attributes, group=polygon.group)

class BoxesToMasks(ItemTransform, CliPlugin):
    def transform_item(self, item):
        annotations = []
        for ann in item.annotations:
            if ann.type == AnnotationType.bbox:
                if not item.media:
                    raise Exception("Image info is required for this transform")
                if not isinstance(item.media, Image):
                    raise MediaTypeError("Item %s: media type is not an image")
                h, w = item.media.size
                annotations.append(self.convert_bbox(ann, h, w))
            else:
                annotations.append(ann)

        return self.wrap_item(item, annotations=annotations)

    @staticmethod
    def convert_bbox(bbox, img_h, img_w):
        rle = mask_utils.frPyObjects([bbox.as_polygon()], img_h, img_w)[0]

        return RleMask(rle=rle, label=bbox.label, z_order=bbox.z_order,
            id=bbox.id, attributes=bbox.attributes, group=bbox.group)

class MasksToPolygons(ItemTransform, CliPlugin):
    def transform_item(self, item):
        annotations = []
        for ann in item.annotations:
            if ann.type == AnnotationType.mask:
                polygons = self.convert_mask(ann)
                if not polygons:
                    log.debug("[%s]: item %s: "
                        "Mask conversion to polygons resulted in too "
                        "small polygons, which were discarded" % \
                        (self.NAME, item.id))
                annotations.extend(polygons)
            else:
                annotations.append(ann)

        return self.wrap_item(item, annotations=annotations)

    @staticmethod
    def convert_mask(mask):
        polygons = mask_tools.mask_to_polygons(mask.image)

        return [
            Polygon(points=p, label=mask.label, z_order=mask.z_order,
                id=mask.id, attributes=mask.attributes, group=mask.group)
            for p in polygons
        ]

class ShapesToBoxes(ItemTransform, CliPlugin):
    def transform_item(self, item):
        annotations = []
        for ann in item.annotations:
            if ann.type in { AnnotationType.mask, AnnotationType.polygon,
                AnnotationType.polyline, AnnotationType.points,
            }:
                annotations.append(self.convert_shape(ann))
            else:
                annotations.append(ann)

        return self.wrap_item(item, annotations=annotations)

    @staticmethod
    def convert_shape(shape):
        bbox = shape.get_bbox()
        return Bbox(*bbox, label=shape.label, z_order=shape.z_order,
            id=shape.id, attributes=shape.attributes, group=shape.group)

class Reindex(Transform, CliPlugin):
    """
    Replaces dataset item IDs with sequential indices.
    """

    @classmethod
    def build_cmdline_parser(cls, **kwargs):
        parser = super().build_cmdline_parser(**kwargs)
        parser.add_argument('-s', '--start', type=int, default=1,
            help="Start value for item ids")
        return parser

    def __init__(self, extractor, start=1):
        super().__init__(extractor)
        self._length = 'parent'
        self._start = start

    def __iter__(self):
        for i, item in enumerate(self._extractor):
            yield self.wrap_item(item, id=i + self._start)

class MapSubsets(ItemTransform, CliPlugin):
    """
    Renames subsets in the dataset.
    """

    @staticmethod
    def _mapping_arg(s):
        parts = s.split(':')
        if len(parts) != 2:
            raise argparse.ArgumentTypeError()
        return parts

    @classmethod
    def build_cmdline_parser(cls, **kwargs):
        parser = super().build_cmdline_parser(**kwargs)
        parser.add_argument('-s', '--subset', action='append',
            type=cls._mapping_arg, dest='mapping',
            help="Subset mapping of the form: 'src:dst' (repeatable)")
        return parser

    def __init__(self, extractor, mapping=None):
        super().__init__(extractor)

        if mapping is None:
            mapping = {}
        elif not isinstance(mapping, dict):
            mapping = dict(tuple(m) for m in mapping)
        self._mapping = mapping

        if extractor.subsets():
            counts = Counter(mapping.get(s, s) or DEFAULT_SUBSET_NAME
                for s in extractor.subsets())
            if all(c == 1 for c in counts.values()):
                self._length = 'parent'
            self._subsets = set(counts)

    def transform_item(self, item):
        return self.wrap_item(item,
            subset=self._mapping.get(item.subset, item.subset))

class RandomSplit(Transform, CliPlugin):
    """
    Joins all subsets into one and splits the result into few parts.
    It is expected that item ids are unique and subset ratios sum up to 1.|n
    |n
    Example:|n
    |s|s|s|s%(prog)s --subset train:.67 --subset test:.33
    """

    # avoid https://bugs.python.org/issue16399
    _default_split = [('train', 0.67), ('test', 0.33)]

    @staticmethod
    def _split_arg(s):
        parts = s.split(':')
        if len(parts) != 2:
            raise argparse.ArgumentTypeError()
        return (parts[0], float(parts[1]))

    @classmethod
    def build_cmdline_parser(cls, **kwargs):
        parser = super().build_cmdline_parser(**kwargs)
        parser.add_argument('-s', '--subset', action='append',
            type=cls._split_arg, dest='splits',
            help="Subsets in the form: '<subset>:<ratio>' "
                "(repeatable, default: %s)" % dict(cls._default_split))
        parser.add_argument('--seed', type=int, help="Random seed")
        return parser

    def __init__(self, extractor, splits, seed=None):
        super().__init__(extractor)

        if splits is None:
            splits = self._default_split

        assert 0 < len(splits), "Expected at least one split"
        assert all(0.0 <= r and r <= 1.0 for _, r in splits), \
            "Ratios are expected to be in the range [0; 1], but got %s" % splits

        total_ratio = sum(s[1] for s in splits)
        if not abs(total_ratio - 1.0) <= 1e-7:
            raise Exception(
                "Sum of ratios is expected to be 1, got %s, which is %s" %
                (splits, total_ratio))

        dataset_size = len(extractor)
        indices = list(range(dataset_size))
        random.seed(seed)
        random.shuffle(indices)
        parts = []
        s = 0
        lower_boundary = 0
        for split_idx, (subset, ratio) in enumerate(splits):
            s += ratio
            upper_boundary = int(s * dataset_size)
            if split_idx == len(splits) - 1:
                upper_boundary = dataset_size
            subset_indices = set(indices[lower_boundary : upper_boundary])
            parts.append((subset_indices, subset))
            lower_boundary = upper_boundary
        self._parts = parts

        self._subsets = set(s[0] for s in splits)
        self._length = 'parent'

    def _find_split(self, index):
        for subset_indices, subset in self._parts:
            if index in subset_indices:
                return subset
        return subset # all the possible remainder goes to the last split

    def __iter__(self):
        for i, item in enumerate(self._extractor):
            yield self.wrap_item(item, subset=self._find_split(i))

class IdFromImageName(ItemTransform, CliPlugin):
    """
    Renames items in the dataset using image file name (without extension).
    """

    def transform_item(self, item):
        if item.media and item.media.path and isinstance(item.media, Image):
            name = osp.splitext(osp.basename(item.media.path))[0]
            return self.wrap_item(item, id=name)
        else:
            log.debug("Can't change item id for item '%s': "
                "item has no image info" % item.id)
            return item

class Rename(ItemTransform, CliPlugin):
    r"""
    Renames items in the dataset. Supports regular expressions.
    The first character in the expression is a delimiter for
    the pattern and replacement parts. Replacement part can also
    contain `str.format` replacement fields with the `item`
    (of type `DatasetItem`) object available.|n
    |n
    Examples:|n
    |s|s- Replace 'pattern' with 'replacement':|n
    |s|s|s|srename -e '|pattern|replacement|'|n
    |s|s- Remove 'frame_' from item ids:|n
    |s|s|s|srename -e '|^frame_||'|n
    |s|s- Rename by regex:|n
    |s|s|s|srename -e '|frame_(\d+)_extra|{item.subset}_id_\1|'
    """

    @classmethod
    def build_cmdline_parser(cls, **kwargs):
        parser = super().build_cmdline_parser(**kwargs)
        parser.add_argument('-e', '--regex',
            help="Regex for renaming in the form "
                "'<sep><search><sep><replacement><sep>'")
        return parser

    def __init__(self, extractor, regex):
        super().__init__(extractor)

        assert regex and isinstance(regex, str)
        parts = regex.split(regex[0], maxsplit=3)
        regex, sub = parts[1:3]
        self._re = re.compile(regex)
        self._sub = sub

    def transform_item(self, item):
        return self.wrap_item(item, id=self._re.sub(self._sub, item.id) \
            .format(item=item))

class RemapLabels(ItemTransform, CliPlugin):
    """
    Changes labels in the dataset.|n
    |n
    A label can be:|n
    |s|s- renamed (and joined with existing) -|n
    |s|s|s|swhen '--label <old_name>:<new_name>' is specified|n
    |s|s- deleted - when '--label <name>:' is specified, or default action |n
    |s|s|s|sis 'delete' and the label is not mentioned in the list. |n
    |s|s|s|sWhen a label is deleted, all the associated annotations are removed|n
    |s|s- kept unchanged - when specified '--label <name>:<name>'|n
    |s|s|s|sor default action is 'keep' and the label is not mentioned in the list|n
    Annotations with no label are managed by the default action policy.|n
    |n
    Examples:|n
    |s|s- Remove the 'person' label (and corresponding annotations):|n
    |s|s|s|s%(prog)s -l person: --default keep|n
    |s|s- Rename 'person' to 'pedestrian' and 'human' to 'pedestrian', join:|n
    |s|s|s|s%(prog)s -l person:pedestrian -l human:pedestrian --default keep|n
    |s|s- Rename 'person' to 'car' and 'cat' to 'dog', keep 'bus', remove others:|n
    |s|s|s|s%(prog)s -l person:car -l bus:bus -l cat:dog --default delete
    """

    class DefaultAction(Enum):
        keep = auto()
        delete = auto()

    @staticmethod
    def _split_arg(s):
        parts = s.split(':')
        if len(parts) != 2:
            raise argparse.ArgumentTypeError()
        return (parts[0], parts[1])

    @classmethod
    def build_cmdline_parser(cls, **kwargs):
        parser = super().build_cmdline_parser(**kwargs)
        parser.add_argument('-l', '--label', action='append',
            type=cls._split_arg, dest='mapping',
            help="Label in the form of: '<src>:<dst>' (repeatable)")
        parser.add_argument('--default',
            choices=[a.name for a in cls.DefaultAction],
            default=cls.DefaultAction.keep.name,
            help="Action for unspecified labels (default: %(default)s)")
        return parser

    def __init__(self, extractor: IExtractor,
            mapping: Union[Dict[str, str], List[Tuple[str, str]]],
            default: Union[None, str, DefaultAction] = None):
        super().__init__(extractor)

        default = parse_str_enum_value(default, self.DefaultAction,
            self.DefaultAction.keep)
        self._default_action = default

        assert isinstance(mapping, (dict, list))
        if isinstance(mapping, list):
            mapping = dict(mapping)

        self._categories = {}

        src_categories = self._extractor.categories()

        src_label_cat = src_categories.get(AnnotationType.label)
        if src_label_cat is not None:
            self._make_label_id_map(src_label_cat, mapping, default)

        src_mask_cat = src_categories.get(AnnotationType.mask)
        if src_mask_cat is not None:
            assert src_label_cat is not None
            dst_mask_cat = MaskCategories(
                attributes=deepcopy(src_mask_cat.attributes))
            for old_id, old_color in src_mask_cat.colormap.items():
                new_id = self._map_id(old_id)
                if new_id is not None and new_id not in dst_mask_cat:
                    dst_mask_cat.colormap[new_id] = deepcopy(old_color)

            self._categories[AnnotationType.mask] = dst_mask_cat

        src_point_cat = src_categories.get(AnnotationType.points)
        if src_point_cat is not None:
            assert src_label_cat is not None
            dst_point_cat = PointsCategories(
                attributes=deepcopy(src_point_cat.attributes))
            for old_id, old_cat in src_point_cat.items.items():
                new_id = self._map_id(old_id)
                if new_id is not None and new_id not in dst_point_cat:
                    dst_point_cat.items[new_id] = deepcopy(old_cat)

            self._categories[AnnotationType.points] = dst_point_cat

        assert len(self._categories) == len(src_categories)

    def _make_label_id_map(self, src_label_cat, label_mapping, default_action):
        dst_label_cat = LabelCategories(
            attributes=deepcopy(src_label_cat.attributes))

        id_mapping = {}
        for src_index, src_label in enumerate(src_label_cat.items):
            dst_label = label_mapping.get(src_label.name, NOTSET)
            if dst_label is NOTSET and default_action == self.DefaultAction.keep:
                dst_label = src_label.name # keep unspecified as is
            elif not dst_label or dst_label is NOTSET:
                continue

            dst_index = dst_label_cat.find(dst_label)[0]
            if dst_index is None:
                dst_index = dst_label_cat.add(dst_label,
                    src_label.parent, deepcopy(src_label.attributes))
            id_mapping[src_index] = dst_index

        if log.getLogger().isEnabledFor(log.DEBUG):
            log.debug("Label mapping:")
            for src_id, src_label in enumerate(src_label_cat.items):
                if id_mapping.get(src_id) is not None:
                    log.debug("#%s '%s' -> #%s '%s'",
                        src_id, src_label.name, id_mapping[src_id],
                        dst_label_cat.items[id_mapping[src_id]].name
                    )
                else:
                    log.debug("#%s '%s' -> <deleted>", src_id, src_label.name)

        self._map_id = lambda src_id: id_mapping.get(src_id, None)

        for label in dst_label_cat:
            if label.parent not in dst_label_cat:
                label.parent = ''
        self._categories[AnnotationType.label] = dst_label_cat

    def categories(self):
        return self._categories

    def transform_item(self, item):
        annotations = []
        for ann in item.annotations:
            if getattr(ann, 'label', None) is not None:
                conv_label = self._map_id(ann.label)
                if conv_label is not None:
                    annotations.append(ann.wrap(label=conv_label))
            elif self._default_action is self.DefaultAction.keep:
                annotations.append(ann.wrap())
        return item.wrap(annotations=annotations)

class ProjectLabels(ItemTransform):
    """
    Changes the order of labels in the dataset from the existing
    to the desired one, removes unknown labels and adds new labels.
    Updates or removes the corresponding annotations.|n
    |n
    Labels are matched by names (case dependent). Parent labels are only kept
    if they are present in the resulting set of labels. If new labels are
    added, and the dataset has mask colors defined, new labels will obtain
    generated colors.|n
    |n
    Useful for merging similar datasets, whose labels need to be aligned.|n
    |n
    Examples:|n
    |s|s- Align the source dataset labels to [person, cat, dog]:|n
    |s|s|s|s%(prog)s -l person -l cat -l dog
    """

    @classmethod
    def build_cmdline_parser(cls, **kwargs):
        parser = super().build_cmdline_parser(**kwargs)
        parser.add_argument('-l', '--label', action='append', dest='dst_labels',
            help="Label name (repeatable, ordered)")
        return parser

    def __init__(self, extractor: IExtractor,
            dst_labels: Union[Iterable[str], LabelCategories]):
        super().__init__(extractor)

        self._categories = {}

        src_categories = self._extractor.categories()

        src_label_cat = src_categories.get(AnnotationType.label)

        if isinstance(dst_labels, LabelCategories):
            dst_label_cat = deepcopy(dst_labels)
        else:
            dst_labels = list(dst_labels)

            if src_label_cat:
                dst_label_cat = LabelCategories(
                    attributes=deepcopy(src_label_cat.attributes))

                for dst_label in dst_labels:
                    assert isinstance(dst_label, str)
                    src_label = src_label_cat.find(dst_label)[1]
                    if src_label is not None:
                        dst_label_cat.add(dst_label, src_label.parent,
                            deepcopy(src_label.attributes))
                    else:
                        dst_label_cat.add(dst_label)
            else:
                dst_label_cat = LabelCategories.from_iterable(dst_labels)

        for label in dst_label_cat:
            if label.parent not in dst_label_cat:
                label.parent = ''
        self._categories[AnnotationType.label] = dst_label_cat

        self._make_label_id_map(src_label_cat, dst_label_cat)

        src_mask_cat = src_categories.get(AnnotationType.mask)
        if src_mask_cat is not None:
            assert src_label_cat is not None
            dst_mask_cat = MaskCategories(
                attributes=deepcopy(src_mask_cat.attributes))
            for old_id, old_color in src_mask_cat.colormap.items():
                new_id = self._map_id(old_id)
                if new_id is not None and new_id not in dst_mask_cat:
                    dst_mask_cat.colormap[new_id] = deepcopy(old_color)

            # Generate new colors for new labels, keep old untouched
            existing_colors = set(dst_mask_cat.colormap.values())
            color_bank = iter(mask_tools.generate_colormap(
                len(dst_label_cat), include_background=False).values())
            for new_id, new_label in enumerate(dst_label_cat):
                if new_label.name in src_label_cat:
                    continue
                if new_id in dst_mask_cat:
                    continue

                color = next(color_bank)
                while color in existing_colors:
                    color = next(color_bank)

                dst_mask_cat.colormap[new_id] = color

            self._categories[AnnotationType.mask] = dst_mask_cat

        src_point_cat = src_categories.get(AnnotationType.points)
        if src_point_cat is not None:
            assert src_label_cat is not None
            dst_point_cat = PointsCategories(
                attributes=deepcopy(src_point_cat.attributes))
            for old_id, old_cat in src_point_cat.items.items():
                new_id = self._map_id(old_id)
                if new_id is not None and new_id not in dst_point_cat:
                    dst_point_cat.items[new_id] = deepcopy(old_cat)

            self._categories[AnnotationType.points] = dst_point_cat

    def _make_label_id_map(self, src_label_cat, dst_label_cat):
        id_mapping = {
            src_id: dst_label_cat.find(src_label_cat[src_id].name)[0]
            for src_id in range(len(src_label_cat or ()))
        }
        self._map_id = lambda src_id: id_mapping.get(src_id, None)

    def categories(self):
        return self._categories

    def transform_item(self, item):
        annotations = []
        for ann in item.annotations:
            if getattr(ann, 'label', None) is not None:
                conv_label = self._map_id(ann.label)
                if conv_label is not None:
                    annotations.append(ann.wrap(label=conv_label))
            else:
                annotations.append(ann.wrap())
        return item.wrap(annotations=annotations)

class AnnsToLabels(ItemTransform, CliPlugin):
    """
    Collects all labels from annotations (of all types) and
    transforms them into a set of annotations of type Label
    """

    def transform_item(self, item):
        labels = set(p.label for p in item.annotations
            if getattr(p, 'label') is not None)
        annotations = []
        for label in labels:
            annotations.append(Label(label=label))

        return item.wrap(annotations=annotations)

class BboxValuesDecrement(ItemTransform, CliPlugin):
    """
    Subtracts one from the coordinates of bounding boxes
    """

    def transform_item(self, item):
        annotations = [p for p in item.annotations
            if p.type != AnnotationType.bbox]
        bboxes = [p for p in item.annotations
            if p.type == AnnotationType.bbox]
        for bbox in bboxes:
            annotations.append(Bbox(
                bbox.x - 1, bbox.y - 1, bbox.w, bbox.h,
                label=bbox.label, attributes=bbox.attributes))

        return item.wrap(annotations=annotations)

class ResizeTransform(ItemTransform):
    """
    Resizes images and annotations in the dataset to the specified size.
    Supports upscaling, downscaling and mixed variants.|n
    |n
    Examples:|n
    - Resize all images to 256x256 size|n
    |s|s%(prog)s -dw 256 -dh 256
    """

    @classmethod
    def build_cmdline_parser(cls, **kwargs):
        parser = super().build_cmdline_parser(**kwargs)
        parser.add_argument('-dw', '--width', type=int,
            help="Destination image width")
        parser.add_argument('-dh', '--height', type=int,
            help="Destination image height")
        return parser

    def __init__(self, extractor: IExtractor, width: int, height: int) -> None:
        super().__init__(extractor)

        assert width > 0 and height > 0
        self._width = width
        self._height = height

    @staticmethod
    def _lazy_resize_image(image, new_size):
        def _resize_image(_):
            h, w = image.size
            yscale = new_size[0] / float(h)
            xscale = new_size[1] / float(w)

            # LANCZOS4 is preferable for upscaling, but it works quite slow
            method = cv2.INTER_AREA if (xscale * yscale) < 1 \
                else cv2.INTER_CUBIC

            resized_image = cv2.resize(image.data / 255.0, new_size[::-1],
                interpolation=method)
            resized_image *= 255.0
            return resized_image

        return Image(_resize_image, ext=image.ext, size=new_size)

    @staticmethod
    def _lazy_resize_mask(mask, new_size):
        def _resize_image():
            # Can use only NEAREST for masks,
            # because we can't have interpolated values
            rescaled_mask = cv2.resize(mask.image.astype(np.float32),
                new_size[::-1], interpolation=cv2.INTER_NEAREST)
            return rescaled_mask.astype(np.uint8)
        return _resize_image

    def transform_item(self, item):
        if not item.media:
            raise DatumaroError("Item %s: image info is required for this "
                "transform" % (item.id, ))
        if not isinstance(item.media, Image):
            raise MediaTypeError("Item %s: media type is not an image")

        h, w = item.media.size
        xscale = self._width / float(w)
        yscale = self._height / float(h)

        new_size = (self._height, self._width)

        resized_image = None
        if item.media.has_data:
            resized_image = self._lazy_resize_image(item.media, new_size)

        resized_annotations = []
        for ann in item.annotations:
            if isinstance(ann, Bbox):
                resized_annotations.append(ann.wrap(
                    x=ann.x * xscale,
                    y=ann.y * yscale,
                    w=ann.w * xscale,
                    h=ann.h * yscale,
                ))
            elif isinstance(ann, (Polygon, Points, PolyLine)):
                resized_annotations.append(ann.wrap(
                    points=[p
                        for t in ((x * xscale, y * yscale)
                            for x, y in take_by(ann.points, 2)
                        )
                        for p in t
                    ]
                ))
            elif isinstance(ann, Mask):
                rescaled_mask = self._lazy_resize_mask(ann, new_size)
                resized_annotations.append(ann.wrap(image=rescaled_mask))
            elif isinstance(ann, (Caption, Label)):
                resized_annotations.append(ann)
            else:
                assert False, f"Unexpected annotation type {type(ann)}"

        return self.wrap_item(item,
<<<<<<< HEAD
            media=resized_image,
            annotations=resized_annotations)
=======
            image=resized_image,
            annotations=resized_annotations)

class RemoveItems(ItemTransform):
    """
    Allows to remove specific dataset items from dataset by their ids.|n
    |n
    Can be useful to clean the dataset from broken or unnecessary samples.|n
    |n
    Examples:|n
    - Remove specific items from the dataset|n
    |s|s%(prog)s --id 'image1:train' --id 'image2:test'
    """

    @staticmethod
    def _parse_id(s):
        full_id = s.split(':')
        if len(full_id) != 2:
            raise argparse.ArgumentTypeError(None,
                message="Invalid id format of '%s'. "
                    "Expected a 'name:subset' pair." % s)
        return full_id

    @classmethod
    def build_cmdline_parser(cls, **kwargs):
        parser = super().build_cmdline_parser(**kwargs)
        parser.add_argument('--id', dest='ids', type=cls._parse_id,
            action='append', required=True,
            help="Item id to remove. Id is 'name:subset' pair (repeatable)")
        return parser

    def __init__(self, extractor: IExtractor, ids: Iterable[Tuple[str, str]]):
        super().__init__(extractor)
        self._ids = set(tuple(v) for v in (ids or []))

    def transform_item(self, item):
        if (item.id, item.subset) in self._ids:
            return None
        return item

class RemoveAnnotations(ItemTransform):
    """
    Allows to remove annotations on specific dataset items.|n
    |n
    Can be useful to clean the dataset from broken or unnecessary annotations.|n
    |n
    Examples:|n
    - Remove annotations from specific items in the dataset|n
    |s|s%(prog)s --id 'image1:train' --id 'image2:test'
    """

    @staticmethod
    def _parse_id(s):
        full_id = s.split(':')
        if len(full_id) != 2:
            raise argparse.ArgumentTypeError(None,
                message="Invalid id format of '%s'. "
                    "Expected a 'name:subset' pair." % s)
        return full_id

    @classmethod
    def build_cmdline_parser(cls, **kwargs):
        parser = super().build_cmdline_parser(**kwargs)
        parser.add_argument('--id', dest='ids', type=cls._parse_id,
            action='append',
            help="Image id to clean from annotations. "
            "Id is 'name:subset' pair. If not specified, removes "
                "all annotations (repeatable)")
        return parser

    def __init__(self, extractor: IExtractor, *,
            ids: Optional[Iterable[Tuple[str, str]]] = None):
        super().__init__(extractor)
        self._ids = set(tuple(v) for v in (ids or []))

    def transform_item(self, item: DatasetItem):
        if not self._ids or (item.id, item.subset) in self._ids:
            return item.wrap(annotations=[])
        return item

class RemoveAttributes(ItemTransform):
    """
    Allows to remove item and annotation attributes in a dataset.|n
    |n
    Can be useful to clean the dataset from broken or unnecessary attributes.|n
    |n
    Examples:|n
    - Remove the `is_crowd` attribute from dataset|n
    |s|s%(prog)s --attr 'is_crowd'|n
    |n
    - Remove the `occluded` attribute from annotations of|n
    |s|sthe `2010_001705` item in the `train` subset|n
    |s|s%(prog)s --id '2010_001705:train' --attr 'occluded'
    """

    @staticmethod
    def _parse_id(s):
        full_id = s.split(':')
        if len(full_id) != 2:
            raise argparse.ArgumentTypeError(None,
                message="Invalid id format of '%s'. "
                    "Expected a 'name:subset' pair." % s)
        return full_id

    @classmethod
    def build_cmdline_parser(cls, **kwargs):
        parser = super().build_cmdline_parser(**kwargs)
        parser.add_argument('--id', dest='ids', type=cls._parse_id,
            action='append',
            help="Image id to clean from annotations. "
                "Id is 'name:subset' pair. If not specified, "
                "affects all images and annotations (repeatable)")
        parser.add_argument('-a', '--attr', action='append', dest='attributes',
            help="Attribute name to be removed. If not specified, "
                "removes all attributes (repeatable)")
        return parser

    def __init__(self, extractor: IExtractor,
            ids: Optional[Iterable[Tuple[str, str]]] = None,
            attributes: Optional[Iterable[str]] = None):
        super().__init__(extractor)
        self._ids = set(tuple(v) for v in (ids or []))
        self._attributes = set(attributes or [])

    def _filter_attrs(self, attrs):
        if not self._attributes:
            return None
        else:
            return filter_dict(attrs, exclude_keys=self._attributes)

    def transform_item(self, item: DatasetItem):
        if not self._ids or (item.id, item.subset) in self._ids:
            filtered_annotations = []
            for ann in item.annotations:
                filtered_annotations.append(ann.wrap(
                    attributes=self._filter_attrs(ann.attributes)))

            return item.wrap(attributes=self._filter_attrs(item.attributes),
                annotations=filtered_annotations)
        return item
>>>>>>> 128f5464
<|MERGE_RESOLUTION|>--- conflicted
+++ resolved
@@ -871,11 +871,7 @@
                 assert False, f"Unexpected annotation type {type(ann)}"
 
         return self.wrap_item(item,
-<<<<<<< HEAD
             media=resized_image,
-            annotations=resized_annotations)
-=======
-            image=resized_image,
             annotations=resized_annotations)
 
 class RemoveItems(ItemTransform):
@@ -1014,5 +1010,4 @@
 
             return item.wrap(attributes=self._filter_attrs(item.attributes),
                 annotations=filtered_annotations)
-        return item
->>>>>>> 128f5464
+        return item