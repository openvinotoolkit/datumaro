# Copyright (C) 2020-2021 Intel Corporation
#
# SPDX-License-Identifier: MIT

import os
import os.path as osp
import re

from datumaro.components.annotation import AnnotationType, Label, LabelCategories, Points
from datumaro.components.converter import Converter
from datumaro.components.errors import MediaTypeError
from datumaro.components.extractor import DatasetItem, Importer, SourceExtractor
from datumaro.components.format_detection import FormatDetectionContext
from datumaro.components.media import Image
from datumaro.util.image import find_images
from datumaro.util.meta_file_util import has_meta_file, parse_meta_file


class LfwPath:
    IMAGES_DIR = "images"
    ANNOTATION_DIR = "annotations"
    LANDMARKS_FILE = "landmarks.txt"
    PAIRS_FILE = "pairs.txt"
    PEOPLE_FILE = "people.txt"
    IMAGE_EXT = ".jpg"
    PATTERN = re.compile(r"([\w-]+)_([-\d]+)")


class LfwExtractor(SourceExtractor):
    def __init__(self, path, subset=None):
        if not osp.isfile(path):
            raise FileNotFoundError("Can't read annotation file '%s'" % path)

        if not subset:
            subset = osp.basename(osp.dirname(osp.dirname(path)))
        super().__init__(subset=subset)

        self._dataset_dir = osp.dirname(osp.dirname(osp.dirname(path)))
        self._annotations_dir = osp.dirname(path)
        self._images_dir = osp.join(self._dataset_dir, self._subset, LfwPath.IMAGES_DIR)

        people_file = osp.join(osp.dirname(path), LfwPath.PEOPLE_FILE)
        self._categories = self._load_categories(people_file)

        self._items = list(self._load_items(path).values())

    def _load_categories(self, path):
        if has_meta_file(self._dataset_dir):
            return {
                AnnotationType.label: LabelCategories.from_iterable(
                    parse_meta_file(self._dataset_dir).keys()
                )
            }

        label_cat = LabelCategories()
        if osp.isfile(path):
            with open(path, encoding="utf-8") as labels_file:
                for line in labels_file:
                    objects = line.strip().split("\t")
                    if len(objects) == 2:
                        label_cat.add(objects[0])
        return {AnnotationType.label: label_cat}

    def _load_items(self, path):
        items = {}
        label_categories = self._categories.get(AnnotationType.label)

        if osp.isdir(self._images_dir):
            images = {
                osp.splitext(osp.relpath(p, self._images_dir))[0].replace("\\", "/"): p
                for p in find_images(self._images_dir, recursive=True)
            }
        else:
            images = {}

        with open(path, encoding="utf-8") as f:

            def get_label_id(label_name):
                if not label_name:
                    return None
                label_id = label_categories.find(label_name)[0]
                if label_id is None:
                    label_id = label_categories.add(label_name)
                return label_id

            for line in f:
                pair = line.strip().split("\t")
                if len(pair) == 1 and pair[0] != "":
                    annotations = []
                    image = pair[0]
                    item_id = pair[0]
                    objects = item_id.split("/")
                    if 1 < len(objects):
                        label_name = objects[0]
                        label = get_label_id(label_name)
                        if label is not None:
                            annotations.append(Label(label))
                            item_id = item_id[len(label_name) + 1 :]
                    if item_id not in items:
                        image = images.get(item_id)
                        if image:
                            image = Image(path=image)

                        items[item_id] = DatasetItem(
                            id=item_id, subset=self._subset, media=image, annotations=annotations
                        )
                elif len(pair) == 3:
                    image1, id1 = self.get_image_name(pair[0], pair[1])
                    image2, id2 = self.get_image_name(pair[0], pair[2])
                    label = get_label_id(pair[0])

                    if id1 not in items:
                        annotations = []
                        annotations.append(Label(label))

                        image = images.get(image1)
                        if image:
                            image = Image(path=image)

                        items[id1] = DatasetItem(
                            id=id1, subset=self._subset, media=image, annotations=annotations
                        )
                    if id2 not in items:
                        annotations = []
                        annotations.append(Label(label))

                        image = images.get(image2)
                        if image:
                            image = Image(path=image)

                        items[id2] = DatasetItem(
                            id=id2, subset=self._subset, media=image, annotations=annotations
                        )

                    # pairs form a directed graph
                    if not items[id1].annotations[0].attributes.get("positive_pairs"):
                        items[id1].annotations[0].attributes["positive_pairs"] = []
                    items[id1].annotations[0].attributes["positive_pairs"].append(image2)

                elif len(pair) == 4:
                    image1, id1 = self.get_image_name(pair[0], pair[1])
                    if pair[2] == "-":
                        image2 = pair[3]
                        id2 = pair[3]
                    else:
                        image2, id2 = self.get_image_name(pair[2], pair[3])
                    if id1 not in items:
                        annotations = []
                        label = get_label_id(pair[0])
                        annotations.append(Label(label))

                        image = images.get(image1)
                        if image:
                            image = Image(path=image)

                        items[id1] = DatasetItem(
                            id=id1, subset=self._subset, media=image, annotations=annotations
                        )
                    if id2 not in items:
                        annotations = []
                        if pair[2] != "-":
                            label = get_label_id(pair[2])
                            annotations.append(Label(label))

                        image = images.get(image2)
                        if image:
                            image = Image(path=image)

                        items[id2] = DatasetItem(
                            id=id2, subset=self._subset, media=image, annotations=annotations
                        )

                    # pairs form a directed graph
                    if not items[id1].annotations[0].attributes.get("negative_pairs"):
                        items[id1].annotations[0].attributes["negative_pairs"] = []
                    items[id1].annotations[0].attributes["negative_pairs"].append(image2)

        landmarks_file = osp.join(self._annotations_dir, LfwPath.LANDMARKS_FILE)
        if osp.isfile(landmarks_file):
            with open(landmarks_file, encoding="utf-8") as f:
                for line in f:
                    line = line.split("\t")

                    item_id = osp.splitext(line[0])[0]
                    objects = item_id.split("/")
                    if 1 < len(objects):
                        label_name = objects[0]
                        label = get_label_id(label_name)
                        if label is not None:
                            item_id = item_id[len(label_name) + 1 :]
                    if item_id not in items:
                        items[item_id] = DatasetItem(
                            id=item_id,
                            subset=self._subset,
                            image=osp.join(self._images_dir, line[0]),
                        )

                    annotations = items[item_id].annotations
                    annotations.append(Points([float(p) for p in line[1:]], label=label))

        return items

    @staticmethod
    def get_image_name(person, image_id):
        image, item_id = "", ""
        try:
            image_id = int(image_id)
            image = "{}/{}_{:04d}".format(person, person, image_id)
            item_id = "{}_{:04d}".format(person, image_id)
        except ValueError:
            image = "{}/{}".format(person, image_id)
            item_id = image_id
        return image, item_id


class LfwImporter(Importer):
    @classmethod
    def detect(cls, context: FormatDetectionContext) -> None:
<<<<<<< HEAD
        context.require_file(
            f'{LfwPath.ANNOTATION_DIR}/{LfwPath.PAIRS_FILE}')
=======
        context.require_file(f"*/{LfwPath.ANNOTATION_DIR}/{LfwPath.PAIRS_FILE}")
>>>>>>> 5e0c9b85

    @classmethod
    def find_sources(cls, path):
        base, ext = osp.splitext(LfwPath.PAIRS_FILE)
        return cls._find_sources_recursive(
            path, ext, "lfw", filename=base, dirname=LfwPath.ANNOTATION_DIR
        )


class LfwConverter(Converter):
    DEFAULT_IMAGE_EXT = LfwPath.IMAGE_EXT

    def apply(self):
        if self._extractor.media_type() and not issubclass(self._extractor.media_type(), Image):
            raise MediaTypeError("Media type is not an image")

        os.makedirs(self._save_dir, exist_ok=True)
        if self._save_dataset_meta:
            self._save_meta_file(self._save_dir)

        for subset_name, subset in self._extractor.subsets().items():
            label_categories = self._extractor.categories()[AnnotationType.label]
            labels = {label.name: 0 for label in label_categories}

            positive_pairs = []
            negative_pairs = []
            neutral_items = []
            landmarks = []
            included_items = []

            for item in subset:
                anns = [ann for ann in item.annotations if ann.type == AnnotationType.label]
                label, label_name = None, None
                if anns:
                    label = anns[0]
                    label_name = label_categories[anns[0].label].name
                    labels[label_name] += 1

                if self._save_media and item.media:
                    subdir = osp.join(subset_name, LfwPath.IMAGES_DIR)
                    if label_name:
                        subdir = osp.join(subdir, label_name)
                    self._save_image(item, subdir=subdir)

                if label is not None:
                    person1 = label_name
                    num1 = item.id
                    if num1.startswith(person1):
                        num1 = int(num1.replace(person1, "")[1:])
                    curr_item = person1 + "/" + str(num1)

                    if "positive_pairs" in label.attributes:
                        if curr_item not in included_items:
                            included_items.append(curr_item)
                        for pair in label.attributes["positive_pairs"]:
                            search = LfwPath.PATTERN.search(pair)
                            if search:
                                num2 = search.groups()[1]
                                num2 = int(num2)
                            else:
                                num2 = pair
                                if num2.startswith(person1):
                                    num2 = num2.replace(person1, "")[1:]
                            curr_item = person1 + "/" + str(num2)
                            if curr_item not in included_items:
                                included_items.append(curr_item)
                            positive_pairs.append("%s\t%s\t%s" % (person1, num1, num2))

                    if "negative_pairs" in label.attributes:
                        if curr_item not in included_items:
                            included_items.append(curr_item)
                        for pair in label.attributes["negative_pairs"]:
                            search = LfwPath.PATTERN.search(pair)
                            curr_item = ""
                            if search:
                                person2, num2 = search.groups()
                                num2 = int(num2)
                                curr_item += person2 + "/"
                            else:
                                person2 = "-"
                                num2 = pair
                                objects = pair.split("/")
                                if 1 < len(objects) and objects[0] in labels:
                                    person2 = objects[0]
                                    num2 = pair.replace(person2, "")[1:]
                                    curr_item += person2 + "/"
                            curr_item += str(num2)
                            if curr_item not in included_items:
                                included_items.append(curr_item)
                            negative_pairs.append("%s\t%s\t%s\t%s" % (person1, num1, person2, num2))

                    if (
                        "positive_pairs" not in label.attributes
                        and "negative_pairs" not in label.attributes
                        and curr_item not in included_items
                    ):
                        neutral_items.append("%s/%s" % (person1, item.id))
                        included_items.append(curr_item)

                elif item.id not in included_items:
                    neutral_items.append(item.id)
                    included_items.append(item.id)

                item_landmarks = [p for p in item.annotations if p.type == AnnotationType.points]
                for landmark in item_landmarks:
                    landmarks.append(
                        "%s\t%s"
                        % (item.id + LfwPath.IMAGE_EXT, "\t".join(str(p) for p in landmark.points))
                    )

            annotations_dir = osp.join(self._save_dir, subset_name, LfwPath.ANNOTATION_DIR)
            pairs_file = osp.join(annotations_dir, LfwPath.PAIRS_FILE)
            os.makedirs(osp.dirname(pairs_file), exist_ok=True)
            with open(pairs_file, "w", encoding="utf-8") as f:
                f.writelines(["%s\n" % pair for pair in positive_pairs])
                f.writelines(["%s\n" % pair for pair in negative_pairs])
                f.writelines(["%s\n" % item for item in neutral_items])

            if landmarks:
                landmarks_file = osp.join(annotations_dir, LfwPath.LANDMARKS_FILE)
                with open(landmarks_file, "w", encoding="utf-8") as f:
                    f.writelines(["%s\n" % landmark for landmark in landmarks])

            if labels:
                people_file = osp.join(annotations_dir, LfwPath.PEOPLE_FILE)
                with open(people_file, "w", encoding="utf-8") as f:
                    f.writelines(["%s\t%d\n" % (label, labels[label]) for label in labels])<|MERGE_RESOLUTION|>--- conflicted
+++ resolved
@@ -216,12 +216,8 @@
 class LfwImporter(Importer):
     @classmethod
     def detect(cls, context: FormatDetectionContext) -> None:
-<<<<<<< HEAD
         context.require_file(
             f'{LfwPath.ANNOTATION_DIR}/{LfwPath.PAIRS_FILE}')
-=======
-        context.require_file(f"*/{LfwPath.ANNOTATION_DIR}/{LfwPath.PAIRS_FILE}")
->>>>>>> 5e0c9b85
 
     @classmethod
     def find_sources(cls, path):
