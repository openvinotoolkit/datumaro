--- conflicted
+++ resolved
@@ -2,7 +2,7 @@
 #
 # SPDX-License-Identifier: MIT
 
-from glob import glob
+from glob import iglob
 import os.path as osp
 
 import numpy as np
@@ -80,7 +80,6 @@
     def _load_localization_items(self):
         items = {}
 
-<<<<<<< HEAD
         image_dir = osp.join(self._path, IcdarPath.IMAGES_DIR)
         if osp.isdir(image_dir):
             images = { osp.splitext(osp.relpath(p, image_dir))[0]: p
@@ -88,19 +87,12 @@
         else:
             images = {}
 
-        for path in glob(osp.join(self._path, '**', '*.txt')):
-            item_id = osp.splitext(osp.basename(path))[0]
-            if item_id.startswith('gt_'):
-                item_id = item_id[3:]
-=======
-        for path in glob(osp.join(self._path, '**', '*.txt'), recursive=True):
+        for path in iglob(osp.join(self._path, '**', '*.txt'), recursive=True):
             item_id = osp.splitext(osp.relpath(path, self._path))[0]
             if osp.basename(item_id).startswith('gt_'):
                 item_id = osp.join(osp.dirname(item_id), osp.basename(item_id)[3:])
             item_id = item_id.replace('\\', '/')
-            image_path = osp.join(self._path, IcdarPath.IMAGES_DIR,
-                item_id + IcdarPath.IMAGE_EXT)
->>>>>>> 755068f8
+
             if item_id not in items:
                 items[item_id] = DatasetItem(item_id, subset=self._subset,
                     image=images.get(item_id))
@@ -145,7 +137,6 @@
     def _load_segmentation_items(self):
         items = {}
 
-<<<<<<< HEAD
         image_dir = osp.join(self._path, IcdarPath.IMAGES_DIR)
         if osp.isdir(image_dir):
             images = { osp.splitext(osp.relpath(p, image_dir))[0]: p
@@ -153,15 +144,12 @@
         else:
             images = {}
 
-        for path in glob(osp.join(self._path, '**', '*.txt')):
-            item_id = osp.splitext(osp.basename(path))[0]
-=======
-        for path in glob(osp.join(self._path, '**', '*.txt'), recursive=True):
+        for path in iglob(osp.join(self._path, '**', '*.txt'), recursive=True):
             item_id = osp.splitext(osp.relpath(path, self._path))[0]
             item_id = item_id.replace('\\', '/')
->>>>>>> 755068f8
             if item_id.endswith('_GT'):
                 item_id = item_id[:-3]
+
             if item_id not in items:
                 items[item_id] = DatasetItem(item_id, subset=self._subset,
                     image=images.get(item_id))
@@ -259,29 +247,4 @@
 class IcdarTextSegmentationImporter(Importer):
     @classmethod
     def find_sources(cls, path):
-<<<<<<< HEAD
-        sources = []
-
-        paths = [path]
-        if osp.basename(path) not in IcdarPath.TASK_DIR.values():
-            paths = [p for p in glob(osp.join(path, '**'))
-                if osp.basename(p) in IcdarPath.TASK_DIR.values()]
-
-        for path in paths:
-            for task, extractor_type, task_dir in cls._TASKS:
-                if not osp.isdir(path) or osp.basename(path) != task_dir:
-                    continue
-
-                if task is IcdarTask.word_recognition:
-                    ext = '.txt'
-                elif task is IcdarTask.text_localization or \
-                        task is IcdarTask.text_segmentation:
-                    ext = ''
-
-                sources += cls._find_sources_recursive(path, ext,
-                    extractor_type, file_filter=lambda p:
-                        osp.basename(p) != IcdarPath.VOCABULARY_FILE)
-        return sources
-=======
-        return cls._find_sources_recursive(path, '', 'icdar_text_segmentation')
->>>>>>> 755068f8
+        return cls._find_sources_recursive(path, '', 'icdar_text_segmentation')