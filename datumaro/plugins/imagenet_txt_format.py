--- conflicted
+++ resolved
@@ -98,19 +98,14 @@
                     if p.type == AnnotationType.label]
 
                 if self._save_images and item.has_image:
-<<<<<<< HEAD
-                    self._save_image(item,
-                        osp.join(self._save_dir, ImagenetTxtPath.IMAGE_DIR,
-                            self._make_image_filename(item)))
+                    self._save_image(item, subdir=ImagenetTxtPath.IMAGE_DIR)
+
             annotation = ''
             for item_id, item_labels in labels.items():
                 if 1 < len(item_id.split()):
                     item_id = '\"' + item_id + '\"'
                 annotation += '%s %s\n' % (item_id, ' '.join(item_labels))
-=======
-                    self._save_image(item, subdir=ImagenetTxtPath.IMAGE_DIR)
 
->>>>>>> 944e9f9f
             with open(annotation_file, 'w', encoding='utf-8') as f:
                 f.write(annotation)
 
