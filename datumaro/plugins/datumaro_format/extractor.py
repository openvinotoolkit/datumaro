--- conflicted
+++ resolved
@@ -11,11 +11,7 @@
 from datumaro.components.errors import DatasetImportError
 from datumaro.components.extractor import DatasetItem, Importer, SourceExtractor
 from datumaro.components.format_detection import FormatDetectionContext
-<<<<<<< HEAD
-from datumaro.components.media import Image, MediaElement
-=======
 from datumaro.components.media import Image, MediaElement, PointCloud
->>>>>>> 2300ec03
 from datumaro.util import parse_json, parse_json_file
 
 from .format import DatumaroPath
@@ -132,21 +128,11 @@
                 media = MediaElement(path=media_desc.get('path'))
                 self._media_type = MediaElement
 
-            media_desc = item_desc.get('media')
-            if not (image or point_cloud) and media_desc and \
-                    media_desc.get('path'):
-                media = MediaElement(path=media_desc.get('path'))
-
             annotations = self._load_annotations(item_desc)
 
             item = DatasetItem(id=item_id, subset=self._subset,
                 annotations=annotations, media=media,
-<<<<<<< HEAD
-                image=image, point_cloud=point_cloud,
-                related_images=related_images, attributes=item_desc.get('attr'))
-=======
                 attributes=item_desc.get('attr'))
->>>>>>> 2300ec03
 
             items.append(item)
 
