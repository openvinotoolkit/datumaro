--- conflicted
+++ resolved
@@ -98,25 +98,18 @@
 
         self._items = []
 
-<<<<<<< HEAD
-=======
         media_path_prefix = {
             MediaType.IMAGE: osp.join(self._images_dir, self._subset),
             MediaType.POINT_CLOUD: osp.join(self._pcd_dir, self._subset),
         }
 
->>>>>>> 7cad257d
         # For each blob, we decrypt the blob first, then extract items.
         for blob_size in blob_sizes:
             blob_bytes = self._crypter.decrypt(self._fp.read(blob_size))
             offset = 0
 
             while offset < len(blob_bytes):
-<<<<<<< HEAD
-                item, offset = DatasetItemMapper.backward(blob_bytes, offset)
-=======
                 item, offset = DatasetItemMapper.backward(blob_bytes, offset, media_path_prefix)
->>>>>>> 7cad257d
                 if item.media is not None and self._media_encryption:
                     item.media.set_crypter(self._crypter)
                 self._items.append(item)
