--- conflicted
+++ resolved
@@ -19,10 +19,6 @@
     MASK_EXT = ".png"
     SIGNATURE = _SIGNATURE
     SIGNATURE_LEN = len(_SIGNATURE)
-<<<<<<< HEAD
-    ENCRYPTION_FIELD_LENGTH = 512
-=======
->>>>>>> 6b613c79
 
     @classmethod
     def check_signature(cls, signature: str):
