--- conflicted
+++ resolved
@@ -4,28 +4,18 @@
 
 # pylint: disable=no-self-use
 
-<<<<<<< HEAD
 import argparse
 import logging as log
-=======
->>>>>>> d5487c76
 import os.path as osp
 import struct
 from io import BufferedWriter
 from typing import Any, Optional
 
-<<<<<<< HEAD
 from datumaro.components.crypter import NULL_CRYPTER, Crypter
-=======
->>>>>>> d5487c76
 from datumaro.components.dataset_base import DatasetItem, IDataset
 from datumaro.components.exporter import ExportContext, Exporter
 from datumaro.plugins.data_formats.datumaro.exporter import DatumaroExporter
 from datumaro.plugins.data_formats.datumaro.exporter import _SubsetWriter as __SubsetWriter
-<<<<<<< HEAD
-=======
-from datumaro.plugins.data_formats.datumaro_binary.crypter import Crypter
->>>>>>> d5487c76
 from datumaro.plugins.data_formats.datumaro_binary.mapper import DictMapper
 from datumaro.plugins.data_formats.datumaro_binary.mapper.dataset_item import DatasetItemMapper
 
@@ -35,7 +25,6 @@
 class _SubsetWriter(__SubsetWriter):
     """"""
 
-<<<<<<< HEAD
     def __init__(
         self,
         context: Exporter,
@@ -51,17 +40,7 @@
         self._data["items"] = bytearray()
         self._item_cnt = 0
         media_type = context._extractor.media_type()
-        self._media_type = {"media_type": media_type.MEDIA_TYPE}
-=======
-    def __init__(self, context: Exporter, ann_file: str, encryption_key: Optional[bytes] = None):
-        super().__init__(context, ann_file)
-        self._fp: Optional[BufferedWriter] = None
-        self._crypter = Crypter(encryption_key)
-        self._data["items"] = bytearray()
-        self._item_cnt = 0
-        media_type = context._extractor.media_type()
         self._media_type = {"media_type": media_type._type}
->>>>>>> d5487c76
 
     def _sign(self):
         self._fp.write(DatumaroBinaryPath.SIGNATURE.encode())
@@ -91,26 +70,17 @@
         self._dump_header(self.categories)
 
     def add_item(self, item: DatasetItem):
-<<<<<<< HEAD
-        with self.save_media(item):
-=======
         with self.context_save_media(item):
->>>>>>> d5487c76
             self.items.extend(DatasetItemMapper.forward(item))
         self._item_cnt += 1
 
     def _dump_items(self):
-<<<<<<< HEAD
         items_bytes = self._crypter.encrypt(bytes(self.items))
-=======
-        items_bytes = bytes(self.items)
->>>>>>> d5487c76
         n_items_bytes = len(items_bytes)
         self._fp.write(struct.pack(f"I{n_items_bytes}s", self._item_cnt, items_bytes))
 
     def write(self):
         try:
-<<<<<<< HEAD
             if not self._crypter.is_null_crypter:
                 log.info(
                     "Please see the generated encryption secret key file in the following path.\n"
@@ -122,8 +92,6 @@
                 with open(self.secret_key_file, "w") as fp:
                     fp.write(self._crypter.key.decode())
 
-=======
->>>>>>> d5487c76
             with open(self.ann_file, "wb") as fp:
                 self._fp = fp
                 self._sign()
@@ -134,7 +102,6 @@
                 self._dump_items()
         finally:
             self._fp = None
-<<<<<<< HEAD
 
 
 class EncryptAction(argparse.BooleanOptionalAction):
@@ -152,15 +119,12 @@
 
         setattr(namespace, self.key_dest, key)
         delattr(namespace, self.dest)
-=======
->>>>>>> d5487c76
 
 
 class DatumaroBinaryExporter(DatumaroExporter):
     DEFAULT_IMAGE_EXT = DatumaroBinaryPath.IMAGE_EXT
     PATH_CLS = DatumaroBinaryPath
 
-<<<<<<< HEAD
     @classmethod
     def build_cmdline_parser(cls, **kwargs):
         parser = super().build_cmdline_parser(**kwargs)
@@ -173,8 +137,6 @@
 
         return parser
 
-=======
->>>>>>> d5487c76
     def __init__(
         self,
         extractor: IDataset,
@@ -204,9 +166,6 @@
         return _SubsetWriter(
             context=self,
             ann_file=osp.join(self._annotations_dir, subset + self.PATH_CLS.ANNOTATION_EXT),
-<<<<<<< HEAD
             secret_key_file=osp.join(self._save_dir, self.PATH_CLS.SECRET_KEY_FILE),
-=======
->>>>>>> d5487c76
             encryption_key=self._encryption_key,
         )