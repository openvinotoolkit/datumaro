# Copyright (C) 2023 Intel Corporation
#
# SPDX-License-Identifier: MIT

# pylint: disable=no-self-use

import os
import os.path as osp
import shutil

import numpy as np
import pycocotools.mask as mask_utils

from datumaro.components.annotation import (
    Annotation,
    Bbox,
    Caption,
    Cuboid3d,
    Ellipse,
    Label,
    LabelCategories,
    Mask,
    MaskCategories,
    Points,
    PointsCategories,
    Polygon,
    PolyLine,
    RleMask,
    _Shape,
)
from datumaro.components.dataset import ItemStatus
from datumaro.components.dataset_base import DEFAULT_SUBSET_NAME, DatasetItem, IDataset
from datumaro.components.exporter import Exporter
from datumaro.components.media import Image, MediaElement, PointCloud
from datumaro.util import cast, dump_json_file

from .format import DatumaroPath


class _SubsetWriter:
    def __init__(self, context: IDataset, ann_file: str):
        self._context = context

        self._data = {
            "infos": {},
            "categories": {},
            "items": [],
        }

        self.ann_file = ann_file

    @property
    def infos(self):
        return self._data["infos"]

    @property
    def categories(self):
        return self._data["categories"]

    @property
    def items(self):
        return self._data["items"]

    def is_empty(self):
        return not self.items

    def add_item(self, item: DatasetItem):
        annotations = []
        item_desc = {
            "id": item.id,
            "annotations": annotations,
        }

        if item.attributes:
            item_desc["attr"] = item.attributes

        if isinstance(item.media, Image):
            image = item.media_as(Image)
            path = image.path
            if self._context._save_media:
                path = self._context._make_image_filename(item)
                self._context._save_image(
                    item, osp.join(self._context._images_dir, item.subset, path)
                )

            item_desc["image"] = {
                "path": path,
            }
            if item.media.has_size:  # avoid occasional loading
                item_desc["image"]["size"] = item.media.size
        elif isinstance(item.media, PointCloud):
            pcd = item.media_as(PointCloud)
            path = pcd.path
            if self._context._save_media:
                path = self._context._make_pcd_filename(item)
                self._context._save_point_cloud(
                    item, osp.join(self._context._pcd_dir, item.subset, path)
                )

            item_desc["point_cloud"] = {"path": path}

            images = sorted(pcd.extra_images, key=lambda v: v.path)
            if self._context._save_media:
                related_images = []
                for i, img in enumerate(images):
                    ri_desc = {}

                    # Images can have completely the same names or don't
                    # have them at all, so we just rename them
                    ri_desc["path"] = f"image_{i}{self._context._find_image_ext(img)}"

                    if img.has_data:
                        img.save(
                            osp.join(
                                self._context._related_images_dir,
                                item.subset,
                                item.id,
                                ri_desc["path"],
                            )
                        )
                    if img.has_size:
                        ri_desc["size"] = img.size
                    related_images.append(ri_desc)
            else:
                related_images = [{"path": img.path} for img in images]

            if related_images:
                item_desc["related_images"] = related_images

        if isinstance(item.media, MediaElement):
            item_desc["media"] = {"path": item.media.path}

        self.items.append(item_desc)

        for ann in item.annotations:
            if isinstance(ann, Label):
                converted_ann = self._convert_label_object(ann)
            elif isinstance(ann, Mask):
                converted_ann = self._convert_mask_object(ann)
            elif isinstance(ann, Points):
                converted_ann = self._convert_points_object(ann)
            elif isinstance(ann, PolyLine):
                converted_ann = self._convert_polyline_object(ann)
            elif isinstance(ann, Polygon):
                converted_ann = self._convert_polygon_object(ann)
            elif isinstance(ann, Bbox):
                converted_ann = self._convert_bbox_object(ann)
            elif isinstance(ann, Caption):
                converted_ann = self._convert_caption_object(ann)
            elif isinstance(ann, Cuboid3d):
                converted_ann = self._convert_cuboid_3d_object(ann)
            elif isinstance(ann, Ellipse):
                converted_ann = self._convert_ellipse_object(ann)
            else:
                raise NotImplementedError()
            annotations.append(converted_ann)

    def add_infos(self, infos):
        self._data["infos"].update(infos)

    def add_categories(self, categories):
        for ann_type, desc in categories.items():
            if isinstance(desc, LabelCategories):
                converted_desc = self._convert_label_categories(desc)
            elif isinstance(desc, MaskCategories):
                converted_desc = self._convert_mask_categories(desc)
            elif isinstance(desc, PointsCategories):
                converted_desc = self._convert_points_categories(desc)
            else:
                raise NotImplementedError()
            self.categories[ann_type.name] = converted_desc

    def write(self):
        dump_json_file(self.ann_file, self._data)

    def _convert_annotation(self, obj):
        assert isinstance(obj, Annotation)

        ann_json = {
            "id": cast(obj.id, int),
            "type": cast(obj.type.name, str),
            "attributes": obj.attributes,
            "group": cast(obj.group, int, 0),
        }
        return ann_json

    def _convert_label_object(self, obj):
        converted = self._convert_annotation(obj)

        converted.update(
            {
                "label_id": cast(obj.label, int),
            }
        )
        return converted

    def _convert_mask_object(self, obj):
        converted = self._convert_annotation(obj)

        if isinstance(obj, RleMask):
            rle = obj.rle
        else:
            rle = mask_utils.encode(np.require(obj.image, dtype=np.uint8, requirements="F"))

        if isinstance(rle["counts"], str):
            counts = rle["counts"]
        else:
            counts = rle["counts"].decode("ascii")

        converted.update(
            {
                "label_id": cast(obj.label, int),
                "rle": {
                    # serialize as compressed COCO mask
                    "counts": counts,
                    "size": list(int(c) for c in rle["size"]),
                },
                "z_order": obj.z_order,
            }
        )
        return converted

    def _convert_shape_object(self, obj):
        assert isinstance(obj, _Shape)
        converted = self._convert_annotation(obj)

        converted.update(
            {
                "label_id": cast(obj.label, int),
                "points": [float(p) for p in obj.points],
                "z_order": obj.z_order,
            }
        )
        return converted

    def _convert_polyline_object(self, obj):
        return self._convert_shape_object(obj)

    def _convert_polygon_object(self, obj):
        return self._convert_shape_object(obj)

    def _convert_bbox_object(self, obj):
        converted = self._convert_shape_object(obj)
        converted.pop("points", None)
        converted["bbox"] = [float(p) for p in obj.get_bbox()]
        return converted

    def _convert_points_object(self, obj):
        converted = self._convert_shape_object(obj)

        converted.update(
            {
                "visibility": [int(v.value) for v in obj.visibility],
            }
        )
        return converted

    def _convert_caption_object(self, obj):
        converted = self._convert_annotation(obj)

        converted.update(
            {
                "caption": cast(obj.caption, str),
            }
        )
        return converted

    def _convert_cuboid_3d_object(self, obj):
        converted = self._convert_annotation(obj)
        converted.update(
            {
                "label_id": cast(obj.label, int),
                "position": [float(p) for p in obj.position],
                "rotation": [float(p) for p in obj.rotation],
                "scale": [float(p) for p in obj.scale],
            }
        )
        return converted

    def _convert_ellipse_object(self, obj: Ellipse):
        return self._convert_shape_object(obj)

    def _convert_attribute_categories(self, attributes):
        return sorted(attributes)

    def _convert_labels_label_groups(self, labels):
        return sorted(labels)

    def _convert_label_categories(self, obj):
        converted = {
            "labels": [],
            "label_groups": [],
            "attributes": self._convert_attribute_categories(obj.attributes),
        }
        for label in obj.items:
            converted["labels"].append(
                {
                    "name": cast(label.name, str),
                    "parent": cast(label.parent, str),
                    "attributes": self._convert_attribute_categories(label.attributes),
                }
            )
        for label_group in obj.label_groups:
            converted["label_groups"].append(
                {
                    "name": cast(label_group.name, str),
                    "group_type": cast(label_group.group_type, str),
                    "labels": self._convert_labels_label_groups(label_group.labels),
                }
            )
        return converted

    def _convert_mask_categories(self, obj):
        converted = {
            "colormap": [],
        }
        for label_id, color in obj.colormap.items():
            converted["colormap"].append(
                {
                    "label_id": int(label_id),
                    "r": int(color[0]),
                    "g": int(color[1]),
                    "b": int(color[2]),
                }
            )
        return converted

    def _convert_points_categories(self, obj):
        converted = {
            "items": [],
        }
        for label_id, item in obj.items.items():
            converted["items"].append(
                {
                    "label_id": int(label_id),
                    "labels": [cast(label, str) for label in item.labels],
                    "joints": [list(map(int, j)) for j in item.joints],
                }
            )
        return converted


class DatumaroExporter(Exporter):
    DEFAULT_IMAGE_EXT = DatumaroPath.IMAGE_EXT
<<<<<<< HEAD
    PATH_CLS = DatumaroPath

    def create_writer(self, subset: str) -> _SubsetWriter:
        return self._SubsetWriter(
            context=self,
            ann_file=osp.join(self._annotations_dir, subset + self.PATH_CLS.ANNOTATION_EXT),
        )
=======
    WRITER_CLS = _SubsetWriter
    PATH_CLS = DatumaroPath
>>>>>>> 1e6761b8

    def apply(self):
        os.makedirs(self._save_dir, exist_ok=True)

        images_dir = osp.join(self._save_dir, self.PATH_CLS.IMAGES_DIR)
        os.makedirs(images_dir, exist_ok=True)
        self._images_dir = images_dir

        annotations_dir = osp.join(self._save_dir, self.PATH_CLS.ANNOTATIONS_DIR)
        os.makedirs(annotations_dir, exist_ok=True)
        self._annotations_dir = annotations_dir

        self._pcd_dir = osp.join(self._save_dir, self.PATH_CLS.PCD_DIR)
        self._related_images_dir = osp.join(self._save_dir, self.PATH_CLS.RELATED_IMAGES_DIR)
<<<<<<< HEAD

        writers = {subset: self.create_writer(subset) for subset in self._extractor.subsets()}

=======

        writers = {
            subset: self.WRITER_CLS(
                context=self,
                ann_file=osp.join(self._annotations_dir, subset + self.PATH_CLS.ANNOTATION_EXT),
            )
            for subset in self._extractor.subsets()
        }
>>>>>>> 1e6761b8
        for writer in writers.values():
            writer.add_infos(self._extractor.infos())
            writer.add_categories(self._extractor.categories())

        for item in self._extractor:
            subset = item.subset or DEFAULT_SUBSET_NAME
            writers[subset].add_item(item)

        for subset, writer in writers.items():
            if self._patch and subset in self._patch.updated_subsets and writer.is_empty():
                if osp.isfile(writer.ann_file):
                    # Remove subsets that became empty
                    os.remove(writer.ann_file)
                continue

            writer.write()

    @classmethod
    def patch(cls, dataset, patch, save_dir, **kwargs):
        for subset in patch.updated_subsets:
            conv = cls(dataset.get_subset(subset), save_dir=save_dir, **kwargs)
            conv._patch = patch
            conv.apply()

        conv = cls(dataset, save_dir=save_dir, **kwargs)
        for (item_id, subset), status in patch.updated_items.items():
            if status != ItemStatus.removed:
                item = patch.data.get(item_id, subset)
            else:
                item = DatasetItem(item_id, subset=subset)

            if not (status == ItemStatus.removed or not item.media):
                continue

            image_path = osp.join(
                save_dir, cls.PATH_CLS.IMAGES_DIR, item.subset, conv._make_image_filename(item)
            )
            if osp.isfile(image_path):
                os.unlink(image_path)

            pcd_path = osp.join(
                save_dir, cls.PATH_CLS.PCD_DIR, item.subset, conv._make_pcd_filename(item)
            )
            if osp.isfile(pcd_path):
                os.unlink(pcd_path)

            related_images_path = osp.join(
                save_dir, cls.PATH_CLS.RELATED_IMAGES_DIR, item.subset, item.id
            )
            if osp.isdir(related_images_path):
                shutil.rmtree(related_images_path)<|MERGE_RESOLUTION|>--- conflicted
+++ resolved
@@ -342,18 +342,13 @@
 
 class DatumaroExporter(Exporter):
     DEFAULT_IMAGE_EXT = DatumaroPath.IMAGE_EXT
-<<<<<<< HEAD
     PATH_CLS = DatumaroPath
 
     def create_writer(self, subset: str) -> _SubsetWriter:
-        return self._SubsetWriter(
+        return _SubsetWriter(
             context=self,
             ann_file=osp.join(self._annotations_dir, subset + self.PATH_CLS.ANNOTATION_EXT),
         )
-=======
-    WRITER_CLS = _SubsetWriter
-    PATH_CLS = DatumaroPath
->>>>>>> 1e6761b8
 
     def apply(self):
         os.makedirs(self._save_dir, exist_ok=True)
@@ -368,20 +363,9 @@
 
         self._pcd_dir = osp.join(self._save_dir, self.PATH_CLS.PCD_DIR)
         self._related_images_dir = osp.join(self._save_dir, self.PATH_CLS.RELATED_IMAGES_DIR)
-<<<<<<< HEAD
 
         writers = {subset: self.create_writer(subset) for subset in self._extractor.subsets()}
 
-=======
-
-        writers = {
-            subset: self.WRITER_CLS(
-                context=self,
-                ann_file=osp.join(self._annotations_dir, subset + self.PATH_CLS.ANNOTATION_EXT),
-            )
-            for subset in self._extractor.subsets()
-        }
->>>>>>> 1e6761b8
         for writer in writers.values():
             writer.add_infos(self._extractor.infos())
             writer.add_categories(self._extractor.categories())
