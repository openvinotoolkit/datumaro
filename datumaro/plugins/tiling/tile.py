--- conflicted
+++ resolved
@@ -132,11 +132,7 @@
     raise DatumaroError(f"type(ann)={type(ann)} is not support tiling.")
 
 
-<<<<<<< HEAD
-class TileTransform(Transform, CliPlugin):
-=======
 class Tile(Transform, CliPlugin):
->>>>>>> f9b9acdf
     """
     Apply tile tranformation to items in the dataset.
     This transformation is useful for detecting small objects [1]_.
