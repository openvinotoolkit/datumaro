--- conflicted
+++ resolved
@@ -7,11 +7,7 @@
 import os.path as osp
 import re
 from collections import OrderedDict
-<<<<<<< HEAD
-from typing import Dict, List, Tuple, Type, TypeVar, Union
-=======
 from typing import Dict, List, Optional, Tuple, Type, TypeVar, Union
->>>>>>> be7bbccd
 
 from datumaro.components.annotation import Annotation, AnnotationType, Bbox, LabelCategories
 from datumaro.components.errors import (
@@ -75,34 +71,11 @@
 
         self._image_info = image_info
 
-<<<<<<< HEAD
         config = self._parse_config(config_path)
-=======
-        with open(config_path, "r", encoding="utf-8") as f:
-            config_lines = f.readlines()
-
-        subsets = OrderedDict()
-        names_path = None
-
-        for line in config_lines:
-            match = re.match(r"^\s*(\w+)\s*=\s*(.+)$", line)
-            if not match:
-                continue
-
-            key = match.group(1)
-            value = match.group(2)
-            if key == "names":
-                names_path = value
-            elif key in YoloPath.SUBSET_NAMES:
-                subsets[key] = value
-            else:
-                continue
->>>>>>> be7bbccd
 
         names_path = config.get("names")
         if not names_path:
             raise InvalidAnnotationError(f"Failed to parse names file path from config")
-<<<<<<< HEAD
 
         # The original format is like this:
         #
@@ -115,8 +88,6 @@
         # To support more subset names, we disallow subsets
         # called 'classes' and 'backup'.
         subsets = {k: v for k, v in config.items() if k not in YoloPath.RESERVED_CONFIG_KEYS}
-=======
->>>>>>> be7bbccd
 
         for subset_name, list_path in subsets.items():
             list_path = osp.join(self._path, self.localize_path(list_path))
@@ -139,7 +110,6 @@
         }
 
     @staticmethod
-<<<<<<< HEAD
     def _parse_config(path: str) -> Dict[str, str]:
         with open(path, "r", encoding="utf-8") as f:
             config_lines = f.readlines()
@@ -158,22 +128,14 @@
         return config
 
     @staticmethod
-=======
->>>>>>> be7bbccd
     def localize_path(path: str) -> str:
         """
         Removes the "data/" prefix from the path
         """
 
-<<<<<<< HEAD
-        path = osp.normpath(path).strip()
-        default_base = "data" + osp.sep
-        if path.startswith(default_base):  # default path
-=======
         path = osp.normpath(path.strip()).replace("\\", "/")
         default_base = "data/"
         if path.startswith(default_base):
->>>>>>> be7bbccd
             path = path[len(default_base) :]
         return path
 
@@ -194,11 +156,7 @@
 
         return osp.splitext(path)[0]
 
-<<<<<<< HEAD
-    def _get(self, item_id: str, subset_name: str):
-=======
     def _get(self, item_id: str, subset_name: str) -> Optional[DatasetItem]:
->>>>>>> be7bbccd
         subset = self._subsets[subset_name]
         item = subset.items[item_id]
 
@@ -206,21 +164,6 @@
             try:
                 image_size = self._image_info.get(item_id)
                 image = Image(path=osp.join(self._path, item), size=image_size)
-<<<<<<< HEAD
-
-                anno_path = osp.splitext(image.path)[0] + ".txt"
-                annotations = self._parse_annotations(
-                    anno_path, image, item_id=(item_id, subset_name)
-                )
-
-                item = DatasetItem(
-                    id=item_id, subset=subset_name, media=image, annotations=annotations
-                )
-            except Exception as e:
-                self._ctx.error_policy.report_item_error(e, item_id=(item_id, subset_name))
-
-            subset.items[item_id] = item
-=======
 
                 anno_path = osp.splitext(image.path)[0] + ".txt"
                 annotations = self._parse_annotations(
@@ -235,7 +178,6 @@
                 self._ctx.error_policy.report_item_error(e, item_id=(item_id, subset_name))
                 subset.items.pop(item_id)
                 item = None
->>>>>>> be7bbccd
 
         return item
 
