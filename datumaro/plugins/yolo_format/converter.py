# Copyright (C) 2019-2022 Intel Corporation
#
# SPDX-License-Identifier: MIT

from collections import OrderedDict
import logging as log
import os
import os.path as osp

from datumaro.components.annotation import AnnotationType, Bbox
from datumaro.components.converter import Converter
from datumaro.components.dataset import ItemStatus
from datumaro.components.errors import MediaTypeError
from datumaro.components.extractor import DEFAULT_SUBSET_NAME, DatasetItem
from datumaro.components.media import Image

from .format import YoloPath


def _make_yolo_bbox(img_size, box):
    # https://github.com/pjreddie/darknet/blob/master/scripts/voc_label.py
    # <x> <y> <width> <height> - values relative to width and height of image
    # <x> <y> - are center of rectangle
    x = (box[0] + box[2]) / 2 / img_size[0]
    y = (box[1] + box[3]) / 2 / img_size[1]
    w = (box[2] - box[0]) / img_size[0]
    h = (box[3] - box[1]) / img_size[1]
    return x, y, w, h

class YoloConverter(Converter):
    # https://github.com/AlexeyAB/darknet#how-to-train-to-detect-your-custom-objects
    DEFAULT_IMAGE_EXT = '.jpg'

    def apply(self):
        extractor = self._extractor
        save_dir = self._save_dir

        if self._extractor.media_type() and \
                self._extractor.media_type() is not Image:
            raise MediaTypeError("Media type is not an image")

        os.makedirs(save_dir, exist_ok=True)

        if self._save_dataset_meta:
            self._save_meta_file(self._save_dir)

        label_categories = extractor.categories()[AnnotationType.label]
        label_ids = {label.name: idx
            for idx, label in enumerate(label_categories.items)}
        with open(osp.join(save_dir, 'obj.names'), 'w', encoding='utf-8') as f:
            f.writelines('%s\n' % l[0]
                for l in sorted(label_ids.items(), key=lambda x: x[1]))

        subset_lists = OrderedDict()

        subsets = self._extractor.subsets()
        pbars = self._ctx.progress_reporter.split(len(subsets))
        for (subset_name, subset), pbar in zip(subsets.items(), pbars):
            if not subset_name or subset_name == DEFAULT_SUBSET_NAME:
                subset_name = YoloPath.DEFAULT_SUBSET_NAME
            elif subset_name not in YoloPath.SUBSET_NAMES:
                log.warning("Skipping subset export '%s'. "
                    "If specified, the only valid names are %s" % \
                    (subset_name, ', '.join(
                        "'%s'" % s for s in YoloPath.SUBSET_NAMES)))
                continue

            subset_dir = osp.join(save_dir, 'obj_%s_data' % subset_name)
            os.makedirs(subset_dir, exist_ok=True)

            image_paths = OrderedDict()
<<<<<<< HEAD

            for item in subset:
                if not item.media:
                    raise Exception("Failed to export item '%s': "
                        "item has no image info" % item.id)
                height, width = item.media.size

                image_name = self._make_image_filename(item)
                if self._save_media:
                    if item.media:
                        self._save_image(item, osp.join(subset_dir, image_name))
                    else:
                        log.warning("Item '%s' has no image" % item.id)
                image_paths[item.id] = osp.join('data',
                    osp.basename(subset_dir), image_name)

                yolo_annotation = ''
                for bbox in item.annotations:
                    if bbox.type is not AnnotationType.bbox:
                        continue
                    if bbox.label is None:
                        continue

                    yolo_bb = _make_yolo_bbox((width, height), bbox.points)
                    yolo_bb = ' '.join('%.6f' % p for p in yolo_bb)
                    yolo_annotation += '%s %s\n' % (bbox.label, yolo_bb)

                annotation_path = osp.join(subset_dir, '%s.txt' % item.id)
                os.makedirs(osp.dirname(annotation_path), exist_ok=True)
                with open(annotation_path, 'w', encoding='utf-8') as f:
                    f.write(yolo_annotation)
=======
            for item in pbar.iter(subset, desc=f"Exporting '{subset_name}'"):
                try:
                    if not item.has_image or not \
                            (item.image.has_data or item.image.has_size):
                        raise Exception("Failed to export item '%s': "
                            "item has no image info" % item.id)

                    image_name = self._make_image_filename(item)
                    if self._save_images:
                        if item.has_image and item.image.has_data:
                            self._save_image(item,
                                osp.join(subset_dir, image_name))
                        else:
                            log.warning("Item '%s' has no image" % item.id)
                    image_paths[item.id] = osp.join('data',
                        osp.basename(subset_dir), image_name)

                    yolo_annotation = self._export_item_annotation(item)
                    annotation_path = osp.join(subset_dir, '%s.txt' % item.id)
                    os.makedirs(osp.dirname(annotation_path), exist_ok=True)
                    with open(annotation_path, 'w', encoding='utf-8') as f:
                        f.write(yolo_annotation)
                except Exception as e:
                    self._report_item_error(e, item_id=(item.id, item.subset))
>>>>>>> 128f5464

            subset_list_name = '%s.txt' % subset_name
            subset_list_path = osp.join(save_dir, subset_list_name)
            if self._patch and subset_name in self._patch.updated_subsets and \
                    not image_paths:
                if osp.isfile(subset_list_path):
                    os.remove(subset_list_path)
                continue

            subset_lists[subset_name] = subset_list_name
            with open(subset_list_path, 'w', encoding='utf-8') as f:
                f.writelines('%s\n' % s for s in image_paths.values())

        with open(osp.join(save_dir, 'obj.data'), 'w', encoding='utf-8') as f:
            f.write('classes = %s\n' % len(label_ids))

            for subset_name, subset_list_name in subset_lists.items():
                f.write('%s = %s\n' % (subset_name,
                    osp.join('data', subset_list_name)))

            f.write('names = %s\n' % osp.join('data', 'obj.names'))
            f.write('backup = backup/\n')

    def _export_item_annotation(self, item):
        height, width = item.image.size

        yolo_annotation = ''

        for bbox in item.annotations:
            if not isinstance(bbox, Bbox) or bbox.label is None:
                continue

            yolo_bb = _make_yolo_bbox((width, height), bbox.points)
            yolo_bb = ' '.join('%.6f' % p for p in yolo_bb)
            yolo_annotation += '%s %s\n' % (bbox.label, yolo_bb)

        return yolo_annotation

    @classmethod
    def patch(cls, dataset, patch, save_dir, **kwargs):
        conv = cls(dataset, save_dir=save_dir, **kwargs)
        conv._patch = patch
        conv.apply()

        for (item_id, subset), status in patch.updated_items.items():
            if status != ItemStatus.removed:
                item = patch.data.get(item_id, subset)
            else:
                item = DatasetItem(item_id, subset=subset)

            if not (status == ItemStatus.removed or not item.media):
                continue

            if subset == DEFAULT_SUBSET_NAME:
                subset = YoloPath.DEFAULT_SUBSET_NAME
            subset_dir = osp.join(save_dir, 'obj_%s_data' % subset)

            image_path = osp.join(subset_dir, conv._make_image_filename(item))
            if osp.isfile(image_path):
                os.remove(image_path)

            ann_path = osp.join(subset_dir, '%s.txt' % item.id)
            if osp.isfile(ann_path):
                os.remove(ann_path)<|MERGE_RESOLUTION|>--- conflicted
+++ resolved
@@ -69,49 +69,16 @@
             os.makedirs(subset_dir, exist_ok=True)
 
             image_paths = OrderedDict()
-<<<<<<< HEAD
-
-            for item in subset:
-                if not item.media:
-                    raise Exception("Failed to export item '%s': "
-                        "item has no image info" % item.id)
-                height, width = item.media.size
-
-                image_name = self._make_image_filename(item)
-                if self._save_media:
-                    if item.media:
-                        self._save_image(item, osp.join(subset_dir, image_name))
-                    else:
-                        log.warning("Item '%s' has no image" % item.id)
-                image_paths[item.id] = osp.join('data',
-                    osp.basename(subset_dir), image_name)
-
-                yolo_annotation = ''
-                for bbox in item.annotations:
-                    if bbox.type is not AnnotationType.bbox:
-                        continue
-                    if bbox.label is None:
-                        continue
-
-                    yolo_bb = _make_yolo_bbox((width, height), bbox.points)
-                    yolo_bb = ' '.join('%.6f' % p for p in yolo_bb)
-                    yolo_annotation += '%s %s\n' % (bbox.label, yolo_bb)
-
-                annotation_path = osp.join(subset_dir, '%s.txt' % item.id)
-                os.makedirs(osp.dirname(annotation_path), exist_ok=True)
-                with open(annotation_path, 'w', encoding='utf-8') as f:
-                    f.write(yolo_annotation)
-=======
             for item in pbar.iter(subset, desc=f"Exporting '{subset_name}'"):
                 try:
-                    if not item.has_image or not \
-                            (item.image.has_data or item.image.has_size):
+                    if not item.media or not \
+                            (item.media.has_data or item.media.has_size):
                         raise Exception("Failed to export item '%s': "
                             "item has no image info" % item.id)
 
                     image_name = self._make_image_filename(item)
-                    if self._save_images:
-                        if item.has_image and item.image.has_data:
+                    if self._save_media:
+                        if item.media:
                             self._save_image(item,
                                 osp.join(subset_dir, image_name))
                         else:
@@ -126,7 +93,6 @@
                         f.write(yolo_annotation)
                 except Exception as e:
                     self._report_item_error(e, item_id=(item.id, item.subset))
->>>>>>> 128f5464
 
             subset_list_name = '%s.txt' % subset_name
             subset_list_path = osp.join(save_dir, subset_list_name)
@@ -151,7 +117,7 @@
             f.write('backup = backup/\n')
 
     def _export_item_annotation(self, item):
-        height, width = item.image.size
+        height, width = item.media.size
 
         yolo_annotation = ''
 
