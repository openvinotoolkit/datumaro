--- conflicted
+++ resolved
@@ -9,13 +9,8 @@
 
 from datumaro.components.errors import ProjectNotFoundError
 from datumaro.components.project import Environment
-<<<<<<< HEAD
 from datumaro.util.os_util import rmtree
-from datumaro.util.scope import on_error_do, scoped
-import datumaro.util.scope as scope
-=======
-from datumaro.util.scope import on_error_do, scoped
->>>>>>> 7f2ca570
+from datumaro.util.scope import on_error_do, scope_add, scoped
 
 from ..util import MultilineFormatter, add_subparser
 from ..util.errors import CliException
@@ -64,7 +59,7 @@
 
     project = None
     try:
-        project = scope.add(load_project(args.project_dir))
+        project = scope_add(load_project(args.project_dir))
     except ProjectNotFoundError:
         if not show_plugin_help and args.project_dir:
             raise
@@ -132,7 +127,7 @@
 
 @scoped
 def remove_command(args):
-    project = scope.add(load_project(args.project_dir))
+    project = scope_add(load_project(args.project_dir))
 
     project.remove_model(args.name)
     project.save()
@@ -182,11 +177,11 @@
         dst_dir = generate_next_file_name('%s-inference' % args.model_name)
     dst_dir = osp.abspath(dst_dir)
 
-    project = scope.add(load_project(args.project_dir))
+    project = scope_add(load_project(args.project_dir))
 
     dataset, target_project = parse_full_revpath(args.target, project)
     if target_project:
-        scope.add(target_project)
+        scope_add(target_project)
 
     model = project.make_model(args.model_name)
     inference = dataset.run_model(model)
@@ -211,7 +206,7 @@
 
 @scoped
 def info_command(args):
-    project = scope.add(load_project(args.project_dir))
+    project = scope_add(load_project(args.project_dir))
 
     if args.name:
         print(project.models[args.name])
