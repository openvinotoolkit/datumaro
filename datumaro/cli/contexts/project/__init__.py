# Copyright (C) 2019-2021 Intel Corporation
#
# SPDX-License-Identifier: MIT

from enum import Enum
import argparse
import json
import logging as log
import os
import os.path as osp

import numpy as np

from datumaro.components.dataset_filter import DatasetItemEncoder
from datumaro.components.environment import Environment
from datumaro.components.errors import MigrationError, ProjectNotFoundError
from datumaro.components.operations import (
    compute_ann_statistics, compute_image_statistics,
)
from datumaro.components.project import Project, ProjectBuildTargets
from datumaro.components.validator import TaskType
from datumaro.util import str_to_bool
from datumaro.util.os_util import make_file_name
from datumaro.util.scope import scope_add, scoped

from ...util import MultilineFormatter, add_subparser
from ...util.errors import CliException
from ...util.project import (
    generate_next_file_name, load_project, parse_full_revpath,
)


class FilterModes(Enum):
    # primary
    items = 1
    annotations = 2
    items_annotations = 3

    # shortcuts
    i = 1
    a = 2
    i_a = 3
    a_i = 3
    annotations_items = 3

    @staticmethod
    def parse(s):
        s = s.lower()
        s = s.replace('+', '_')
        return FilterModes[s]

    @classmethod
    def make_filter_args(cls, mode):
        if mode == cls.items:
            return {}
        elif mode == cls.annotations:
            return {
                'filter_annotations': True
            }
        elif mode == cls.items_annotations:
            return {
                'filter_annotations': True,
                'remove_empty': True,
            }
        else:
            raise NotImplementedError()

    @classmethod
    def list_options(cls):
        return [m.name.replace('_', '+') for m in cls]

def build_export_parser(parser_ctor=argparse.ArgumentParser):
    builtins = sorted(Environment().converters)

    parser = parser_ctor(help="Export project",
        description="""
        Exports a project in some format.|n
        |n
        Each dataset format has its own export
        options, which are passed after the '--' separator (see examples),
        pass '-- -h' for more info. If not stated otherwise, by default
        only annotations are exported, to include images pass
        '--save-images' parameter.|n
        |n
        A filter can be passed, check the 'filter' command description for
        more info.|n
        |n
        Formats:|n
        Datasets come in a wide variety of formats. Each dataset
        format defines its own data structure and rules on how to
        interpret the data. Check the user manual for the list of
        supported formats, examples and documentation.
        |n
        The list of supported formats can be extended by plugins.
        Check the "plugins" section of the developer guide for information
        about plugin implementation.|n
        |n
        List of builtin dataset formats: {}|n
        |n
        The command can only be applied to a project build target, a stage
        or the combined 'project' target, in which case all the targets will
        be affected.
        |n
        Examples:|n
        - Export project as a VOC-like dataset, include images:|n
        |s|s%(prog)s -f voc -- --save-images|n
        |n
        - Export project as a COCO-like dataset in other directory:|n
        |s|s%(prog)s -f coco -o path/I/like/
        """.format(', '.join(builtins)),
        formatter_class=MultilineFormatter)

    parser.add_argument('_positionals', nargs=argparse.REMAINDER,
        help=argparse.SUPPRESS) # workaround for -- eaten by positionals
    parser.add_argument('target', nargs='?', default='project',
        help="A project target to be exported (default: %(default)s)")
    parser.add_argument('-e', '--filter',
        help="XML XPath filter expression for dataset items")
    parser.add_argument('--filter-mode', default=FilterModes.i.name,
        type=FilterModes.parse,
        help="Filter mode (options: %s; default: %s)" % \
            (', '.join(FilterModes.list_options()) , '%(default)s'))
    parser.add_argument('-o', '--output-dir', dest='dst_dir',
        help="Directory to save output (default: a subdir in the current one)")
    parser.add_argument('--overwrite', action='store_true',
        help="Overwrite existing files in the save directory")
    parser.add_argument('-p', '--project', dest='project_dir',
        help="Directory of the project to operate on (default: current dir)")
    parser.add_argument('-f', '--format', required=True,
        help="Output format")
    parser.add_argument('extra_args', nargs=argparse.REMAINDER,
        help="Additional arguments for converter (pass '-- -h' for help). "
            "Must be specified after the main command arguments and after "
            "the '--' separator")
    parser.set_defaults(command=export_command)

    return parser

def get_export_sensitive_args():
    return {
        export_command: ['dst_dir', 'project_dir', 'name', 'extra_args',
            'target', 'filter'],
    }

@scoped
def export_command(args):
    has_sep = '--' in args._positionals
    if has_sep:
        pos = args._positionals.index('--')
        if 1 < pos:
            raise argparse.ArgumentError(None,
                message="Expected no more than 1 target argument")
    else:
        pos = 1
    args.target = (args._positionals[:pos] or \
        [ProjectBuildTargets.MAIN_TARGET])[0]
    args.extra_args = args._positionals[pos + has_sep:]

    show_plugin_help = '-h' in args.extra_args or '--help' in args.extra_args

    project = None
    try:
        project = scope_add(load_project(args.project_dir))
    except ProjectNotFoundError:
        if not show_plugin_help and args.project_dir:
            raise

    if project is not None:
        env = project.env
    else:
        env = Environment()

    try:
        converter = env.converters[args.format]
    except KeyError:
        raise CliException("Converter for format '%s' is not found" % \
            args.format)

    extra_args = converter.parse_cmdline(args.extra_args)

    dst_dir = args.dst_dir
    if dst_dir:
        if not args.overwrite and osp.isdir(dst_dir) and os.listdir(dst_dir):
            raise CliException("Directory '%s' already exists "
                "(pass --overwrite to overwrite)" % dst_dir)
    else:
        dst_dir = generate_next_file_name('export-%s' % \
            make_file_name(args.format))
    dst_dir = osp.abspath(dst_dir)

    if args.filter:
        filter_args = FilterModes.make_filter_args(args.filter_mode)
        filter_expr = args.filter

    log.info("Loading the project...")

    dataset = project.working_tree.make_dataset(args.target)
    if args.filter:
        dataset.filter(filter_expr, **filter_args)

    log.info("Exporting...")

    dataset.export(save_dir=dst_dir, format=converter, **extra_args)

    log.info("Results have been saved to '%s'" % dst_dir)

    return 0

def build_filter_parser(parser_ctor=argparse.ArgumentParser):
    parser = parser_ctor(help="Extract subdataset",
        description="""
        Extracts a subdataset that contains only items matching filter.|n
        |n
        By default, datasets are updated in-place. The '-o/--output-dir'
        option can be used to specify another output directory. When
        updating in-place, use the '--overwrite' parameter (in-place
        updates fail by default to prevent data loss), unless a project
        target is modified.|n
        |n
        A filter is an XPath expression, which is applied to XML
        representation of a dataset item. Check '--dry-run' parameter
        to see XML representations of the dataset items.|n
        |n
        To filter annotations use the mode ('-m') parameter.|n
        Supported modes:|n
        - 'i', 'items'|n
        - 'a', 'annotations'|n
        - 'i+a', 'a+i', 'items+annotations', 'annotations+items'|n
        When filtering annotations, use the 'items+annotations'
        mode to point that annotation-less dataset items should be
        removed. To select an annotation, write an XPath that
        returns 'annotation' elements (see examples).|n
        |n
        This command has the following invocation syntax:
        - %(prog)s <target dataset revpath>|n
        |n
        <revpath> - either a dataset path or a revision path. The full
        syntax is:|n
        - Dataset paths:|n
        |s|s- <dataset path>[ :<format> ]|n
        - Revision paths:|n
        |s|s- <project path> [ @<rev> ] [ :<target> ]|n
        |s|s- <rev> [ :<target> ]|n
        |s|s- <target>|n
        |n
        The current project (-p/--project) is also used as a context for
        plugins, so it can be useful for dataset paths having custom formats.
        When not specified, the current project's working tree is used.|n
        |n
        The command can be applied to a dataset or a project build target,
        a stage or the combined 'project' target, in which case all the
        targets will be affected. A build tree stage will be recorded
        if '--stage' is enabled, and the resulting dataset(-s) will be
        saved if '--apply' is enabled.|n
        |n
        Examples:|n
        - Filter images with width < height:|n
        |s|s%(prog)s -e '/item[image/width < image/height]'|n
        |n
        - Filter images with large-area bboxes:|n
        |s|s%(prog)s -e '/item[annotation/type="bbox" and
            annotation/area>2000]'|n
        |n
        - Filter out all irrelevant annotations from items:|n
        |s|s%(prog)s -m a -e '/item/annotation[label = "person"]'|n
        |n
        - Filter out all irrelevant annotations from items:|n
        |s|s%(prog)s -m a -e '/item/annotation[label="cat" and
        area > 99.5]'|n
        |n
        - Filter occluded annotations and items, if no annotations left:|n
        |s|s%(prog)s -m i+a -e '/item/annotation[occluded="True"]'|n
        |n
        - Filter a VOC-like dataset inplace:|n
        |s|s%(prog)s -e '/item/annotation[label = "bus"]' --overwrite dataset/:voc
        """,
        formatter_class=MultilineFormatter)

    parser.add_argument('target', nargs='?', default='project',
        help="Target dataset revpath (default: %(default)s)")
    parser.add_argument('-e', '--filter',
        help="XML XPath filter expression for dataset items")
    parser.add_argument('-m', '--mode', default=FilterModes.i.name,
        type=FilterModes.parse,
        help="Filter mode (options: %s; default: %s)" % \
            (', '.join(FilterModes.list_options()) , '%(default)s'))
    parser.add_argument('--dry-run', action='store_true',
        help="Print XML representations to be filtered and exit")
    parser.add_argument('-o', '--output-dir', dest='dst_dir',
        help="""
            Output directory. Can be omitted for main project targets
            (i.e. data sources and the 'project' target, but not
            intermediate stages) and dataset targets.
            If not specified, the results will be saved inplace.
            """)
    parser.add_argument('--stage', type=str_to_bool, default=True,
        help="""
            Include this action as a project build step.
            If true, this operation will be saved in the project
            build tree, allowing to reproduce the resulting dataset later.
            Applicable only to main project targets (i.e. data sources
            and the 'project' target, but not intermediate stages)
            (default: %(default)s)
            """)
    parser.add_argument('--apply', type=str_to_bool, default=True,
        help="Run this command immediately. If disabled, only the "
            "build tree stage will be written (default: %(default)s)")
    parser.add_argument('--overwrite', action='store_true',
        help="Overwrite existing files in the save directory")
    parser.add_argument('-p', '--project', dest='project_dir',
        help="Directory of the project to operate on (default: current dir)")
    parser.set_defaults(command=filter_command)

    return parser

def get_filter_sensitive_args():
    return {
        filter_command: ['target', 'filter', 'dst_dir', 'project_dir',],
    }

@scoped
def filter_command(args):
    project = None
    try:
        project = scope_add(load_project(args.project_dir))
    except ProjectNotFoundError:
        if args.project_dir:
            raise

    filter_args = FilterModes.make_filter_args(args.mode)
    filter_expr = args.filter

    if args.dry_run:
        dataset, _project = parse_full_revpath(args.target, project)
        if _project:
            scope_add(_project)

        dataset = dataset.filter(expr=filter_expr, **filter_args)

        for item in dataset:
            encoded_item = DatasetItemEncoder.encode(item, dataset.categories())
            xml_item = DatasetItemEncoder.to_string(encoded_item)
            print(xml_item)
        return 0

    if not args.filter:
        raise CliException("Expected a filter expression ('-e' argument)")

    is_target = project is not None and \
        args.target in project.working_tree.build_targets
    if is_target:
        if not args.dst_dir and args.stage and (args.target != \
                ProjectBuildTargets.strip_target_name(args.target)):
            raise CliException("Adding a stage is only allowed for "
                "project targets, not their stages.")

        if args.target == ProjectBuildTargets.MAIN_TARGET:
            targets = list(project.working_tree.sources)
        else:
            targets = [args.target]

        build_tree = project.working_tree.clone()
        for target in targets:
            build_tree.build_targets.add_filter_stage(target,
                expr=filter_expr, params=filter_args)

    if args.apply:
        log.info("Filtering...")

        if is_target and not args.dst_dir:
            for target in targets:
                dataset = project.working_tree.make_dataset(
                    build_tree.make_pipeline(target))

                # Source might be missing in the working dir, so we specify
                # the output directory.
                # We specify save_images here as a heuristic. It can probably
                # be improved by checking if there are images in the dataset
                # directory.
                dataset.save(project.source_data_dir(target), save_images=True)

            log.info("Finished")
        else:
            dataset, _project = parse_full_revpath(args.target, project)
            if _project:
                scope_add(_project)

            dst_dir = args.dst_dir or dataset.data_path
            if not args.overwrite and osp.isdir(dst_dir) and os.listdir(dst_dir):
                raise CliException("Directory '%s' already exists "
                    "(pass --overwrite to overwrite)" % dst_dir)
            dst_dir = osp.abspath(dst_dir)

            dataset.filter(filter_expr, *filter_args)
            dataset.save(dst_dir, save_images=True)

            log.info("Results have been saved to '%s'" % dst_dir)

    if is_target and args.stage:
        project.working_tree.config.update(build_tree.config)
        project.working_tree.save()

    return 0

def build_transform_parser(parser_ctor=argparse.ArgumentParser):
    builtins = sorted(Environment().transforms)

    parser = parser_ctor(help="Transform project",
        description="""
        Applies a batch operation to a dataset and produces a new dataset.|n
        |n
        By default, datasets are updated in-place. The '-o/--output-dir'
        option can be used to specify another output directory. When
        updating in-place, use the '--overwrite' parameter (in-place
        updates fail by default to prevent data loss), unless a project
        target is modified.|n
        |n
        Builtin transforms: {}|n
        |n
        This command has the following invocation syntax:
        - %(prog)s <target dataset revpath>|n
        |n
        <revpath> - either a dataset path or a revision path. The full
        syntax is:|n
        - Dataset paths:|n
        |s|s- <dataset path>[ :<format> ]|n
        - Revision paths:|n
        |s|s- <project path> [ @<rev> ] [ :<target> ]|n
        |s|s- <rev> [ :<target> ]|n
        |s|s- <target>|n
        |n
        The current project (-p/--project) is also used as a context for
        plugins, so it can be useful for dataset paths having custom formats.
        When not specified, the current project's working tree is used.|n
        |n
        The command can be applied to a dataset or a project build target,
        a stage or the combined 'project' target, in which case all the
        targets will be affected. A build tree stage will be recorded
        if '--stage' is enabled, and the resulting dataset(-s) will be
        saved if '--apply' is enabled.|n
        |n
        Examples:|n
        - Convert instance polygons to masks:|n
        |s|s%(prog)s -t polygons_to_masks|n
        |n
        - Rename dataset items by a regular expression|n
        |s|s- Replace 'pattern' with 'replacement'|n|n
        |s|s%(prog)s -t rename -- -e '|pattern|replacement|'|n
        |n
        |s|s- Remove 'frame_' from item ids|n
        |s|s%(prog)s -t rename -- -e '|frame_(\\d+)|\\1|'|n
<<<<<<< HEAD
        |n
=======
>>>>>>> 9e562f66
        - Split a dataset randomly:|n
        |s|s%(prog)s -t random_split --overwrite path/to/dataset:voc
        """.format(', '.join(builtins)),
        formatter_class=MultilineFormatter)

    parser.add_argument('_positionals', nargs=argparse.REMAINDER,
        help=argparse.SUPPRESS) # workaround for -- eaten by positionals
    parser.add_argument('target', nargs='?', default='project',
        help="Target dataset revpath (default: project)")
    parser.add_argument('-t', '--transform', required=True,
        help="Transform to apply to the dataset")
    parser.add_argument('-o', '--output-dir', dest='dst_dir',
        help="""
            Output directory. Can be omitted for main project targets
            (i.e. data sources and the 'project' target, but not
            intermediate stages) and dataset targets.
            If not specified, the results will be saved inplace.
            """)
    parser.add_argument('--overwrite', action='store_true',
        help="Overwrite existing files in the save directory")
    parser.add_argument('-p', '--project', dest='project_dir',
        help="Directory of the project to operate on (default: current dir)")
    parser.add_argument('--stage', type=str_to_bool, default=True,
        help="""
            Include this action as a project build step.
            If true, this operation will be saved in the project
            build tree, allowing to reproduce the resulting dataset later.
            Applicable only to main project targets (i.e. data sources
            and the 'project' target, but not intermediate stages)
            (default: %(default)s)
            """)
    parser.add_argument('--apply', type=str_to_bool, default=True,
        help="Run this command immediately. If disabled, only the "
            "build tree stage will be written (default: %(default)s)")
    parser.add_argument('extra_args', nargs=argparse.REMAINDER,
        help="Additional arguments for transformation (pass '-- -h' for help). "
            "Must be specified after the main command arguments and after "
            "the '--' separator")
    parser.set_defaults(command=transform_command)

    return parser

def get_transform_sensitive_args():
    return {
        transform_command: ['dst_dir', 'project_dir', 'extra_args', 'target'],
    }

@scoped
def transform_command(args):
    has_sep = '--' in args._positionals
    if has_sep:
        pos = args._positionals.index('--')
        if 1 < pos:
            raise argparse.ArgumentError(None,
                message="Expected no more than 1 target argument")
    else:
        pos = 1
    args.target = (args._positionals[:pos] or \
        [ProjectBuildTargets.MAIN_TARGET])[0]
    args.extra_args = args._positionals[pos + has_sep:]

    show_plugin_help = '-h' in args.extra_args or '--help' in args.extra_args

    project = None
    try:
        project = scope_add(load_project(args.project_dir))
    except ProjectNotFoundError:
        if not show_plugin_help and args.project_dir:
            raise

    if project is not None:
        env = project.env
    else:
        env = Environment()

    try:
        transform = env.transforms[args.transform]
    except KeyError:
        raise CliException("Transform '%s' is not found" % args.transform)

    extra_args = transform.parse_cmdline(args.extra_args)

    is_target = project is not None and \
        args.target in project.working_tree.build_targets
    if is_target:
        if not args.dst_dir and args.stage and (args.target != \
                ProjectBuildTargets.strip_target_name(args.target)):
            raise CliException("Adding a stage is only allowed for "
                "project targets, not their stages.")

        if args.target == ProjectBuildTargets.MAIN_TARGET:
            targets = list(project.working_tree.sources)
        else:
            targets = [args.target]

        build_tree = project.working_tree.clone()
        for target in targets:
            build_tree.build_targets.add_transform_stage(target,
                args.transform, params=extra_args)

    if args.apply:
        log.info("Transforming...")

        if is_target and not args.dst_dir:
            for target in targets:
                dataset = project.working_tree.make_dataset(
                    build_tree.make_pipeline(target))

                # Source might be missing in the working dir, so we specify
                # the output directory
                # We specify save_images here as a heuristic. It can probably
                # be improved by checking if there are images in the dataset
                # directory.
                dataset.save(project.source_data_dir(target), save_images=True)

            log.info("Finished")
<<<<<<< HEAD
        elif not is_target or args.dst_dir:
            dataset, _project = parse_full_revpath(args.target, project)
            if _project:
                scope_add(_project)

            dst_dir = args.dst_dir or dataset.data_path
            if not args.overwrite and osp.isdir(dst_dir) and os.listdir(dst_dir):
                raise CliException("Directory '%s' already exists "
                    "(pass --overwrite to overwrite)" % dst_dir)
            dst_dir = osp.abspath(dst_dir)

            dataset.transform(args.transform, **extra_args)
            dataset.save(dst_dir, save_images=True)

            log.info("Results have been saved to '%s'" % dst_dir)

=======
        else:
            dataset, _project = parse_full_revpath(args.target, project)
            if _project:
                scope_add(_project)

            dst_dir = args.dst_dir or dataset.data_path
            if not args.overwrite and osp.isdir(dst_dir) and os.listdir(dst_dir):
                raise CliException("Directory '%s' already exists "
                    "(pass --overwrite to overwrite)" % dst_dir)
            dst_dir = osp.abspath(dst_dir)

            dataset.transform(args.transform, **extra_args)
            dataset.save(dst_dir, save_images=True)

            log.info("Results have been saved to '%s'" % dst_dir)

>>>>>>> 9e562f66
    if is_target and args.stage:
        project.working_tree.config.update(build_tree.config)
        project.working_tree.save()

    return 0

def build_stats_parser(parser_ctor=argparse.ArgumentParser):
    parser = parser_ctor(help="Get project statistics",
        description="""
        Outputs various project statistics like image mean and std,
        annotations count etc.|n
        |n
        Target dataset is specified by a revpath. The full syntax is:|n
        - Dataset paths:|n
        |s|s- <dataset path>[ :<format> ]|n
        - Revision paths:|n
        |s|s- <project path> [ @<rev> ] [ :<target> ]|n
        |s|s- <rev> [ :<target> ]|n
        |s|s- <target>|n
        |n
        Both forms use the -p/--project as a context for plugins. It can be
        useful for dataset paths in targets. When not specified, the current
        project's working tree is used.|n
        |n
        Examples:|n
        - Compute project statistics:|n
        |s|s%(prog)s
        """,
        formatter_class=MultilineFormatter)

    parser.add_argument('target', default='project', nargs='?',
        help="Target dataset revpath (default: project)")
    parser.add_argument('-p', '--project', dest='project_dir',
        help="Directory of the project to operate on (default: current dir)")
    parser.set_defaults(command=stats_command)

    return parser

def get_stats_sensitive_args():
    return {
        stats_command: ['project_dir', 'target'],
    }

@scoped
def stats_command(args):
    project = None
    try:
        project = scope_add(load_project(args.project_dir))
    except ProjectNotFoundError:
        if args.project_dir:
            raise

    dataset, target_project = parse_full_revpath(args.target, project)
    if target_project:
        scope_add(target_project)

    stats = {}
    stats.update(compute_image_statistics(dataset))
    stats.update(compute_ann_statistics(dataset))

    dst_file = generate_next_file_name('statistics', ext='.json')
    log.info("Writing project statistics to '%s'" % dst_file)
    with open(dst_file, 'w', encoding='utf-8') as f:
        json.dump(stats, f, indent=4, sort_keys=True)

def build_info_parser(parser_ctor=argparse.ArgumentParser):
    parser = parser_ctor(help="Get project info",
        description="""
        Outputs project info - information about plugins,
        sources, build tree, models and revisions.|n
        |n
        Examples:|n
        - Print project info for the current working tree:|n
        |s|s%(prog)s|n
        |n
        - Print project info for the previous revision:|n
        |s|s%(prog)s HEAD~1
        """,
        formatter_class=MultilineFormatter)

    parser.add_argument('revision', default='', nargs='?',
        help="Target revision (default: current working tree)")
    parser.add_argument('-p', '--project', dest='project_dir',
        help="Directory of the project to operate on (default: current dir)")
    parser.set_defaults(command=info_command)

    return parser

def get_info_sensitive_args():
    return {
        info_command: ['project_dir', 'revision'],
    }

@scoped
def info_command(args):
    project = scope_add(load_project(args.project_dir))
    rev = project.get_rev(args.revision)
    env = rev.env

    print("Project:")
    print("  location:", project._root_dir)
    print("Plugins:")
    print("  extractors:", ', '.join(
        sorted(set(env.extractors) | set(env.importers))))
    print("  converters:", ', '.join(env.converters))
    print("  launchers:", ', '.join(env.launchers))

    print("Models:")
    for model_name, model in project.models.items():
        print("  model '%s':" % model_name)
        print("    type:", model.launcher)

    print("Sources:")
    for source_name, source in rev.sources.items():
        print("  '%s':" % source_name)
        print("    format:", source.format)
        print("    url:", osp.abspath(source.url) if source.url else '')
        print("    location:", osp.abspath(osp.join(
            project.source_data_dir(source_name), source.path)))
        print("    options:", source.options)

        print("    stages:")
        for stage in rev.build_targets[source_name].stages:
            print("      '%s':" % stage.name)
            print("        type:", stage.type)
            print("        hash:", stage.hash)
            print("        cached:",
                project.is_obj_cached(stage.hash) if stage.hash else 'n/a')
            if stage.kind:
                print("        kind:", stage.kind)
            if stage.params:
                print("        parameters:", stage.params)

    return 0

def build_validate_parser(parser_ctor=argparse.ArgumentParser):
    parser = parser_ctor(help="Validate project",
        description="""
        Validates a dataset according to the task type and
        reports summary in a JSON file.|n
        Target dataset is specified by a revpath. The full syntax is:|n
        - Dataset paths:|n
        |s|s- <dataset path>[ :<format> ]|n
        - Revision paths:|n
        |s|s- <project path> [ @<rev> ] [ :<target> ]|n
        |s|s- <rev> [ :<target> ]|n
        |s|s- <target>|n
        |n
        Both forms use the -p/--project as a context for plugins. It can be
        useful for dataset paths in targets. When not specified, the current
        project's working tree is used.|n
        |n
        Examples:|n
        - Validate a project's subset as a classification dataset:|n
        |s|s%(prog)s -t classification -s train
        """,
        formatter_class=MultilineFormatter)

    task_types = ', '.join(t.name for t in TaskType)
    def _parse_task_type(s):
        try:
            return TaskType[s.lower()].name
        except:
            raise argparse.ArgumentTypeError("Unknown task type %s. Expected "
                "one of: %s" % (s, task_types))

    parser.add_argument('_positionals', nargs=argparse.REMAINDER,
        help=argparse.SUPPRESS) # workaround for -- eaten by positionals
    parser.add_argument('target', default='project', nargs='?',
        help="Target dataset revpath (default: project)")
    parser.add_argument('-t', '--task',
        type=_parse_task_type, required=True,
        help="Task type for validation, one of %s" % task_types)
    parser.add_argument('-s', '--subset', dest='subset_name',
        help="Subset to validate (default: whole dataset)")
    parser.add_argument('-p', '--project', dest='project_dir',
        help="Directory of the project to validate (default: current dir)")
    parser.add_argument('extra_args', nargs=argparse.REMAINDER,
        help="Optional arguments for validator (pass '-- -h' for help)")
    parser.set_defaults(command=validate_command)

    return parser

def get_validate_sensitive_args():
    return {
        validate_command: ['target', 'project_dir', 'subset_name', 'extra_args'],
    }

@scoped
def validate_command(args):
    has_sep = '--' in args._positionals
    if has_sep:
        pos = args._positionals.index('--')
        if 1 < pos:
            raise argparse.ArgumentError(None,
                message="Expected no more than 1 target argument")
    else:
        pos = 1
    args.target = (args._positionals[:pos] or ['project'])[0]
    args.extra_args = args._positionals[pos + has_sep:]

    show_plugin_help = '-h' in args.extra_args or '--help' in args.extra_args

    project = None
    try:
        project = scope_add(load_project(args.project_dir))
    except ProjectNotFoundError:
        if not show_plugin_help and args.project_dir:
            raise

    if project is not None:
        env = project.env
    else:
        env = Environment()

    try:
        validator_type = env.validators[args.task]
    except KeyError:
        raise CliException("Validator type '%s' is not found" % args.task)

    extra_args = validator_type.parse_cmdline(args.extra_args)

    dataset, target_project = parse_full_revpath(args.target, project)
    if target_project:
        scope_add(target_project)

    dst_file_name = f'validation-report'
    if args.subset_name is not None:
        dataset = dataset.get_subset(args.subset_name)
        dst_file_name += f'-{args.subset_name}'

    validator = validator_type(**extra_args)
    report = validator.validate(dataset)

    def numpy_encoder(obj):
        if isinstance(obj, np.generic):
            return obj.item()

    def _make_serializable(d):
        for key, val in list(d.items()):
            # tuple key to str
            if isinstance(key, tuple):
                d[str(key)] = val
                d.pop(key)
            if isinstance(val, dict):
                _make_serializable(val)

    _make_serializable(report)

    dst_file = generate_next_file_name(dst_file_name, ext='.json')
    log.info("Writing project validation results to '%s'" % dst_file)
    with open(dst_file, 'w', encoding='utf-8') as f:
        json.dump(report, f, indent=4, sort_keys=True,
                  default=numpy_encoder)

def build_migrate_parser(parser_ctor=argparse.ArgumentParser):
    parser = parser_ctor(help="Migrate project",
        description="""
        Migrates the project from the old version to a new one.|n
        |n
        Examples:|n
        - Migrate a project from v1 to v2, save the new project in other dir:|n
        |s|s%(prog)s -o <output/dir>
        """,
        formatter_class=MultilineFormatter)

    parser.add_argument('-o', '--output-dir', dest='dst_dir', required=True,
        help="Output directory for the updated project")
    parser.add_argument('-f', '--force', action='store_true',
        help="Ignore source import errors (default: %(default)s)")
    parser.add_argument('-p', '--project', dest='project_dir',
        help="Directory of the project to migrate (default: current dir)")
    parser.add_argument('--overwrite', action='store_true',
        help="Overwrite existing files in the save directory")
    parser.set_defaults(command=migrate_command)

    return parser

def get_migrate_sensitive_args():
    return {
        migrate_command: ['dst_dir', 'project_dir',],
    }

@scoped
def migrate_command(args):
    dst_dir = args.dst_dir
    if not args.overwrite and osp.isdir(dst_dir) and os.listdir(dst_dir):
        raise CliException("Directory '%s' already exists "
            "(pass --overwrite to overwrite)" % dst_dir)
    dst_dir = osp.abspath(dst_dir)

    log.debug("Migrating project from v1 to v2...")

    try:
        Project.migrate_from_v1_to_v2(args.project_dir, dst_dir,
            skip_import_errors=args.force)
    except Exception as e:
        raise MigrationError("Failed to migrate the project "
            "automatically. Try to create a new project and import sources "
            "manually with 'datum create' and 'datum import'.") from e

    log.debug("Finished")

def build_parser(parser_ctor=argparse.ArgumentParser):
    parser = parser_ctor(
        description="""
            Manipulate projects.|n
            |n
            By default, the project to be operated on is searched for
            in the current directory. An additional '-p' argument can be
            passed to specify project location.
        """,
        formatter_class=MultilineFormatter)

    subparsers = parser.add_subparsers()
    add_subparser(subparsers, 'export', build_export_parser)
    add_subparser(subparsers, 'filter', build_filter_parser)
    add_subparser(subparsers, 'transform', build_transform_parser)
    add_subparser(subparsers, 'info', build_info_parser)
    add_subparser(subparsers, 'stats', build_stats_parser)
    add_subparser(subparsers, 'validate', build_validate_parser)
    add_subparser(subparsers, 'migrate', build_migrate_parser)

    return parser

def get_sensitive_args():
    return {
        **get_export_sensitive_args(),
        **get_filter_sensitive_args(),
        **get_transform_sensitive_args(),
        **get_stats_sensitive_args(),
        **get_info_sensitive_args(),
        **get_validate_sensitive_args(),
        **get_migrate_sensitive_args(),
    }<|MERGE_RESOLUTION|>--- conflicted
+++ resolved
@@ -449,10 +449,7 @@
         |n
         |s|s- Remove 'frame_' from item ids|n
         |s|s%(prog)s -t rename -- -e '|frame_(\\d+)|\\1|'|n
-<<<<<<< HEAD
-        |n
-=======
->>>>>>> 9e562f66
+        |n
         - Split a dataset randomly:|n
         |s|s%(prog)s -t random_split --overwrite path/to/dataset:voc
         """.format(', '.join(builtins)),
@@ -569,8 +566,7 @@
                 dataset.save(project.source_data_dir(target), save_images=True)
 
             log.info("Finished")
-<<<<<<< HEAD
-        elif not is_target or args.dst_dir:
+        else:
             dataset, _project = parse_full_revpath(args.target, project)
             if _project:
                 scope_add(_project)
@@ -586,24 +582,6 @@
 
             log.info("Results have been saved to '%s'" % dst_dir)
 
-=======
-        else:
-            dataset, _project = parse_full_revpath(args.target, project)
-            if _project:
-                scope_add(_project)
-
-            dst_dir = args.dst_dir or dataset.data_path
-            if not args.overwrite and osp.isdir(dst_dir) and os.listdir(dst_dir):
-                raise CliException("Directory '%s' already exists "
-                    "(pass --overwrite to overwrite)" % dst_dir)
-            dst_dir = osp.abspath(dst_dir)
-
-            dataset.transform(args.transform, **extra_args)
-            dataset.save(dst_dir, save_images=True)
-
-            log.info("Results have been saved to '%s'" % dst_dir)
-
->>>>>>> 9e562f66
     if is_target and args.stage:
         project.working_tree.config.update(build_tree.config)
         project.working_tree.save()
