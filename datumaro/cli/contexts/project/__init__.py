--- conflicted
+++ resolved
@@ -154,11 +154,7 @@
 
     project = None
     try:
-<<<<<<< HEAD
-        project = load_project(args.project_dir)
-=======
         project = scope_add(load_project(args.project_dir))
->>>>>>> cb4f0ab7
     except ProjectNotFoundError:
         if not show_plugin_help and args.project_dir:
             raise
@@ -287,11 +283,7 @@
 
 @scoped
 def filter_command(args):
-<<<<<<< HEAD
-    project = load_project(args.project_dir)
-=======
     project = scope_add(load_project(args.project_dir))
->>>>>>> cb4f0ab7
 
     # TODO: check if we can accept a dataset revpath here
     if not args.dry_run and args.stage and \
@@ -325,7 +317,6 @@
         targets = list(project.working_tree.sources)
     else:
         targets = [args.target]
-<<<<<<< HEAD
 
     for target in targets:
         project.working_tree.build_targets.add_filter_stage(target,
@@ -334,16 +325,6 @@
     if args.apply:
         log.info("Filtering...")
 
-=======
-
-    for target in targets:
-        project.working_tree.build_targets.add_filter_stage(target,
-            expr=filter_expr, params=filter_args)
-
-    if args.apply:
-        log.info("Filtering...")
-
->>>>>>> cb4f0ab7
         if args.dst_dir:
             dataset = project.working_tree.make_dataset(args.target)
             dataset.save(dst_dir, save_images=True)
@@ -448,11 +429,7 @@
 
     project = None
     try:
-<<<<<<< HEAD
-        project = load_project(args.project_dir)
-=======
         project = scope_add(load_project(args.project_dir))
->>>>>>> cb4f0ab7
     except ProjectNotFoundError:
         if not show_plugin_help and args.project_dir:
             raise
@@ -501,7 +478,6 @@
         else:
             for target in targets:
                 dataset = project.working_tree.make_dataset(target)
-<<<<<<< HEAD
 
                 # Source might be missing in the working dir, so we specify
                 # the output directory
@@ -512,18 +488,6 @@
 
             log.info("Finished")
 
-=======
-
-                # Source might be missing in the working dir, so we specify
-                # the output directory
-                # We specify save_images here as a heuristic. It can probably
-                # be improved by checking if there are images in the dataset
-                # directory.
-                dataset.save(project.source_data_dir(target), save_images=True)
-
-            log.info("Finished")
-
->>>>>>> cb4f0ab7
     if args.stage:
         for target_name in targets:
             project.refresh_source_hash(target_name)
@@ -567,22 +531,14 @@
 def stats_command(args):
     project = None
     try:
-<<<<<<< HEAD
-        project = load_project(args.project_dir)
-=======
         project = scope_add(load_project(args.project_dir))
->>>>>>> cb4f0ab7
     except ProjectNotFoundError:
         if args.project_dir:
             raise
 
-<<<<<<< HEAD
-    dataset = parse_full_revpath(args.target, project)
-=======
     dataset, target_project = parse_full_revpath(args.target, project)
     if target_project:
         scope_add(target_project)
->>>>>>> cb4f0ab7
 
     stats = {}
     stats.update(compute_image_statistics(dataset))
@@ -618,11 +574,7 @@
 
 @scoped
 def info_command(args):
-<<<<<<< HEAD
-    project = load_project(args.project_dir)
-=======
     project = scope_add(load_project(args.project_dir))
->>>>>>> cb4f0ab7
     rev = project.get_rev(args.revision)
     env = rev.env
 
@@ -726,11 +678,7 @@
 
     project = None
     try:
-<<<<<<< HEAD
-        project = load_project(args.project_dir)
-=======
         project = scope_add(load_project(args.project_dir))
->>>>>>> cb4f0ab7
     except ProjectNotFoundError:
         if not show_plugin_help and args.project_dir:
             raise
@@ -746,18 +694,12 @@
         raise CliException("Validator type '%s' is not found" % args.task)
 
     extra_args = validator_type.parse_cmdline(args.extra_args)
-<<<<<<< HEAD
-
-    dst_file_name = f'validation-report'
-    dataset = parse_full_revpath(args.target, project)
-=======
 
     dataset, target_project = parse_full_revpath(args.target, project)
     if target_project:
         scope_add(target_project)
 
     dst_file_name = f'validation-report'
->>>>>>> cb4f0ab7
     if args.subset_name is not None:
         dataset = dataset.get_subset(args.subset_name)
         dst_file_name += f'-{args.subset_name}'
