# Copyright (C) 2019-2021 Intel Corporation
#
# SPDX-License-Identifier: MIT

import argparse
import logging as log
import os

from datumaro.components.errors import ProjectNotFoundError
from datumaro.components.project import Environment
<<<<<<< HEAD
from datumaro.util import error_rollback, on_error_do
=======
from datumaro.util.scope import on_error_do, scope_add, scoped
>>>>>>> cb4f0ab7

from ..util import MultilineFormatter, add_subparser, join_cli_args
from ..util.errors import CliException
from ..util.project import generate_next_name, load_project


def build_add_parser(parser_ctor=argparse.ArgumentParser):
    env = Environment()
    builtins = sorted(set(env.extractors) | set(env.importers))

    parser = parser_ctor(help="Add data source to project",
        description="""
        Adds a data source to a project. A data source is a dataset
        in a supported format (check 'formats' section below).|n
        |n
        Currently, only local paths to sources are supported.|n
        Once added, a source is copied into project.|n
        |n
        Formats:|n
        Datasets come in a wide variety of formats. Each dataset
        format defines its own data structure and rules on how to
        interpret the data. Check the user manual for the list of
        supported formats, examples and documentation.
        |n
        The list of supported formats can be extended by plugins.
        Check the "plugins" section of the developer guide for information
        about plugin implementation.|n
        |n
        Each dataset format has its own import options, which are passed
        after the '--' separator (see examples), pass '-- -h' for more info.|n
        |n
        Builtin formats: {}|n
        |n
        Examples:|n
        - Add a local directory with a VOC-like dataset:|n
        |s|s%(prog)s -f voc path/to/voc|n
        |n
        - Add a directory with a COCO dataset, use only a specific file:|n
        |s|s%(prog)s -f coco_instances -r anns/train.json path/to/coco|n
        |n
        - Add a local file with CVAT annotations, call it 'mysource'|n
        |s|s|s|sto the project in a specific place:|n
        |s|s%(prog)s -f cvat -n mysource -p project/path/ path/to/cvat.xml
        """.format(', '.join(builtins)),
        formatter_class=MultilineFormatter)

    parser.add_argument('_positionals', nargs=argparse.REMAINDER,
        help=argparse.SUPPRESS) # workaround for -- eaten by positionals
    parser.add_argument('url',
        help="URL to the source dataset. A path to a file or directory")
    parser.add_argument('-n', '--name',
        help="Name of the new source (default: generate automatically)")
    parser.add_argument('-f', '--format', required=True,
        help="Source dataset format")
    parser.add_argument('-r', '--path',
        help="A path relative to URL to the source data. Useful to specify "
            "a path to subset, subtask, or a specific file in URL.")
    parser.add_argument('--no-check', action='store_true',
        help="Don't try to read the source after importing")
    parser.add_argument('--no-cache', action='store_true',
        help="Don't put a copy into the project cache")
    parser.add_argument('-p', '--project', dest='project_dir', default='.',
        help="Directory of the project to operate on (default: current dir)")
    parser.add_argument('extra_args', nargs=argparse.REMAINDER,
        help="Additional arguments for extractor (pass '-- -h' for help). "
            "Must be specified after the main command arguments and after "
            "the '--' separator")
    parser.set_defaults(command=add_command)

    return parser

<<<<<<< HEAD
@error_rollback
=======
@scoped
>>>>>>> cb4f0ab7
def add_command(args):
    # Workaround. Required positionals consume positionals from the end
    args._positionals += join_cli_args(args, 'url', 'extra_args')

    has_sep = '--' in args._positionals
    if has_sep:
        pos = args._positionals.index('--')
    else:
        pos = 1
    args.url = (args._positionals[:pos] or [''])[0]
    args.extra_args = args._positionals[pos + has_sep:]

    show_plugin_help = '-h' in args.extra_args or '--help' in args.extra_args

    project = None
    try:
<<<<<<< HEAD
        project = load_project(args.project_dir)
=======
        project = scope_add(load_project(args.project_dir))
>>>>>>> cb4f0ab7
    except ProjectNotFoundError:
        if not show_plugin_help and args.project_dir:
            raise

    if project is not None:
        env = project.env
    else:
        env = Environment()

    fmt = args.format
    if fmt in env.importers:
        arg_parser = env.importers[fmt]
    elif fmt in env.extractors:
        arg_parser = env.extractors[fmt]
    else:
        raise CliException("Unknown format '%s'. A format can be added"
            "by providing an Extractor and Importer plugins" % fmt)

    extra_args = arg_parser.parse_cmdline(args.extra_args)

    name = args.name
    if name:
        if name in project.working_tree.sources:
            raise CliException("Source '%s' already exists" % name)
    else:
        name = generate_next_name(
            list(project.working_tree.sources) + os.listdir(),
            'source', sep='-', default='1')

    project.import_source(name, url=args.url, format=args.format,
        options=extra_args, no_cache=args.no_cache, rpath=args.path)
<<<<<<< HEAD
    on_error_do(project.remove_source, name, force=True, keep_data=False,
        ignore_errors=True)
=======
    on_error_do(project.remove_source, name, ignore_errors=True,
        kwargs={'force': True, 'keep_data': False})
>>>>>>> cb4f0ab7

    if not args.no_check:
        log.info("Checking the source...")
        project.working_tree.make_dataset(name)

    project.working_tree.save()

    log.info("Source '%s' with format '%s' has been added to the project",
        name, args.format)

    return 0

def build_remove_parser(parser_ctor=argparse.ArgumentParser):
    parser = parser_ctor(help="Remove source from project",
        description="Remove a source from a project")

    parser.add_argument('names', nargs='+',
        help="Names of the sources to be removed")
    parser.add_argument('--force', action='store_true',
        help="Do not fail and stop on errors during removal")
    parser.add_argument('--keep-data', action='store_true',
        help="Do not remove source data from the working directory, remove "
            "only project metainfo.")
    parser.add_argument('-p', '--project', dest='project_dir', default='.',
        help="Directory of the project to operate on (default: current dir)")
    parser.set_defaults(command=remove_command)

    return parser

@scoped
def remove_command(args):
    project = scope_add(load_project(args.project_dir))

    if not args.names:
        raise CliException("Expected source name")

    for name in args.names:
        project.remove_source(name, force=args.force, keep_data=args.keep_data)
    project.working_tree.save()

    log.info("Sources '%s' have been removed from the project" % \
        ', '.join(args.names))

    return 0

def build_info_parser(parser_ctor=argparse.ArgumentParser):
    parser = parser_ctor()

    parser.add_argument('name', nargs='?',
        help="Source name")
    parser.add_argument('-v', '--verbose', action='store_true',
        help="Show details")
    parser.add_argument('-p', '--project', dest='project_dir', default='.',
        help="Directory of the project to operate on (default: current dir)")
    parser.set_defaults(command=info_command)

    return parser

@scoped
def info_command(args):
    project = scope_add(load_project(args.project_dir))

    if args.name:
        source = project.working_tree.sources[args.name]
        print(source)
    else:
        for name, conf in project.working_tree.sources.items():
            print(name)
            if args.verbose:
                print(conf)

def build_parser(parser_ctor=argparse.ArgumentParser):
    parser = parser_ctor(description="""
            Manipulate data sources inside of a project.|n
            |n
            A data source is a source of data for a project.
            The project combines multiple data sources into one dataset.
            The role of a data source is to provide dataset items - images
            and/or annotations.|n
            |n
            By default, the project to be operated on is searched for
            in the current directory. An additional '-p' argument can be
            passed to specify project location.
        """,
        formatter_class=MultilineFormatter)

    subparsers = parser.add_subparsers()
    add_subparser(subparsers, 'add', build_add_parser)
    add_subparser(subparsers, 'remove', build_remove_parser)
    add_subparser(subparsers, 'info', build_info_parser)

    return parser<|MERGE_RESOLUTION|>--- conflicted
+++ resolved
@@ -8,11 +8,7 @@
 
 from datumaro.components.errors import ProjectNotFoundError
 from datumaro.components.project import Environment
-<<<<<<< HEAD
-from datumaro.util import error_rollback, on_error_do
-=======
 from datumaro.util.scope import on_error_do, scope_add, scoped
->>>>>>> cb4f0ab7
 
 from ..util import MultilineFormatter, add_subparser, join_cli_args
 from ..util.errors import CliException
@@ -84,11 +80,7 @@
 
     return parser
 
-<<<<<<< HEAD
-@error_rollback
-=======
 @scoped
->>>>>>> cb4f0ab7
 def add_command(args):
     # Workaround. Required positionals consume positionals from the end
     args._positionals += join_cli_args(args, 'url', 'extra_args')
@@ -105,11 +97,7 @@
 
     project = None
     try:
-<<<<<<< HEAD
-        project = load_project(args.project_dir)
-=======
         project = scope_add(load_project(args.project_dir))
->>>>>>> cb4f0ab7
     except ProjectNotFoundError:
         if not show_plugin_help and args.project_dir:
             raise
@@ -141,13 +129,8 @@
 
     project.import_source(name, url=args.url, format=args.format,
         options=extra_args, no_cache=args.no_cache, rpath=args.path)
-<<<<<<< HEAD
-    on_error_do(project.remove_source, name, force=True, keep_data=False,
-        ignore_errors=True)
-=======
     on_error_do(project.remove_source, name, ignore_errors=True,
         kwargs={'force': True, 'keep_data': False})
->>>>>>> cb4f0ab7
 
     if not args.no_check:
         log.info("Checking the source...")
