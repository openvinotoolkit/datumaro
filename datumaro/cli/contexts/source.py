--- conflicted
+++ resolved
@@ -6,8 +6,8 @@
 import logging as log
 import os
 
+from datumaro.components.environment import Environment
 from datumaro.components.errors import ProjectNotFoundError
-from datumaro.components.project import Environment
 from datumaro.util.scope import on_error_do, scope_add, scoped
 
 from ..util import MultilineFormatter, add_subparser, join_cli_args
@@ -80,11 +80,7 @@
 
 def get_import_sensitive_args():
     return {
-<<<<<<< HEAD
-        import_command: ['rpath', 'project_dir', 'url', 'name',],
-=======
-        add_command: ['path', 'project_dir', 'url', 'name', 'extra_args'],
->>>>>>> a521a3f5
+        import_command: ['url', 'project_dir', 'rpath', 'name', 'extra_args'],
     }
 
 @scoped
@@ -211,7 +207,7 @@
 
 def get_add_sensitive_args():
     return {
-        add_command: ['path', 'project_dir', 'rpath', 'name',],
+        add_command: ['url', 'project_dir', 'rpath', 'extra_args'],
     }
 
 @scoped
