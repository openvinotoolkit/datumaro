--- conflicted
+++ resolved
@@ -12,10 +12,7 @@
 from datumaro.components.errors import DatumaroError, ProjectNotFoundError
 from datumaro.components.project import Project, Revision
 from datumaro.util.os_util import generate_next_name
-<<<<<<< HEAD
-=======
 from datumaro.util.scope import on_error_do, scoped
->>>>>>> cb4f0ab7
 
 
 def load_project(project_dir, readonly=False):
@@ -52,13 +49,9 @@
     format = match["format"]
     return Dataset.import_from(path, format, env=env)
 
-<<<<<<< HEAD
-def parse_revspec(s: str, ctx_project: Optional[Project] = None) -> Dataset:
-=======
 @scoped
 def parse_revspec(s: str, ctx_project: Optional[Project] = None) \
         -> Tuple[Dataset, Project]:
->>>>>>> cb4f0ab7
     """
     Parses Revision paths. The syntax is:
     - <project path> [ @<rev> ] [ :<target> ]
@@ -66,12 +59,8 @@
     - <target>
     The second and the third forms assume an existing "current" project.
 
-<<<<<<< HEAD
-    Returns: a dataset from the parsed path
-=======
     Returns: the dataset and the project from the parsed path.
       The project is only returned when specified in the revpath.
->>>>>>> cb4f0ab7
     """
 
     match = re.fullmatch(r"""
@@ -87,15 +76,6 @@
     rev = match["rev"]
     source = match["source"]
 
-<<<<<<< HEAD
-    assert proj_path
-    if rev:
-        project = load_project(proj_path, readonly=True)
-
-        # proj_path is either proj_path or rev or source name
-    elif Project.find_project_dir(proj_path):
-        project = load_project(proj_path, readonly=True)
-=======
     target_project = None
 
     assert proj_path
@@ -106,32 +86,18 @@
     elif Project.find_project_dir(proj_path):
         target_project = load_project(proj_path, readonly=True)
         project = target_project
->>>>>>> cb4f0ab7
     elif ctx_project:
         project = ctx_project
         if project.is_ref(proj_path):
             rev = proj_path
         elif not source:
             source = proj_path
-<<<<<<< HEAD
-=======
 
->>>>>>> cb4f0ab7
     else:
         raise ProjectNotFoundError("Failed to find project at '%s'. " \
             "Specify project path with '-p/--project' or in the "
             "target pathspec." % proj_path)
 
-<<<<<<< HEAD
-    tree = project.get_rev(rev)
-    return tree.make_dataset(source)
-
-def parse_full_revpath(s: str, ctx_project: Optional[Project]) -> Dataset:
-    """
-    revpath - either a Dataset path or a Revision path.
-
-    Returns: a dataset from the parsed path
-=======
     if target_project:
         on_error_do(Project.close, target_project, ignore_errors=True)
 
@@ -145,7 +111,6 @@
 
     Returns: the dataset and the project from the parsed path
       The project is only returned when specified in the revpath.
->>>>>>> cb4f0ab7
     """
 
     if ctx_project:
@@ -155,11 +120,7 @@
 
     errors = []
     try:
-<<<<<<< HEAD
-        return parse_dataset_pathspec(s, env=env)
-=======
         return parse_dataset_pathspec(s, env=env), None
->>>>>>> cb4f0ab7
     except (DatumaroError, OSError) as e:
         errors.append(e)
 
