--- conflicted
+++ resolved
@@ -5,11 +5,6 @@
 # pylint: disable=redefined-builtin
 
 from . import (
-<<<<<<< HEAD
-    add, checkout, commit, convert, create, diff, explain, export, filter, info,
-    log, merge, patch, remove, stats, status, transform, validate,
-=======
     checkout, commit, convert, create, diff, explain, export, filter, import_,
-    info, log, merge, remove, stats, status, transform, validate,
->>>>>>> cfee1985
+    info, log, merge, remove, stats, status, transform, validate, patch
 )