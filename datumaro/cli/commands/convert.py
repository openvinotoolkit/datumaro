# Copyright (C) 2019-2020 Intel Corporation
#
# SPDX-License-Identifier: MIT

import argparse
import logging as log
import os
import os.path as osp

from datumaro.components.project import Environment
from datumaro.components.dataset import Dataset

from ..contexts.project import FilterModes
from ..util import CliException, MultilineFormatter, make_file_name
from ..util.project import generate_next_file_name


def build_parser(parser_ctor=argparse.ArgumentParser):
    builtin_importers = sorted(Environment().importers.items)
    builtin_converters = sorted(Environment().converters.items)

    parser = parser_ctor(help="Convert an existing dataset to another format",
        description="""
            Converts a dataset from one format to another.
            You can add your own formats using a project.|n
            |n
            Supported input formats: %s|n
            |n
            Supported output formats: %s|n
            |n
            Examples:|n
            - Export a dataset as a PASCAL VOC dataset, include images:|n
            |s|sconvert -i src/path -f voc -- --save-images|n
            |n
            - Export a dataset as a COCO dataset to a specific directory:|n
            |s|sconvert -i src/path -f coco -o path/I/like/
        """ % (', '.join(builtin_importers), ', '.join(builtin_converters)),
        formatter_class=MultilineFormatter)

    parser.add_argument('-i', '--input-path', default='.', dest='source',
        help="Path to look for a dataset")
    parser.add_argument('-if', '--input-format',
        help="Input dataset format. Will try to detect, if not specified.")
    parser.add_argument('-f', '--output-format', required=True,
        help="Output format")
    parser.add_argument('-o', '--output-dir', dest='dst_dir',
        help="Directory to save output (default: a subdir in the current one)")
    parser.add_argument('--overwrite', action='store_true',
        help="Overwrite existing files in the save directory")
    parser.add_argument('-e', '--filter',
        help="Filter expression for dataset items")
    parser.add_argument('--filter-mode', default=FilterModes.i.name,
        type=FilterModes.parse,
        help="Filter mode (options: %s; default: %s)" % \
            (', '.join(FilterModes.list_options()) , '%(default)s'))
    parser.add_argument('extra_args', nargs=argparse.REMAINDER,
        help="Additional arguments for output format (pass '-- -h' for help)")
    parser.set_defaults(command=convert_command)

    return parser

def convert_command(args):
    env = Environment()

    try:
        converter = env.converters[args.output_format]
    except KeyError:
        raise CliException("Converter for format '%s' is not found" % \
            args.output_format)
<<<<<<< HEAD

    if hasattr(converter, 'parse_cmdline_args'):
        extra_args = converter.parse_cmdline_args(args.extra_args)
    else:
        extra_args = {}

=======
    extra_args = converter.parse_cmdline(args.extra_args)
>>>>>>> 9d66c57f

    filter_args = FilterModes.make_filter_args(args.filter_mode)

    fmt = args.input_format
    if not args.input_format:
        matches = env.detect_dataset(args.source)
        if len(matches) == 0:
            log.error("Failed to detect dataset format. "
                "Try to specify format with '-if/--input-format' parameter.")
            return 1
        elif len(matches) != 1:
            log.error("Multiple formats match the dataset: %s. "
                "Try to specify format with '-if/--input-format' parameter.",
                ', '.join(matches))
            return 2

        fmt = matches[0]
        log.info("Source dataset format detected as '%s'", args.input_format)

    source = osp.abspath(args.source)

    dst_dir = args.dst_dir
    if dst_dir:
        if not args.overwrite and osp.isdir(dst_dir) and os.listdir(dst_dir):
            raise CliException("Directory '%s' already exists "
                "(pass --overwrite to overwrite)" % dst_dir)
    else:
        dst_dir = generate_next_file_name('%s-%s' % \
            (osp.basename(source), make_file_name(args.output_format)))
    dst_dir = osp.abspath(dst_dir)

    dataset = Dataset.import_from(source, fmt)

    log.info("Exporting the dataset")
    if args.filter:
        dataset = dataset.filter(args.filter, **filter_args)
    dataset.export(args.output_format, save_dir=dst_dir, **extra_args)

    log.info("Dataset exported to '%s' as '%s'" % \
        (dst_dir, args.output_format))

    return 0<|MERGE_RESOLUTION|>--- conflicted
+++ resolved
@@ -67,16 +67,7 @@
     except KeyError:
         raise CliException("Converter for format '%s' is not found" % \
             args.output_format)
-<<<<<<< HEAD
-
-    if hasattr(converter, 'parse_cmdline_args'):
-        extra_args = converter.parse_cmdline_args(args.extra_args)
-    else:
-        extra_args = {}
-
-=======
     extra_args = converter.parse_cmdline(args.extra_args)
->>>>>>> 9d66c57f
 
     filter_args = FilterModes.make_filter_args(args.filter_mode)
 
