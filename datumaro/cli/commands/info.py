--- conflicted
+++ resolved
@@ -8,10 +8,7 @@
     DatasetMergeError, MissingObjectError, ProjectNotFoundError,
 )
 from datumaro.components.extractor import AnnotationType
-<<<<<<< HEAD
-=======
 from datumaro.util.scope import scope_add, scoped
->>>>>>> cb4f0ab7
 
 from ..util import MultilineFormatter
 from ..util.project import load_project, parse_full_revpath
@@ -59,31 +56,20 @@
 
     return parser
 
-<<<<<<< HEAD
-def info_command(args):
-    project = None
-    try:
-        project = load_project(args.project_dir)
-=======
 @scoped
 def info_command(args):
     project = None
     try:
         project = scope_add(load_project(args.project_dir))
->>>>>>> cb4f0ab7
     except ProjectNotFoundError:
         if args.project_dir:
             raise
 
     try:
         # TODO: avoid computing working tree hashes
-<<<<<<< HEAD
-        dataset = parse_full_revpath(args.target, project)
-=======
         dataset, target_project = parse_full_revpath(args.target, project)
         if target_project:
             scope_add(target_project)
->>>>>>> cb4f0ab7
     except DatasetMergeError as e:
         dataset = None
         dataset_problem = "Can't merge project sources automatically: %s " \
