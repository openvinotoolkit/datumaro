--- conflicted
+++ resolved
@@ -11,13 +11,8 @@
 
 from datumaro.components.errors import ProjectNotFoundError
 from datumaro.components.operations import DistanceComparator, ExactComparator
-<<<<<<< HEAD
-from datumaro.util import error_rollback, on_error_do
-from datumaro.util.os_util import rmtree
-=======
 from datumaro.util.os_util import rmtree
 from datumaro.util.scope import on_error_do, scope_add, scoped
->>>>>>> cb4f0ab7
 
 from ..contexts.project.diff import DiffVisualizer
 from ..util import MultilineFormatter
@@ -137,11 +132,7 @@
 
     return parser
 
-<<<<<<< HEAD
-@error_rollback
-=======
 @scoped
->>>>>>> cb4f0ab7
 def diff_command(args):
     dst_dir = args.dst_dir
     if dst_dir:
@@ -158,11 +149,7 @@
 
     project = None
     try:
-<<<<<<< HEAD
-        project = load_project(args.project_dir)
-=======
         project = scope_add(load_project(args.project_dir))
->>>>>>> cb4f0ab7
     except ProjectNotFoundError:
         if args.project_dir:
             raise
@@ -170,16 +157,6 @@
     try:
         if not args.second_target:
             first_dataset = project.working_tree.make_dataset()
-<<<<<<< HEAD
-            second_dataset = parse_full_revpath(args.first_target, project)
-        else:
-            first_dataset = parse_full_revpath(args.first_target, project)
-            second_dataset = parse_full_revpath(args.second_target, project)
-    except Exception as e:
-        raise CliException(str(e))
-
-
-=======
             second_dataset, target_project = \
                 parse_full_revpath(args.first_target, project)
             if target_project:
@@ -197,7 +174,6 @@
     except Exception as e:
         raise CliException(str(e))
 
->>>>>>> cb4f0ab7
     if args.method is ComparisonMethod.equality:
         if args.ignore_field:
             args.ignore_field = eq_default_if
