# Copyright (C) 2019-2022 Intel Corporation
#
# SPDX-License-Identifier: MIT

import argparse
import logging as log
import os
import os.path as osp
from enum import Enum, auto

from datumaro.components.errors import ProjectNotFoundError
from datumaro.components.operations import DistanceComparator, ExactComparator
from datumaro.util import dump_json_file
from datumaro.util.os_util import rmtree
from datumaro.util.scope import on_error_do, scope_add, scoped

from ..contexts.project.diff import DiffVisualizer
from ..util import MultilineFormatter, make_cli_context
from ..util.errors import CliException
from ..util.project import generate_next_file_name, load_project, parse_full_revpath


class ComparisonMethod(Enum):
    equality = auto()
    distance = auto()


eq_default_if = ["id", "group"]  # avoid https://bugs.python.org/issue16399


def build_parser(parser_ctor=argparse.ArgumentParser):
    parser = parser_ctor(
        help="Compares two datasets",
        description="""
        Compares two datasets. This command has multiple forms:|n
        1) %(prog)s <revpath>|n
        2) %(prog)s <revpath> <revpath>|n
        |n
        1 - Compares the current project's main target ('project')
        in the working tree with the specified dataset.|n
        2 - Compares two specified datasets.|n
        |n
        <revpath> - either a dataset path or a revision path. The full
        syntax is:|n
        - Dataset paths:|n
        |s|s- <dataset path>[ :<format> ]|n
        - Revision paths:|n
        |s|s- <project path> [ @<rev> ] [ :<target> ]|n
        |s|s- <rev> [ :<target> ]|n
        |s|s- <target>|n
        |n
        Both forms use the -p/--project as a context for plugins. It can be
        useful for dataset paths in targets. When not specified, the current
        project's working tree is used.|n
        |n
        Annotations can be matched 2 ways:|n
        - by equality checking|n
        - by distance computation|n
        |n
        Examples:|n
        - Compare two projects by distance, match boxes if IoU > 0.7,|n
        |s|s|s|ssave results to Tensorboard:|n
        |s|s%(prog)s other/project -o diff/ -f tensorboard --iou-thresh 0.7|n
        |n
        - Compare two projects for equality, exclude annotation groups |n
        |s|s|s|sand the 'is_crowd' attribute from comparison:|n
        |s|s%(prog)s other/project/ -if group -ia is_crowd|n
        |n
        - Compare two datasets, specify formats:|n
        |s|s%(prog)s path/to/dataset1:voc path/to/dataset2:coco|n
        |n
        - Compare the current working tree and a dataset:|n
        |s|s%(prog)s path/to/dataset2:coco|n
        |n
        - Compare a source from a previous revision and a dataset:|n
        |s|s%(prog)s HEAD~2:source-2 path/to/dataset2:yolo
        """,
        formatter_class=MultilineFormatter,
    )

    formats = ", ".join(f.name for f in DiffVisualizer.OutputFormat)
    comp_methods = ", ".join(m.name for m in ComparisonMethod)

    def _parse_output_format(s):
        try:
            return DiffVisualizer.OutputFormat[s.lower()]
        except KeyError:
            raise argparse.ArgumentError(
                "format",
                message="Unknown output " "format '%s', the only available are: %s" % (s, formats),
            )

    def _parse_comparison_method(s):
        try:
            return ComparisonMethod[s.lower()]
        except KeyError:
            raise argparse.ArgumentError(
                "method",
                message="Unknown comparison "
                "method '%s', the only available are: %s" % (s, comp_methods),
            )

    parser.add_argument("first_target", help="The first dataset revpath to be compared")
    parser.add_argument(
        "second_target", nargs="?", help="The second dataset revpath to be compared"
    )
    parser.add_argument(
        "-o",
        "--output-dir",
        dest="dst_dir",
        default=None,
        help="Directory to save comparison results " "(default: generate automatically)",
    )
    parser.add_argument(
        "-m",
        "--method",
        type=_parse_comparison_method,
        default=ComparisonMethod.equality.name,
        help="Comparison method, one of {} (default: %(default)s)".format(comp_methods),
    )
    parser.add_argument(
        "--overwrite", action="store_true", help="Overwrite existing files in the save directory"
    )
    parser.add_argument(
        "-p",
        "--project",
        dest="project_dir",
        help="Directory of the current project (default: current dir)",
    )
    parser.set_defaults(command=diff_command)

    distance_parser = parser.add_argument_group("Distance comparison options")
    distance_parser.add_argument(
        "--iou-thresh",
        default=0.5,
        type=float,
        help="IoU match threshold for shapes (default: %(default)s)",
    )
    parser.add_argument(
        "-f",
        "--format",
        type=_parse_output_format,
        default=DiffVisualizer.DEFAULT_FORMAT.name,
        help="Output format, one of {} (default: %(default)s)".format(formats),
    )

    equality_parser = parser.add_argument_group("Equality comparison options")
    equality_parser.add_argument(
        "-iia", "--ignore-item-attr", action="append", help="Ignore item attribute (repeatable)"
    )
    equality_parser.add_argument(
        "-ia", "--ignore-attr", action="append", help="Ignore annotation attribute (repeatable)"
    )
    equality_parser.add_argument(
        "-if",
        "--ignore-field",
        action="append",
        help="Ignore annotation field (repeatable, default: %s)" % eq_default_if,
    )
    equality_parser.add_argument(
        "--match-images",
        action="store_true",
        help="Match dataset items by image pixels instead of ids",
    )
    equality_parser.add_argument("--all", action="store_true", help="Include matches in the output")

    return parser


def get_sensitive_args():
    return {
        diff_command: [
            "first_target",
            "second_target",
            "dst_dir",
            "project_dir",
        ],
    }


@scoped
def diff_command(args):
    dst_dir = args.dst_dir
    if dst_dir:
        if not args.overwrite and osp.isdir(dst_dir) and os.listdir(dst_dir):
            raise CliException(
                "Directory '%s' already exists " "(pass --overwrite to overwrite)" % dst_dir
            )
    else:
        dst_dir = generate_next_file_name("diff")
    dst_dir = osp.abspath(dst_dir)

    if not osp.exists(dst_dir):
        on_error_do(rmtree, dst_dir, ignore_errors=True)
        os.makedirs(dst_dir)

    project = None
    try:
        project = scope_add(load_project(args.project_dir))
    except ProjectNotFoundError:
        if args.project_dir:
            raise

    cli_ctx = make_cli_context(args)

    try:
        if not args.second_target:
            first_dataset = project.working_tree.make_dataset()
<<<<<<< HEAD
            second_dataset, target_project = \
                parse_full_revpath(args.first_target, project,
                    progress_reporter=cli_ctx.progress_reporter,
                    error_policy=cli_ctx.import_error_policy)
            if target_project:
                scope_add(target_project)
        else:
            first_dataset, target_project = \
                parse_full_revpath(args.first_target, project,
                    progress_reporter=cli_ctx.progress_reporter,
                    error_policy=cli_ctx.import_error_policy)
            if target_project:
                scope_add(target_project)

            second_dataset, target_project = \
                parse_full_revpath(args.second_target, project,
                    progress_reporter=cli_ctx.progress_reporter,
                    error_policy=cli_ctx.import_error_policy)
=======
            second_dataset, target_project = parse_full_revpath(args.first_target, project)
            if target_project:
                scope_add(target_project)
        else:
            first_dataset, target_project = parse_full_revpath(args.first_target, project)
            if target_project:
                scope_add(target_project)

            second_dataset, target_project = parse_full_revpath(args.second_target, project)
>>>>>>> d014342d
            if target_project:
                scope_add(target_project)
    except Exception as e:
        raise CliException(str(e))

    if args.method is ComparisonMethod.equality:
        if args.ignore_field:
            args.ignore_field = eq_default_if
        comparator = ExactComparator(
            match_images=args.match_images,
            ignored_fields=args.ignore_field,
            ignored_attrs=args.ignore_attr,
            ignored_item_attrs=args.ignore_item_attr,
        )
        matches, mismatches, a_extra, b_extra, errors = comparator.compare_datasets(
            first_dataset, second_dataset
        )

        output = {
            "mismatches": mismatches,
            "a_extra_items": sorted(a_extra),
            "b_extra_items": sorted(b_extra),
            "errors": errors,
        }
        if args.all:
            output["matches"] = matches

        output_file = osp.join(
            dst_dir, generate_next_file_name("diff", ext=".json", basedir=dst_dir)
        )
        log.info("Saving diff to '%s'" % output_file)
        dump_json_file(output_file, output, indent=True)

        print("Found:")
        print("The first project has %s unmatched items" % len(a_extra))
        print("The second project has %s unmatched items" % len(b_extra))
        print("%s item conflicts" % len(errors))
        print("%s matching annotations" % len(matches))
        print("%s mismatching annotations" % len(mismatches))
    elif args.method is ComparisonMethod.distance:
        comparator = DistanceComparator(iou_threshold=args.iou_thresh)

        with DiffVisualizer(
            save_dir=dst_dir, comparator=comparator, output_format=args.format
        ) as visualizer:
            log.info("Saving diff to '%s'" % dst_dir)
            visualizer.save(first_dataset, second_dataset)

    return 0<|MERGE_RESOLUTION|>--- conflicted
+++ resolved
@@ -206,36 +206,30 @@
     try:
         if not args.second_target:
             first_dataset = project.working_tree.make_dataset()
-<<<<<<< HEAD
-            second_dataset, target_project = \
-                parse_full_revpath(args.first_target, project,
-                    progress_reporter=cli_ctx.progress_reporter,
-                    error_policy=cli_ctx.import_error_policy)
+            second_dataset, target_project = parse_full_revpath(
+                args.first_target,
+                project,
+                progress_reporter=cli_ctx.progress_reporter,
+                error_policy=cli_ctx.import_error_policy,
+            )
             if target_project:
                 scope_add(target_project)
         else:
-            first_dataset, target_project = \
-                parse_full_revpath(args.first_target, project,
-                    progress_reporter=cli_ctx.progress_reporter,
-                    error_policy=cli_ctx.import_error_policy)
+            first_dataset, target_project = parse_full_revpath(
+                args.first_target,
+                project,
+                progress_reporter=cli_ctx.progress_reporter,
+                error_policy=cli_ctx.import_error_policy,
+            )
             if target_project:
                 scope_add(target_project)
 
-            second_dataset, target_project = \
-                parse_full_revpath(args.second_target, project,
-                    progress_reporter=cli_ctx.progress_reporter,
-                    error_policy=cli_ctx.import_error_policy)
-=======
-            second_dataset, target_project = parse_full_revpath(args.first_target, project)
-            if target_project:
-                scope_add(target_project)
-        else:
-            first_dataset, target_project = parse_full_revpath(args.first_target, project)
-            if target_project:
-                scope_add(target_project)
-
-            second_dataset, target_project = parse_full_revpath(args.second_target, project)
->>>>>>> d014342d
+            second_dataset, target_project = parse_full_revpath(
+                args.second_target,
+                project,
+                progress_reporter=cli_ctx.progress_reporter,
+                error_policy=cli_ctx.import_error_policy,
+            )
             if target_project:
                 scope_add(target_project)
     except Exception as e:
