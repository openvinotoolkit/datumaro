--- conflicted
+++ resolved
@@ -56,7 +56,7 @@
         6. Verify that the resulting dataset is equal to the expected result.
         """
 
-        source_dataset = Dataset.from_iterable([
+        expected_dataset = Dataset.from_iterable([
             DatasetItem(id='c', subset='train',
                 annotations=[
                     Bbox(3.0, 1.0, 8.0, 5.0,
@@ -103,35 +103,15 @@
                 '-o', export_path, '--', '--label-map', 'voc')
 
             parsed_dataset = Dataset.import_from(export_path, format='voc')
-            compare_datasets(self, source_dataset, parsed_dataset)
-
-    @mark_requirement(Requirements.DATUM_GENERAL_REQ)
-<<<<<<< HEAD
-    def test_export_to_format(self):
-        """
-        <b>Description:</b>
-        Ensure that the dataset can be exported from datumaro project
-        to VOC format with command `datum export`.
-
-        <b>Expected results:</b>
-        A VOC dataset that matches the source dataset.
-
-        <b>Steps:</b>
-        1. Get path to the source dataset from assets.
-        2. Create a datumaro project and add source dataset to it.
-        3. Export the dataset to VOC format, using the `export` command.
-        4. Verify that the resulting dataset is equal to the source dataset.
-        """
-
-        label_map = OrderedDict(('label_' + str(i), [None, [], []]) for i in range(10))
-=======
-    def test_convert_to_voc_format(self):
+            compare_datasets(self, expected_dataset, parsed_dataset)
+
+    @mark_requirement(Requirements.DATUM_GENERAL_REQ)
+    def test_export_to_voc_format(self):
         label_map = OrderedDict(('label_%s' % i, [None, [], []]) for i in range(10))
->>>>>>> c536b076
         label_map['background'] = [None, [], []]
         label_map.move_to_end('background', last=False)
 
-        source_dataset = Dataset.from_iterable([
+        expected_dataset = Dataset.from_iterable([
             DatasetItem(id='1', subset='train', image=np.ones((10, 15, 3)),
                 annotations=[
                     Bbox(0.0, 2.0, 4.0, 2.0,
@@ -166,7 +146,7 @@
                 '-o', voc_export, '--', '--save-images')
 
             parsed_dataset = Dataset.import_from(voc_export, format='voc')
-            compare_datasets(self, source_dataset, parsed_dataset,
+            compare_datasets(self, expected_dataset, parsed_dataset,
                 require_images=True)
 
     @pytest.mark.reqids(Requirements.DATUM_283)
@@ -189,7 +169,7 @@
         label_map['background'] = [None, [], []]
         label_map.move_to_end('background', last=False)
 
-        source_dataset = Dataset.from_iterable([
+        expected_dataset = Dataset.from_iterable([
             DatasetItem(id='1', subset='default',
                 annotations=[
                     Bbox(0.0, 4.0, 4.0, 8.0,
@@ -214,7 +194,7 @@
                 '-f', 'voc', '-o', voc_dir)
 
             target_dataset = Dataset.import_from(voc_dir, format='voc')
-            compare_datasets(self, source_dataset, target_dataset)
+            compare_datasets(self, expected_dataset, target_dataset)
 
     @pytest.mark.reqids(Requirements.DATUM_283)
     def test_convert_from_voc_format(self):
@@ -232,7 +212,7 @@
         3. Verify that resulting dataset is equal to the source dataset.
         """
 
-        source_dataset = Dataset.from_iterable([
+        expected_dataset = Dataset.from_iterable([
             DatasetItem(id='2007_000001', subset='default',
                 image=Image(path='2007_000001.jpg', size=(10, 20)),
                 annotations=[Label(i) for i in range(11)]
@@ -251,7 +231,7 @@
                 '-f', 'imagenet', '-o', cvat_dir)
 
             target_dataset = Dataset.import_from(cvat_dir, format='imagenet')
-            compare_datasets(self, source_dataset, target_dataset)
+            compare_datasets(self, expected_dataset, target_dataset)
 
     @mark_requirement(Requirements.DATUM_GENERAL_REQ)
     def test_can_save_and_load_voc_dataset(self):
