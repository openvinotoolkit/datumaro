import numpy as np
import os
import os.path as osp
import shutil

from unittest import TestCase, skip
from datumaro.components.config_model import Source, Model
from datumaro.components.dataset import Dataset, DEFAULT_FORMAT
<<<<<<< HEAD
from datumaro.components.errors import EmptyCommitError, ForeignChangesError
from datumaro.components.extractor import (Bbox, Extractor, DatasetItem,
    Label, LabelCategories, AnnotationType, Transform)
from datumaro.components.launcher import Launcher
from datumaro.components.project import DiffStatus, Project
from datumaro.util.test_utils import TestDir, compare_datasets, compare_dirs


class ProjectTest(TestCase):
    def test_can_init_and_load(self):
        with TestDir() as test_dir:
            Project.init(test_dir)

            Project(test_dir)
=======
from datumaro.util.test_utils import TestDir, compare_datasets
from .requirements import Requirements, mark_requirement


class ProjectTest(TestCase):
    @mark_requirement(Requirements.DATUM_GENERAL_REQ)
    def test_project_generate(self):
        src_config = Config({
            'project_name': 'test_project',
            'format_version': 1,
        })

        with TestDir() as test_dir:
            project_path = test_dir
            Project.generate(project_path, src_config)

            self.assertTrue(osp.isdir(project_path))

            result_config = Project.load(project_path).config
            self.assertEqual(
                src_config.project_name, result_config.project_name)
            self.assertEqual(
                src_config.format_version, result_config.format_version)

    @staticmethod
    @mark_requirement(Requirements.DATUM_GENERAL_REQ)
    def test_default_ctor_is_ok():
        Project()

    @staticmethod
    @mark_requirement(Requirements.DATUM_GENERAL_REQ)
    def test_empty_config_is_ok():
        Project(Config())

    @mark_requirement(Requirements.DATUM_GENERAL_REQ)
    def test_add_source(self):
        source_name = 'source'
        origin = Source({
            'url': 'path',
            'format': 'ext'
        })
        project = Project()

        project.add_source(source_name, origin)

        added = project.get_source(source_name)
        self.assertIsNotNone(added)
        self.assertEqual(added, origin)

    @mark_requirement(Requirements.DATUM_GENERAL_REQ)
    def test_added_source_can_be_saved(self):
        source_name = 'source'
        origin = Source({
            'url': 'path',
        })
        project = Project()
        project.add_source(source_name, origin)

        saved = project.config

        self.assertEqual(origin, saved.sources[source_name])

    @mark_requirement(Requirements.DATUM_GENERAL_REQ)
    def test_added_source_can_be_dumped(self):
        source_name = 'source'
        origin = Source({
            'url': 'path',
        })
        project = Project()
        project.add_source(source_name, origin)
>>>>>>> bda41dde

    def test_can_add_local_model(self):
        with TestDir() as test_dir:
            class TestLauncher(Launcher):
                pass

            source_name = 'source'
            config = Model({
                'launcher': 'test',
                'options': { 'a': 5, 'b': 'hello' }
            })

<<<<<<< HEAD
            project = Project.init(test_dir)
            project.env.launchers.register('test', TestLauncher)
=======
    @mark_requirement(Requirements.DATUM_GENERAL_REQ)
    def test_can_import_with_custom_importer(self):
        class TestImporter:
            def __call__(self, path, subset=None):
                return Project({
                    'project_filename': path,
                    'subsets': [ subset ]
                })
>>>>>>> bda41dde

            project.add_model(source_name,
                launcher=config.launcher, options=config.options)

            added = project.models[source_name]
            self.assertEqual(added.launcher, config.launcher)
            self.assertEqual(added.options, config.options)

    def test_can_run_inference(self):
        class TestLauncher(Launcher):
            def launch(self, inputs):
                for inp in inputs:
                    yield [ Label(inp[0, 0, 0]) ]

        expected = Dataset.from_iterable([
            DatasetItem(0, image=np.zeros([2, 2, 3]), annotations=[Label(0)]),
            DatasetItem(1, image=np.ones([2, 2, 3]), annotations=[Label(1)])
        ], categories=['a', 'b'])

<<<<<<< HEAD
        launcher_name = 'custom_launcher'
=======
    @mark_requirement(Requirements.DATUM_GENERAL_REQ)
    def test_can_dump_added_model(self):
>>>>>>> bda41dde
        model_name = 'model'

        with TestDir() as test_dir:
            source_url = osp.join(test_dir, 'source')
            source_dataset = Dataset.from_iterable([
                DatasetItem(0, image=np.ones([2, 2, 3]) * 0),
                DatasetItem(1, image=np.ones([2, 2, 3]) * 1),
            ], categories=['a', 'b'])
            source_dataset.save(source_url, save_images=True)

            project = Project.init(osp.join(test_dir, 'proj'))
            project.env.launchers.register(launcher_name, TestLauncher)
            project.add_model(model_name, launcher=launcher_name)
            project.import_source('source', source_url, format=DEFAULT_FORMAT)

<<<<<<< HEAD
            dataset = project.working_tree.make_dataset()
            model = project.make_model(model_name)
=======
    @mark_requirement(Requirements.DATUM_GENERAL_REQ)
    def test_can_have_project_source(self):
        with TestDir() as test_dir:
            Project.generate(test_dir)
>>>>>>> bda41dde

            inference = dataset.run_model(model)

            compare_datasets(self, expected, inference)

    def test_can_import_local_source(self):
        with TestDir() as test_dir:
            source_base_url = osp.join(test_dir, 'test_repo')
            source_file_path = osp.join(source_base_url, 'x', 'y.txt')
            os.makedirs(osp.dirname(source_file_path), exist_ok=True)
            with open(source_file_path, 'w') as f:
                f.write('hello')

            project = Project.init(osp.join(test_dir, 'proj'))
            project.import_source('s1', url=source_base_url, format='fmt')

            source = project.working_tree.sources['s1']
            self.assertEqual('fmt', source.format)
            compare_dirs(self, source_base_url, project.source_data_dir('s1'))
            with open(osp.join(test_dir, 'proj', '.gitignore')) as f:
                self.assertTrue('s1' in [line.strip() for line in f])

    def test_can_import_generated_source(self):
        with TestDir() as test_dir:
            source_name = 'source'
            origin = Source({
                # no url
                'format': 'fmt',
                'options': { 'c': 5, 'd': 'hello' }
            })
            project = Project.init(test_dir)

            project.import_source(source_name, url='',
                format=origin.format, options=origin.options)

<<<<<<< HEAD
            added = project.working_tree.sources[source_name]
            self.assertEqual(added.format, origin.format)
            self.assertEqual(added.options, origin.options)
            with open(osp.join(test_dir, '.gitignore')) as f:
                self.assertTrue(source_name in [line.strip() for line in f])
=======
    @mark_requirement(Requirements.DATUM_GENERAL_REQ)
    def test_can_batch_launch_custom_model(self):
        dataset = Dataset.from_iterable([
            DatasetItem(id=i, subset='train', image=np.array([i]))
            for i in range(5)
        ], categories=['label'])
>>>>>>> bda41dde

    def test_cant_import_source_with_wrong_name(self):
        with TestDir() as test_dir:
            project = Project.init(test_dir)

            for name in {'dataset', 'project', 'build', '.any'}:
                with self.subTest(name=name), \
                        self.assertRaisesRegex(ValueError, "Source name"):
                    project.import_source(name, url='', format='fmt')

<<<<<<< HEAD
    def test_can_remove_source_and_keep_data(self):
        with TestDir() as test_dir:
            source_url = osp.join(test_dir, 'test_source.txt')
            os.makedirs(osp.dirname(source_url), exist_ok=True)
            with open(source_url, 'w') as f:
                f.write('hello')
=======
        project = Project()
        project.env.launchers.register(launcher_name, TestLauncher)
        project.add_model(model_name, { 'launcher': launcher_name })
        model = project.make_executable_model(model_name)

        batch_size = 3
        executor = ModelTransform(dataset, model, batch_size=batch_size)

        for item in executor:
            self.assertEqual(1, len(item.annotations))
            self.assertEqual(int(item.id) % batch_size,
                item.annotations[0].attributes['idx'])
            self.assertEqual(int(item.id),
                item.annotations[0].attributes['data'])

    @mark_requirement(Requirements.DATUM_GENERAL_REQ)
    def test_can_do_transform_with_custom_model(self):
        class TestExtractorSrc(Extractor):
            def __iter__(self):
                for i in range(2):
                    yield DatasetItem(id=i, image=np.ones([2, 2, 3]) * i,
                        annotations=[Label(i)])

            def categories(self):
                label_cat = LabelCategories()
                label_cat.add('0')
                label_cat.add('1')
                return { AnnotationType.label: label_cat }
>>>>>>> bda41dde

            project = Project.init(osp.join(test_dir, 'proj'))
            project.import_source('s1', url=source_url, format=DEFAULT_FORMAT)

            project.remove_source('s1', keep_data=True)

            self.assertFalse('s1' in project.working_tree.sources)
            compare_dirs(self, source_url, project.source_data_dir('s1'))
            with open(osp.join(test_dir, 'proj', '.gitignore')) as f:
                self.assertFalse('s1' in [line.strip() for line in f])

    def test_can_remove_source_and_wipe_data(self):
        with TestDir() as test_dir:
            source_url = osp.join(test_dir, 'test_source.txt')
            os.makedirs(osp.dirname(source_url), exist_ok=True)
            with open(source_url, 'w') as f:
                f.write('hello')

            project = Project.init(osp.join(test_dir, 'proj'))
            project.import_source('s1', url=source_url, format=DEFAULT_FORMAT)

            project.remove_source('s1', keep_data=False)

            self.assertFalse('s1' in project.working_tree.sources)
            self.assertFalse(osp.exists(project.source_data_dir('s1')))
            with open(osp.join(test_dir, 'proj', '.gitignore')) as f:
                self.assertFalse('s1' in [line.strip() for line in f])

    def test_can_redownload_source_rev_noncached(self):
        with TestDir() as test_dir:
<<<<<<< HEAD
            source_url = osp.join(test_dir, 'source')
            source_dataset = Dataset.from_iterable([
                DatasetItem(0, image=np.ones((2, 3, 3)),
                    annotations=[ Bbox(1, 2, 3, 4, label=0) ]),
                DatasetItem(1, subset='s', image=np.zeros((10, 20, 3)),
                    annotations=[ Bbox(1, 2, 3, 4, label=1) ]),
            ], categories=['a', 'b'])
            source_dataset.save(source_url, save_images=True)

            project = Project.init(osp.join(test_dir, 'proj'))
            project.import_source('s1', url=source_url, format=DEFAULT_FORMAT)
            project.commit("A commit")

            project.remove_cache_obj(
                project.working_tree.build_targets['s1'].head.hash)
            shutil.rmtree(project.source_data_dir('s1'))

            read_dataset = project.working_tree.make_dataset('s1')

            compare_datasets(self, source_dataset, read_dataset)
            compare_dirs(self, source_url, project.cache_path(
                project.working_tree.build_targets['s1'].root.hash))

    def test_can_read_working_copy_of_source(self):
=======
            project.make_dataset().apply_model(model=model_name,
                save_dir=test_dir)

            result = Project.load(test_dir)
            result.env.extractors.register(extractor_name, TestExtractorDst)
            it = iter(result.make_dataset())
            item1 = next(it)
            item2 = next(it)
            self.assertEqual(0, item1.annotations[0].label)
            self.assertEqual(1, item2.annotations[0].label)

    @mark_requirement(Requirements.DATUM_GENERAL_REQ)
    def test_source_datasets_can_be_merged(self):
        class TestExtractor(Extractor):
            def __init__(self, url, n=0, s=0):
                super().__init__(length=n)
                self.n = n
                self.s = s

            def __iter__(self):
                for i in range(self.n):
                    yield DatasetItem(id=self.s + i, subset='train')

        e_name1 = 'e1'
        e_name2 = 'e2'
        n1 = 2
        n2 = 4

        project = Project()
        project.env.extractors.register(e_name1, lambda p: TestExtractor(p, n=n1))
        project.env.extractors.register(e_name2, lambda p: TestExtractor(p, n=n2, s=n1))
        project.add_source('source1', { 'format': e_name1 })
        project.add_source('source2', { 'format': e_name2 })

        dataset = project.make_dataset()

        self.assertEqual(n1 + n2, len(dataset))

    @mark_requirement(Requirements.DATUM_GENERAL_REQ)
    def test_cant_merge_different_categories(self):
        class TestExtractor1(Extractor):
            def __iter__(self):
                return iter([])

            def categories(self):
                return { AnnotationType.label:
                    LabelCategories.from_iterable(['a', 'b']) }

        class TestExtractor2(Extractor):
            def __iter__(self):
                return iter([])

            def categories(self):
                return { AnnotationType.label:
                    LabelCategories.from_iterable(['b', 'a']) }

        e_name1 = 'e1'
        e_name2 = 'e2'

        project = Project()
        project.env.extractors.register(e_name1, TestExtractor1)
        project.env.extractors.register(e_name2, TestExtractor2)
        project.add_source('source1', { 'format': e_name1 })
        project.add_source('source2', { 'format': e_name2 })

        with self.assertRaisesRegex(Exception, "different categories"):
            project.make_dataset()

    @mark_requirement(Requirements.DATUM_GENERAL_REQ)
    def test_project_filter_can_be_applied(self):
        class TestExtractor(Extractor):
            def __iter__(self):
                for i in range(10):
                    yield DatasetItem(id=i, subset='train')

        e_type = 'type'
        project = Project()
        project.env.extractors.register(e_type, TestExtractor)
        project.add_source('source', { 'format': e_type })

        dataset = project.make_dataset().filter('/item[id < 5]')

        self.assertEqual(5, len(dataset))

    @mark_requirement(Requirements.DATUM_GENERAL_REQ)
    def test_can_save_and_load_own_dataset(self):
>>>>>>> bda41dde
        with TestDir() as test_dir:
            source_url = osp.join(test_dir, 'source')
            source_dataset = Dataset.from_iterable([
                DatasetItem(0, image=np.ones((2, 3, 3)),
                    annotations=[ Bbox(1, 2, 3, 4, label=0) ]),
                DatasetItem(1, subset='s', image=np.ones((1, 2, 3)),
                    annotations=[ Bbox(1, 2, 3, 4, label=1) ]),
            ], categories=['a', 'b'])
            source_dataset.save(source_url, save_images=True)

            project = Project.init(osp.join(test_dir, 'proj'))
            project.import_source('s1', url=source_url, format=DEFAULT_FORMAT)

            read_dataset = project.working_tree.make_dataset('s1')

            compare_datasets(self, source_dataset, read_dataset)
            compare_dirs(self, source_url, project.source_data_dir('s1'))

<<<<<<< HEAD
    def test_can_read_current_revision_of_source(self):
        with TestDir() as test_dir:
            source_url = osp.join(test_dir, 'source')
            source_dataset = Dataset.from_iterable([
                DatasetItem(0, image=np.ones((2, 3, 3)),
                    annotations=[ Bbox(1, 2, 3, 4, label=0) ]),
                DatasetItem(1, subset='s', image=np.ones((1, 2, 3)),
                    annotations=[ Bbox(1, 2, 3, 4, label=1) ]),
            ], categories=['a', 'b'])
            source_dataset.save(source_url, save_images=True)

            project = Project.init(osp.join(test_dir, 'proj'))
            project.import_source('s1', url=source_url, format=DEFAULT_FORMAT)
            project.commit("A commit")

            shutil.rmtree(project.source_data_dir('s1'))
=======
    @mark_requirement(Requirements.DATUM_GENERAL_REQ)
    def test_project_own_dataset_can_be_modified(self):
        project = Project()
        dataset = project.make_dataset()
>>>>>>> bda41dde

            read_dataset = project.head.make_dataset('s1')

            compare_datasets(self, source_dataset, read_dataset)
            self.assertFalse(osp.isdir(project.source_data_dir('s1')))
            compare_dirs(self, source_url, project.head.source_data_dir('s1'))

<<<<<<< HEAD
    def test_can_make_dataset_from_project(self):
=======
    @mark_requirement(Requirements.DATUM_GENERAL_REQ)
    def test_project_compound_child_can_be_modified_recursively(self):
>>>>>>> bda41dde
        with TestDir() as test_dir:
            source_url = osp.join(test_dir, 'test_repo')
            source_dataset = Dataset.from_iterable([
                DatasetItem(1, annotations=[Label(0)]),
            ], categories=['a', 'b'])
            source_dataset.save(source_url)

            project = Project.init(osp.join(test_dir, 'proj'))
            project.import_source('s1', url=source_url, format=DEFAULT_FORMAT)

<<<<<<< HEAD
            read_dataset = project.working_tree.make_dataset()

            compare_datasets(self, source_dataset, read_dataset)
=======
            parent = Project()
            parent.add_source('child1', {
                'url': child1.config.project_dir
            })
            parent.add_source('child2', {
                'url': child2.config.project_dir
            })
            dataset = parent.make_dataset()

            item1 = DatasetItem(id='ch1', path=['child1'])
            item2 = DatasetItem(id='ch2', path=['child2'])
            dataset.put(item1)
            dataset.put(item2)

            self.assertEqual(2, len(dataset))
            self.assertEqual(1, len(dataset.sources['child1']))
            self.assertEqual(1, len(dataset.sources['child2']))

    @mark_requirement(Requirements.DATUM_GENERAL_REQ)
    def test_project_can_merge_item_annotations(self):
        class TestExtractor1(Extractor):
            def __iter__(self):
                yield DatasetItem(id=1, subset='train', annotations=[
                    Label(2, id=3),
                    Label(3, attributes={ 'x': 1 }),
                ])

        class TestExtractor2(Extractor):
            def __iter__(self):
                yield DatasetItem(id=1, subset='train', annotations=[
                    Label(3, attributes={ 'x': 1 }),
                    Label(4, id=4),
                ])

        project = Project()
        project.env.extractors.register('t1', TestExtractor1)
        project.env.extractors.register('t2', TestExtractor2)
        project.add_source('source1', { 'format': 't1' })
        project.add_source('source2', { 'format': 't2' })

        merged = project.make_dataset()

        self.assertEqual(1, len(merged))

        item = next(iter(merged))
        self.assertEqual(3, len(item.annotations))

    @mark_requirement(Requirements.DATUM_GENERAL_REQ)
    def test_can_detect_and_import(self):
        env = Environment()
        env.importers.items = {DEFAULT_FORMAT: env.importers[DEFAULT_FORMAT]}
        env.extractors.items = {DEFAULT_FORMAT: env.extractors[DEFAULT_FORMAT]}

        source_dataset = Dataset.from_iterable([
            DatasetItem(id=1, annotations=[ Label(2) ]),
        ], categories=['a', 'b', 'c'])
>>>>>>> bda41dde

    def test_can_make_dataset_from_source(self):
        with TestDir() as test_dir:
            source_url = osp.join(test_dir, 'test_repo')
            dataset = Dataset.from_iterable([
                DatasetItem(1, annotations=[Label(0)]),
            ], categories=['a', 'b'])
            dataset.save(source_url)

            project = Project.init(osp.join(test_dir, 'proj'))
            project.import_source('s1', url=source_url, format=DEFAULT_FORMAT)

            built_dataset = project.working_tree.make_dataset('s1')

            compare_datasets(self, dataset, built_dataset)
            self.assertEqual(DEFAULT_FORMAT, built_dataset.format)
            self.assertEqual(project.source_data_dir('s1'), built_dataset.data_path)

    def test_can_add_filter_stage(self):
        with TestDir() as test_dir:
            source_url = osp.join(test_dir, 'test_repo')
            dataset = Dataset.from_iterable([
                DatasetItem(1, annotations=[Label(0)]),
                DatasetItem(2, annotations=[Label(1)]),
            ], categories=['a', 'b'])
            dataset.save(source_url)

            project = Project.init(osp.join(test_dir, 'proj'))
            project.import_source('s1', url=source_url, format=DEFAULT_FORMAT)

            stage = project.working_tree.build_targets.add_filter_stage('s1',
                '/item/annotation[label="b"]'
            )

            self.assertTrue(stage in project.working_tree.build_targets)
            resulting_dataset = project.working_tree.make_dataset('s1')
            compare_datasets(self, Dataset.from_iterable([
                DatasetItem(2, annotations=[Label(1)]),
            ], categories=['a', 'b']), resulting_dataset)

    def test_can_add_convert_stage(self):
        with TestDir() as test_dir:
            source_url = osp.join(test_dir, 'test_repo')
            dataset = Dataset.from_iterable([
                DatasetItem(1, annotations=[Label(0)]),
                DatasetItem(2, annotations=[Label(1)]),
            ], categories=['a', 'b'])
            dataset.save(source_url)

            project = Project.init(osp.join(test_dir, 'proj'))
            project.import_source('s1', url=source_url, format=DEFAULT_FORMAT)

            stage = project.working_tree.build_targets.add_convert_stage('s1',
                DEFAULT_FORMAT)
<<<<<<< HEAD

            self.assertTrue(stage in project.working_tree.build_targets)

    def test_can_add_transform_stage(self):
        class TestTransform(Transform):
            def __init__(self, extractor, p1=None, p2=None):
                super().__init__(extractor)
                self.p1 = p1
                self.p2 = p2

            def transform_item(self, item):
                return self.wrap_item(item,
                    attributes={'p1': self.p1, 'p2': self.p2})

        with TestDir() as test_dir:
            source_url = osp.join(test_dir, 'test_repo')
            dataset = Dataset.from_iterable([
                DatasetItem(1, annotations=[Label(0)]),
                DatasetItem(2, annotations=[Label(1)]),
            ], categories=['a', 'b'])
            dataset.save(source_url)

            project = Project.init(osp.join(test_dir, 'proj'))
            project.import_source('s1', url=source_url, format=DEFAULT_FORMAT)
            project.working_tree.env.transforms.register('tr', TestTransform)

            stage = project.working_tree.build_targets.add_transform_stage('s1',
                'tr', params={'p1': 5, 'p2': ['1', 2, 3.5]}
            )

            self.assertTrue(stage in project.working_tree.build_targets)
            resulting_dataset = project.working_tree.make_dataset('s1')
            compare_datasets(self, Dataset.from_iterable([
                DatasetItem(1, annotations=[Label(0)],
                    attributes={'p1': 5, 'p2': ['1', 2, 3.5]}),
                DatasetItem(2, annotations=[Label(1)],
                    attributes={'p1': 5, 'p2': ['1', 2, 3.5]}),
            ], categories=['a', 'b']), resulting_dataset)

    def test_can_make_dataset_from_stage(self):
        with TestDir() as test_dir:
            source_url = osp.join(test_dir, 'test_repo')
            dataset = Dataset.from_iterable([
                DatasetItem(1, annotations=[Label(0)]),
                DatasetItem(2, annotations=[Label(1)]),
            ], categories=['a', 'b'])
            dataset.save(source_url)

            project = Project.init(osp.join(test_dir, 'proj'))
            project.import_source('s1', url=source_url, format=DEFAULT_FORMAT)
            stage = project.working_tree.build_targets.add_filter_stage('s1',
                '/item/annotation[label="b"]')

            built_dataset = project.working_tree.make_dataset(stage)

            expected_dataset = Dataset.from_iterable([
                DatasetItem(2, annotations=[Label(1)]),
            ], categories=['a', 'b'])
            compare_datasets(self, expected_dataset, built_dataset)

    def test_can_commit(self):
        with TestDir() as test_dir:
            project = Project.init(test_dir)

            commit_hash = project.commit("First commit", allow_empty=True)

            self.assertTrue(project.is_ref(commit_hash))
            self.assertEqual(len(project.history()), 2)
            self.assertEqual(project.history()[0], (commit_hash, "First commit"))

    def test_cant_commit_empty(self):
        with TestDir() as test_dir:
            project = Project.init(test_dir)

            with self.assertRaises(EmptyCommitError):
                project.commit("First commit")

    def test_can_commit_patch(self):
        with TestDir() as test_dir:
            source_url = osp.join(test_dir, 'test_source.txt')
            os.makedirs(osp.dirname(source_url), exist_ok=True)
            with open(source_url, 'w') as f:
                f.write('hello')

            project = Project.init(osp.join(test_dir, 'proj'))
            project.import_source('s1', source_url, format=DEFAULT_FORMAT)
            project.commit("First commit")

            source_path = osp.join(
                project.source_data_dir('s1'),
                osp.basename(source_url))
            with open(source_path, 'w') as f:
                f.write('world')

            commit_hash = project.commit("Second commit", allow_foreign=True)

            self.assertTrue(project.is_ref(commit_hash))
            self.assertNotEqual(
                project.get_rev('HEAD~1').build_targets['s1'].head.hash,
                project.working_tree.build_targets['s1'].head.hash)
            self.assertTrue(project.is_obj_cached(
                project.working_tree.build_targets['s1'].head.hash))

    def test_cant_commit_foreign_changes(self):
        with TestDir() as test_dir:
            source_url = osp.join(test_dir, 'test_source.txt')
            os.makedirs(osp.dirname(source_url), exist_ok=True)
            with open(source_url, 'w') as f:
                f.write('hello')

            project = Project.init(osp.join(test_dir, 'proj'))
            project.import_source('s1', source_url, format=DEFAULT_FORMAT)
            project.commit("First commit")

            source_path = osp.join(
                project.source_data_dir('s1'),
                osp.basename(source_url))
            with open(source_path, 'w') as f:
                f.write('world')

            with self.assertRaises(ForeignChangesError):
                project.commit("Second commit")

    def test_can_checkout_revision(self):
        with TestDir() as test_dir:
            source_url = osp.join(test_dir, 'test_source.txt')
            os.makedirs(osp.dirname(source_url), exist_ok=True)
            with open(source_url, 'w') as f:
                f.write('hello')

            project = Project.init(osp.join(test_dir, 'proj'))
            project.import_source('s1', source_url, format=DEFAULT_FORMAT)
            project.commit("First commit")

            source_path = osp.join(
                project.source_data_dir('s1'),
                osp.basename(source_url))
            with open(source_path, 'w') as f:
                f.write('world')
            project.commit("Second commit", allow_foreign=True)

            project.checkout('HEAD~1')

            compare_dirs(self, source_url, project.source_data_dir('s1'))
            with open(osp.join(test_dir, 'proj', '.gitignore')) as f:
                self.assertTrue('s1' in [line.strip() for line in f])

    def test_can_checkout_sources(self):
        with TestDir() as test_dir:
            source_url = osp.join(test_dir, 'test_repo')
            dataset = Dataset.from_iterable([
                DatasetItem(1, annotations=[Label(0)]),
                DatasetItem(2, annotations=[Label(1)]),
            ], categories=['a', 'b'])
            dataset.save(source_url)

            project = Project.init(osp.join(test_dir, 'proj'))
            project.import_source('s1', url=source_url, format=DEFAULT_FORMAT)
            project.import_source('s2', url=source_url, format=DEFAULT_FORMAT)
            project.commit("Commit 1")
            project.remove_source('s1', keep_data=False) # remove s1 from tree
            shutil.rmtree(project.source_data_dir('s2')) # modify s2 "manually"

            project.checkout(sources=['s1', 's2'])

            compare_dirs(self, source_url, project.source_data_dir('s1'))
            compare_dirs(self, source_url, project.source_data_dir('s2'))
            with open(osp.join(test_dir, 'proj', '.gitignore')) as f:
                lines = [line.strip() for line in f]
                self.assertTrue('s1' in lines)
                self.assertTrue('s2' in lines)

    def test_can_checkout_sources_from_revision(self):
        with TestDir() as test_dir:
            source_url = osp.join(test_dir, 'test_repo')
            dataset = Dataset.from_iterable([
                DatasetItem(1, annotations=[Label(0)]),
                DatasetItem(2, annotations=[Label(1)]),
            ], categories=['a', 'b'])
            dataset.save(source_url)

            project = Project.init(osp.join(test_dir, 'proj'))
            project.import_source('s1', url=source_url, format=DEFAULT_FORMAT)
            project.commit("Commit 1")
            project.remove_source('s1', keep_data=False)
            project.commit("Commit 2")

            project.checkout(rev='HEAD~1', sources=['s1'])

            compare_dirs(self, source_url, project.source_data_dir('s1'))

    def test_can_compare_revisions(self):
        with TestDir() as test_dir:
            source_url = osp.join(test_dir, 'test_repo')
            dataset = Dataset.from_iterable([
                DatasetItem(1, annotations=[Label(0)]),
                DatasetItem(2, annotations=[Label(1)]),
            ], categories=['a', 'b'])
            dataset.save(source_url)

            project = Project.init(osp.join(test_dir, 'proj'))
            project.import_source('s1', url=source_url, format=DEFAULT_FORMAT)
            project.import_source('s2', url=source_url, format=DEFAULT_FORMAT)
            rev1 = project.commit("Commit 1")

            project.remove_source('s2')
            project.import_source('s3', url=source_url, format=DEFAULT_FORMAT)
            rev2 = project.commit("Commit 2")

            diff = project.diff(rev1, rev2)
            self.assertEqual(diff,
                { 's2': DiffStatus.removed, 's3': DiffStatus.added })


class BackwardCompatibilityTests_v0_1(TestCase):
    def test_can_load_old_project(self):
        expected_dataset = Dataset.from_iterable([
            DatasetItem(0, subset='train', annotations=[Label(0)]),
            DatasetItem(1, subset='test', annotations=[Label(1)]),
        ], categories=['a', 'b'])

        with TestDir() as test_dir:
            shutil.copytree(osp.join(osp.dirname(__file__),
                    'assets', 'compat', 'v0.1', 'project'),
                osp.join(test_dir, 'proj'))

            project = Project(osp.join(test_dir, 'proj'))
            loaded_dataset = project.working_tree.make_dataset()

            compare_datasets(self, expected_dataset, loaded_dataset)
=======
            compare_datasets(self, source_dataset, imported_dataset)

    @mark_requirement(Requirements.DATUM_GENERAL_REQ)
    def test_custom_extractor_can_be_created(self):
        class CustomExtractor(Extractor):
            def __iter__(self):
                return iter([
                    DatasetItem(id=0, subset='train'),
                    DatasetItem(id=1, subset='train'),
                    DatasetItem(id=2, subset='train'),

                    DatasetItem(id=3, subset='test'),
                    DatasetItem(id=4, subset='test'),

                    DatasetItem(id=1),
                    DatasetItem(id=2),
                    DatasetItem(id=3),
                ])

        extractor_name = 'ext1'
        project = Project()
        project.env.extractors.register(extractor_name, CustomExtractor)
        project.add_source('src1', {
            'url': 'path',
            'format': extractor_name,
        })

        dataset = project.make_dataset()

        compare_datasets(self, CustomExtractor(), dataset)
>>>>>>> bda41dde
<|MERGE_RESOLUTION|>--- conflicted
+++ resolved
@@ -3,97 +3,28 @@
 import os.path as osp
 import shutil
 
-from unittest import TestCase, skip
+from unittest import TestCase
 from datumaro.components.config_model import Source, Model
 from datumaro.components.dataset import Dataset, DEFAULT_FORMAT
-<<<<<<< HEAD
 from datumaro.components.errors import EmptyCommitError, ForeignChangesError
-from datumaro.components.extractor import (Bbox, Extractor, DatasetItem,
-    Label, LabelCategories, AnnotationType, Transform)
+from datumaro.components.extractor import (Bbox, DatasetItem,
+    Label, Transform)
 from datumaro.components.launcher import Launcher
 from datumaro.components.project import DiffStatus, Project
 from datumaro.util.test_utils import TestDir, compare_datasets, compare_dirs
 
+from .requirements import mark_requirement, Requirements
+
 
 class ProjectTest(TestCase):
+    @mark_requirement(Requirements.DATUM_GENERAL_REQ)
     def test_can_init_and_load(self):
         with TestDir() as test_dir:
             Project.init(test_dir)
 
             Project(test_dir)
-=======
-from datumaro.util.test_utils import TestDir, compare_datasets
-from .requirements import Requirements, mark_requirement
-
-
-class ProjectTest(TestCase):
-    @mark_requirement(Requirements.DATUM_GENERAL_REQ)
-    def test_project_generate(self):
-        src_config = Config({
-            'project_name': 'test_project',
-            'format_version': 1,
-        })
-
-        with TestDir() as test_dir:
-            project_path = test_dir
-            Project.generate(project_path, src_config)
-
-            self.assertTrue(osp.isdir(project_path))
-
-            result_config = Project.load(project_path).config
-            self.assertEqual(
-                src_config.project_name, result_config.project_name)
-            self.assertEqual(
-                src_config.format_version, result_config.format_version)
-
-    @staticmethod
-    @mark_requirement(Requirements.DATUM_GENERAL_REQ)
-    def test_default_ctor_is_ok():
-        Project()
-
-    @staticmethod
-    @mark_requirement(Requirements.DATUM_GENERAL_REQ)
-    def test_empty_config_is_ok():
-        Project(Config())
-
-    @mark_requirement(Requirements.DATUM_GENERAL_REQ)
-    def test_add_source(self):
-        source_name = 'source'
-        origin = Source({
-            'url': 'path',
-            'format': 'ext'
-        })
-        project = Project()
-
-        project.add_source(source_name, origin)
-
-        added = project.get_source(source_name)
-        self.assertIsNotNone(added)
-        self.assertEqual(added, origin)
-
-    @mark_requirement(Requirements.DATUM_GENERAL_REQ)
-    def test_added_source_can_be_saved(self):
-        source_name = 'source'
-        origin = Source({
-            'url': 'path',
-        })
-        project = Project()
-        project.add_source(source_name, origin)
-
-        saved = project.config
-
-        self.assertEqual(origin, saved.sources[source_name])
-
-    @mark_requirement(Requirements.DATUM_GENERAL_REQ)
-    def test_added_source_can_be_dumped(self):
-        source_name = 'source'
-        origin = Source({
-            'url': 'path',
-        })
-        project = Project()
-        project.add_source(source_name, origin)
->>>>>>> bda41dde
-
+
+    @mark_requirement(Requirements.DATUM_GENERAL_REQ)
     def test_can_add_local_model(self):
         with TestDir() as test_dir:
             class TestLauncher(Launcher):
@@ -105,19 +36,8 @@
                 'options': { 'a': 5, 'b': 'hello' }
             })
 
-<<<<<<< HEAD
             project = Project.init(test_dir)
             project.env.launchers.register('test', TestLauncher)
-=======
-    @mark_requirement(Requirements.DATUM_GENERAL_REQ)
-    def test_can_import_with_custom_importer(self):
-        class TestImporter:
-            def __call__(self, path, subset=None):
-                return Project({
-                    'project_filename': path,
-                    'subsets': [ subset ]
-                })
->>>>>>> bda41dde
 
             project.add_model(source_name,
                 launcher=config.launcher, options=config.options)
@@ -126,6 +46,7 @@
             self.assertEqual(added.launcher, config.launcher)
             self.assertEqual(added.options, config.options)
 
+    @mark_requirement(Requirements.DATUM_GENERAL_REQ)
     def test_can_run_inference(self):
         class TestLauncher(Launcher):
             def launch(self, inputs):
@@ -137,12 +58,7 @@
             DatasetItem(1, image=np.ones([2, 2, 3]), annotations=[Label(1)])
         ], categories=['a', 'b'])
 
-<<<<<<< HEAD
         launcher_name = 'custom_launcher'
-=======
-    @mark_requirement(Requirements.DATUM_GENERAL_REQ)
-    def test_can_dump_added_model(self):
->>>>>>> bda41dde
         model_name = 'model'
 
         with TestDir() as test_dir:
@@ -158,20 +74,14 @@
             project.add_model(model_name, launcher=launcher_name)
             project.import_source('source', source_url, format=DEFAULT_FORMAT)
 
-<<<<<<< HEAD
             dataset = project.working_tree.make_dataset()
             model = project.make_model(model_name)
-=======
-    @mark_requirement(Requirements.DATUM_GENERAL_REQ)
-    def test_can_have_project_source(self):
-        with TestDir() as test_dir:
-            Project.generate(test_dir)
->>>>>>> bda41dde
 
             inference = dataset.run_model(model)
 
             compare_datasets(self, expected, inference)
 
+    @mark_requirement(Requirements.DATUM_GENERAL_REQ)
     def test_can_import_local_source(self):
         with TestDir() as test_dir:
             source_base_url = osp.join(test_dir, 'test_repo')
@@ -189,6 +99,7 @@
             with open(osp.join(test_dir, 'proj', '.gitignore')) as f:
                 self.assertTrue('s1' in [line.strip() for line in f])
 
+    @mark_requirement(Requirements.DATUM_GENERAL_REQ)
     def test_can_import_generated_source(self):
         with TestDir() as test_dir:
             source_name = 'source'
@@ -202,21 +113,13 @@
             project.import_source(source_name, url='',
                 format=origin.format, options=origin.options)
 
-<<<<<<< HEAD
             added = project.working_tree.sources[source_name]
             self.assertEqual(added.format, origin.format)
             self.assertEqual(added.options, origin.options)
             with open(osp.join(test_dir, '.gitignore')) as f:
                 self.assertTrue(source_name in [line.strip() for line in f])
-=======
-    @mark_requirement(Requirements.DATUM_GENERAL_REQ)
-    def test_can_batch_launch_custom_model(self):
-        dataset = Dataset.from_iterable([
-            DatasetItem(id=i, subset='train', image=np.array([i]))
-            for i in range(5)
-        ], categories=['label'])
->>>>>>> bda41dde
-
+
+    @mark_requirement(Requirements.DATUM_GENERAL_REQ)
     def test_cant_import_source_with_wrong_name(self):
         with TestDir() as test_dir:
             project = Project.init(test_dir)
@@ -226,43 +129,13 @@
                         self.assertRaisesRegex(ValueError, "Source name"):
                     project.import_source(name, url='', format='fmt')
 
-<<<<<<< HEAD
+    @mark_requirement(Requirements.DATUM_GENERAL_REQ)
     def test_can_remove_source_and_keep_data(self):
         with TestDir() as test_dir:
             source_url = osp.join(test_dir, 'test_source.txt')
             os.makedirs(osp.dirname(source_url), exist_ok=True)
             with open(source_url, 'w') as f:
                 f.write('hello')
-=======
-        project = Project()
-        project.env.launchers.register(launcher_name, TestLauncher)
-        project.add_model(model_name, { 'launcher': launcher_name })
-        model = project.make_executable_model(model_name)
-
-        batch_size = 3
-        executor = ModelTransform(dataset, model, batch_size=batch_size)
-
-        for item in executor:
-            self.assertEqual(1, len(item.annotations))
-            self.assertEqual(int(item.id) % batch_size,
-                item.annotations[0].attributes['idx'])
-            self.assertEqual(int(item.id),
-                item.annotations[0].attributes['data'])
-
-    @mark_requirement(Requirements.DATUM_GENERAL_REQ)
-    def test_can_do_transform_with_custom_model(self):
-        class TestExtractorSrc(Extractor):
-            def __iter__(self):
-                for i in range(2):
-                    yield DatasetItem(id=i, image=np.ones([2, 2, 3]) * i,
-                        annotations=[Label(i)])
-
-            def categories(self):
-                label_cat = LabelCategories()
-                label_cat.add('0')
-                label_cat.add('1')
-                return { AnnotationType.label: label_cat }
->>>>>>> bda41dde
 
             project = Project.init(osp.join(test_dir, 'proj'))
             project.import_source('s1', url=source_url, format=DEFAULT_FORMAT)
@@ -274,6 +147,7 @@
             with open(osp.join(test_dir, 'proj', '.gitignore')) as f:
                 self.assertFalse('s1' in [line.strip() for line in f])
 
+    @mark_requirement(Requirements.DATUM_GENERAL_REQ)
     def test_can_remove_source_and_wipe_data(self):
         with TestDir() as test_dir:
             source_url = osp.join(test_dir, 'test_source.txt')
@@ -291,9 +165,9 @@
             with open(osp.join(test_dir, 'proj', '.gitignore')) as f:
                 self.assertFalse('s1' in [line.strip() for line in f])
 
+    @mark_requirement(Requirements.DATUM_GENERAL_REQ)
     def test_can_redownload_source_rev_noncached(self):
         with TestDir() as test_dir:
-<<<<<<< HEAD
             source_url = osp.join(test_dir, 'source')
             source_dataset = Dataset.from_iterable([
                 DatasetItem(0, image=np.ones((2, 3, 3)),
@@ -317,95 +191,8 @@
             compare_dirs(self, source_url, project.cache_path(
                 project.working_tree.build_targets['s1'].root.hash))
 
+    @mark_requirement(Requirements.DATUM_GENERAL_REQ)
     def test_can_read_working_copy_of_source(self):
-=======
-            project.make_dataset().apply_model(model=model_name,
-                save_dir=test_dir)
-
-            result = Project.load(test_dir)
-            result.env.extractors.register(extractor_name, TestExtractorDst)
-            it = iter(result.make_dataset())
-            item1 = next(it)
-            item2 = next(it)
-            self.assertEqual(0, item1.annotations[0].label)
-            self.assertEqual(1, item2.annotations[0].label)
-
-    @mark_requirement(Requirements.DATUM_GENERAL_REQ)
-    def test_source_datasets_can_be_merged(self):
-        class TestExtractor(Extractor):
-            def __init__(self, url, n=0, s=0):
-                super().__init__(length=n)
-                self.n = n
-                self.s = s
-
-            def __iter__(self):
-                for i in range(self.n):
-                    yield DatasetItem(id=self.s + i, subset='train')
-
-        e_name1 = 'e1'
-        e_name2 = 'e2'
-        n1 = 2
-        n2 = 4
-
-        project = Project()
-        project.env.extractors.register(e_name1, lambda p: TestExtractor(p, n=n1))
-        project.env.extractors.register(e_name2, lambda p: TestExtractor(p, n=n2, s=n1))
-        project.add_source('source1', { 'format': e_name1 })
-        project.add_source('source2', { 'format': e_name2 })
-
-        dataset = project.make_dataset()
-
-        self.assertEqual(n1 + n2, len(dataset))
-
-    @mark_requirement(Requirements.DATUM_GENERAL_REQ)
-    def test_cant_merge_different_categories(self):
-        class TestExtractor1(Extractor):
-            def __iter__(self):
-                return iter([])
-
-            def categories(self):
-                return { AnnotationType.label:
-                    LabelCategories.from_iterable(['a', 'b']) }
-
-        class TestExtractor2(Extractor):
-            def __iter__(self):
-                return iter([])
-
-            def categories(self):
-                return { AnnotationType.label:
-                    LabelCategories.from_iterable(['b', 'a']) }
-
-        e_name1 = 'e1'
-        e_name2 = 'e2'
-
-        project = Project()
-        project.env.extractors.register(e_name1, TestExtractor1)
-        project.env.extractors.register(e_name2, TestExtractor2)
-        project.add_source('source1', { 'format': e_name1 })
-        project.add_source('source2', { 'format': e_name2 })
-
-        with self.assertRaisesRegex(Exception, "different categories"):
-            project.make_dataset()
-
-    @mark_requirement(Requirements.DATUM_GENERAL_REQ)
-    def test_project_filter_can_be_applied(self):
-        class TestExtractor(Extractor):
-            def __iter__(self):
-                for i in range(10):
-                    yield DatasetItem(id=i, subset='train')
-
-        e_type = 'type'
-        project = Project()
-        project.env.extractors.register(e_type, TestExtractor)
-        project.add_source('source', { 'format': e_type })
-
-        dataset = project.make_dataset().filter('/item[id < 5]')
-
-        self.assertEqual(5, len(dataset))
-
-    @mark_requirement(Requirements.DATUM_GENERAL_REQ)
-    def test_can_save_and_load_own_dataset(self):
->>>>>>> bda41dde
         with TestDir() as test_dir:
             source_url = osp.join(test_dir, 'source')
             source_dataset = Dataset.from_iterable([
@@ -424,7 +211,7 @@
             compare_datasets(self, source_dataset, read_dataset)
             compare_dirs(self, source_url, project.source_data_dir('s1'))
 
-<<<<<<< HEAD
+    @mark_requirement(Requirements.DATUM_GENERAL_REQ)
     def test_can_read_current_revision_of_source(self):
         with TestDir() as test_dir:
             source_url = osp.join(test_dir, 'source')
@@ -441,12 +228,6 @@
             project.commit("A commit")
 
             shutil.rmtree(project.source_data_dir('s1'))
-=======
-    @mark_requirement(Requirements.DATUM_GENERAL_REQ)
-    def test_project_own_dataset_can_be_modified(self):
-        project = Project()
-        dataset = project.make_dataset()
->>>>>>> bda41dde
 
             read_dataset = project.head.make_dataset('s1')
 
@@ -454,12 +235,8 @@
             self.assertFalse(osp.isdir(project.source_data_dir('s1')))
             compare_dirs(self, source_url, project.head.source_data_dir('s1'))
 
-<<<<<<< HEAD
+    @mark_requirement(Requirements.DATUM_GENERAL_REQ)
     def test_can_make_dataset_from_project(self):
-=======
-    @mark_requirement(Requirements.DATUM_GENERAL_REQ)
-    def test_project_compound_child_can_be_modified_recursively(self):
->>>>>>> bda41dde
         with TestDir() as test_dir:
             source_url = osp.join(test_dir, 'test_repo')
             source_dataset = Dataset.from_iterable([
@@ -470,69 +247,11 @@
             project = Project.init(osp.join(test_dir, 'proj'))
             project.import_source('s1', url=source_url, format=DEFAULT_FORMAT)
 
-<<<<<<< HEAD
             read_dataset = project.working_tree.make_dataset()
 
             compare_datasets(self, source_dataset, read_dataset)
-=======
-            parent = Project()
-            parent.add_source('child1', {
-                'url': child1.config.project_dir
-            })
-            parent.add_source('child2', {
-                'url': child2.config.project_dir
-            })
-            dataset = parent.make_dataset()
-
-            item1 = DatasetItem(id='ch1', path=['child1'])
-            item2 = DatasetItem(id='ch2', path=['child2'])
-            dataset.put(item1)
-            dataset.put(item2)
-
-            self.assertEqual(2, len(dataset))
-            self.assertEqual(1, len(dataset.sources['child1']))
-            self.assertEqual(1, len(dataset.sources['child2']))
-
-    @mark_requirement(Requirements.DATUM_GENERAL_REQ)
-    def test_project_can_merge_item_annotations(self):
-        class TestExtractor1(Extractor):
-            def __iter__(self):
-                yield DatasetItem(id=1, subset='train', annotations=[
-                    Label(2, id=3),
-                    Label(3, attributes={ 'x': 1 }),
-                ])
-
-        class TestExtractor2(Extractor):
-            def __iter__(self):
-                yield DatasetItem(id=1, subset='train', annotations=[
-                    Label(3, attributes={ 'x': 1 }),
-                    Label(4, id=4),
-                ])
-
-        project = Project()
-        project.env.extractors.register('t1', TestExtractor1)
-        project.env.extractors.register('t2', TestExtractor2)
-        project.add_source('source1', { 'format': 't1' })
-        project.add_source('source2', { 'format': 't2' })
-
-        merged = project.make_dataset()
-
-        self.assertEqual(1, len(merged))
-
-        item = next(iter(merged))
-        self.assertEqual(3, len(item.annotations))
-
-    @mark_requirement(Requirements.DATUM_GENERAL_REQ)
-    def test_can_detect_and_import(self):
-        env = Environment()
-        env.importers.items = {DEFAULT_FORMAT: env.importers[DEFAULT_FORMAT]}
-        env.extractors.items = {DEFAULT_FORMAT: env.extractors[DEFAULT_FORMAT]}
-
-        source_dataset = Dataset.from_iterable([
-            DatasetItem(id=1, annotations=[ Label(2) ]),
-        ], categories=['a', 'b', 'c'])
->>>>>>> bda41dde
-
+
+    @mark_requirement(Requirements.DATUM_GENERAL_REQ)
     def test_can_make_dataset_from_source(self):
         with TestDir() as test_dir:
             source_url = osp.join(test_dir, 'test_repo')
@@ -550,6 +269,7 @@
             self.assertEqual(DEFAULT_FORMAT, built_dataset.format)
             self.assertEqual(project.source_data_dir('s1'), built_dataset.data_path)
 
+    @mark_requirement(Requirements.DATUM_GENERAL_REQ)
     def test_can_add_filter_stage(self):
         with TestDir() as test_dir:
             source_url = osp.join(test_dir, 'test_repo')
@@ -572,6 +292,7 @@
                 DatasetItem(2, annotations=[Label(1)]),
             ], categories=['a', 'b']), resulting_dataset)
 
+    @mark_requirement(Requirements.DATUM_GENERAL_REQ)
     def test_can_add_convert_stage(self):
         with TestDir() as test_dir:
             source_url = osp.join(test_dir, 'test_repo')
@@ -586,10 +307,10 @@
 
             stage = project.working_tree.build_targets.add_convert_stage('s1',
                 DEFAULT_FORMAT)
-<<<<<<< HEAD
 
             self.assertTrue(stage in project.working_tree.build_targets)
 
+    @mark_requirement(Requirements.DATUM_GENERAL_REQ)
     def test_can_add_transform_stage(self):
         class TestTransform(Transform):
             def __init__(self, extractor, p1=None, p2=None):
@@ -626,6 +347,7 @@
                     attributes={'p1': 5, 'p2': ['1', 2, 3.5]}),
             ], categories=['a', 'b']), resulting_dataset)
 
+    @mark_requirement(Requirements.DATUM_GENERAL_REQ)
     def test_can_make_dataset_from_stage(self):
         with TestDir() as test_dir:
             source_url = osp.join(test_dir, 'test_repo')
@@ -647,6 +369,7 @@
             ], categories=['a', 'b'])
             compare_datasets(self, expected_dataset, built_dataset)
 
+    @mark_requirement(Requirements.DATUM_GENERAL_REQ)
     def test_can_commit(self):
         with TestDir() as test_dir:
             project = Project.init(test_dir)
@@ -657,6 +380,7 @@
             self.assertEqual(len(project.history()), 2)
             self.assertEqual(project.history()[0], (commit_hash, "First commit"))
 
+    @mark_requirement(Requirements.DATUM_GENERAL_REQ)
     def test_cant_commit_empty(self):
         with TestDir() as test_dir:
             project = Project.init(test_dir)
@@ -664,6 +388,7 @@
             with self.assertRaises(EmptyCommitError):
                 project.commit("First commit")
 
+    @mark_requirement(Requirements.DATUM_GENERAL_REQ)
     def test_can_commit_patch(self):
         with TestDir() as test_dir:
             source_url = osp.join(test_dir, 'test_source.txt')
@@ -690,6 +415,7 @@
             self.assertTrue(project.is_obj_cached(
                 project.working_tree.build_targets['s1'].head.hash))
 
+    @mark_requirement(Requirements.DATUM_GENERAL_REQ)
     def test_cant_commit_foreign_changes(self):
         with TestDir() as test_dir:
             source_url = osp.join(test_dir, 'test_source.txt')
@@ -710,6 +436,7 @@
             with self.assertRaises(ForeignChangesError):
                 project.commit("Second commit")
 
+    @mark_requirement(Requirements.DATUM_GENERAL_REQ)
     def test_can_checkout_revision(self):
         with TestDir() as test_dir:
             source_url = osp.join(test_dir, 'test_source.txt')
@@ -734,6 +461,7 @@
             with open(osp.join(test_dir, 'proj', '.gitignore')) as f:
                 self.assertTrue('s1' in [line.strip() for line in f])
 
+    @mark_requirement(Requirements.DATUM_GENERAL_REQ)
     def test_can_checkout_sources(self):
         with TestDir() as test_dir:
             source_url = osp.join(test_dir, 'test_repo')
@@ -759,6 +487,7 @@
                 self.assertTrue('s1' in lines)
                 self.assertTrue('s2' in lines)
 
+    @mark_requirement(Requirements.DATUM_GENERAL_REQ)
     def test_can_checkout_sources_from_revision(self):
         with TestDir() as test_dir:
             source_url = osp.join(test_dir, 'test_repo')
@@ -778,6 +507,7 @@
 
             compare_dirs(self, source_url, project.source_data_dir('s1'))
 
+    @mark_requirement(Requirements.DATUM_GENERAL_REQ)
     def test_can_compare_revisions(self):
         with TestDir() as test_dir:
             source_url = osp.join(test_dir, 'test_repo')
@@ -802,6 +532,7 @@
 
 
 class BackwardCompatibilityTests_v0_1(TestCase):
+    @mark_requirement(Requirements.DATUM_GENERAL_REQ)
     def test_can_load_old_project(self):
         expected_dataset = Dataset.from_iterable([
             DatasetItem(0, subset='train', annotations=[Label(0)]),
@@ -816,36 +547,4 @@
             project = Project(osp.join(test_dir, 'proj'))
             loaded_dataset = project.working_tree.make_dataset()
 
-            compare_datasets(self, expected_dataset, loaded_dataset)
-=======
-            compare_datasets(self, source_dataset, imported_dataset)
-
-    @mark_requirement(Requirements.DATUM_GENERAL_REQ)
-    def test_custom_extractor_can_be_created(self):
-        class CustomExtractor(Extractor):
-            def __iter__(self):
-                return iter([
-                    DatasetItem(id=0, subset='train'),
-                    DatasetItem(id=1, subset='train'),
-                    DatasetItem(id=2, subset='train'),
-
-                    DatasetItem(id=3, subset='test'),
-                    DatasetItem(id=4, subset='test'),
-
-                    DatasetItem(id=1),
-                    DatasetItem(id=2),
-                    DatasetItem(id=3),
-                ])
-
-        extractor_name = 'ext1'
-        project = Project()
-        project.env.extractors.register(extractor_name, CustomExtractor)
-        project.add_source('src1', {
-            'url': 'path',
-            'format': extractor_name,
-        })
-
-        dataset = project.make_dataset()
-
-        compare_datasets(self, CustomExtractor(), dataset)
->>>>>>> bda41dde
+            compare_datasets(self, expected_dataset, loaded_dataset)