--- conflicted
+++ resolved
@@ -3,11 +3,7 @@
 import os.path as osp
 import shutil
 
-<<<<<<< HEAD
-from unittest import TestCase, skipIf, skip
-=======
 from unittest import TestCase, skipIf, skip, mock
->>>>>>> ee8fc2b3
 
 from datumaro.components.project import (Project, BuildStageType,
     GitWrapper, DvcWrapper)
@@ -23,13 +19,7 @@
 
 class BaseProjectTest(TestCase):
     def test_can_generate_project(self):
-<<<<<<< HEAD
-        src_config = Config({
-            'project_name': 'test_project'
-        })
-=======
         src_config = Config({ 'project_name': 'test_project' })
->>>>>>> ee8fc2b3
 
         with TestDir() as project_path:
             Project.generate(project_path, src_config)
@@ -48,40 +38,6 @@
     def test_empty_config_is_ok():
         Project(Config())
 
-<<<<<<< HEAD
-    def test_can_add_existing_local_source(self):
-        # Reasons to exist:
-        # - Backward compatibility
-        # - In-memory and detached projects
-
-        with TestDir() as test_dir:
-            source_name = 'source'
-            origin = Source({
-                    'url': test_dir,
-                    'format': 'fmt',
-                    'options': {
-                        'a': 5, 'b': 'hello'
-                    }
-            })
-            project = Project()
-
-            project.sources.add(source_name, origin)
-
-            added = project.sources[source_name]
-            self.assertEqual(added.url, origin.url)
-            self.assertEqual(added.format, origin.format)
-            self.assertEqual(added.options, origin.options)
-
-    def test_cant_add_nonexisting_local_source(self):
-        project = Project()
-
-        with self.assertRaisesRegex(Exception, r'detached project'):
-            project.sources.add('source', { 'url': '_p_a_t_h_' })
-
-    def test_can_add_generated_source(self):
-        source_name = 'source'
-        origin = Source({
-=======
     def test_inmemory_project_is_not_initialized(self):
         project = Project()
 
@@ -121,56 +77,10 @@
         source_name = 'source'
         origin = Source({
             # no url
->>>>>>> ee8fc2b3
             'format': 'fmt',
             'options': { 'c': 5, 'd': 'hello' }
         })
         project = Project()
-<<<<<<< HEAD
-
-        project.sources.add(source_name, origin)
-
-        added = project.sources[source_name]
-        self.assertEqual(added.format, origin.format)
-        self.assertEqual(added.options, origin.options)
-
-    def test_can_make_dataset(self):
-        class CustomExtractor(Extractor):
-            def __iter__(self):
-                return iter([
-                    DatasetItem(id=0, subset='train'),
-                    DatasetItem(id=1, subset='train'),
-                    DatasetItem(id=2, subset='train'),
-
-                    DatasetItem(id=3, subset='test'),
-                    DatasetItem(id=4, subset='test'),
-
-                    DatasetItem(id=1),
-                    DatasetItem(id=2),
-                    DatasetItem(id=3),
-                ])
-
-        extractor_name = 'ext1'
-        project = Project()
-        project.env.extractors.register(extractor_name, CustomExtractor)
-        project.sources.add('src1', {
-            'format': extractor_name,
-        })
-
-        dataset = project.make_dataset()
-
-        compare_datasets(self, CustomExtractor(), dataset)
-
-    def test_can_dump_added_source(self):
-        with TestDir() as test_dir:
-            project = Project()
-            project.sources.add('s', { 'format': 'fmt' })
-
-            project.save(test_dir)
-
-            loaded = Project.load(test_dir)
-            self.assertEqual('fmt', loaded.sources['s'].format)
-=======
 
         project.sources.add(source_name, origin)
 
@@ -187,17 +97,10 @@
         project = Project()
         project.env.extractors.register(extractor_name, CustomExtractor)
         project.sources.add('src1', { 'format': extractor_name })
->>>>>>> ee8fc2b3
 
         dataset = project.make_dataset()
 
-<<<<<<< HEAD
-        project = Project()
-        saved = Model({ 'launcher': 'name' })
-        project.models.add(model_name, saved)
-=======
         compare_datasets(self, CustomExtractor(), dataset)
->>>>>>> ee8fc2b3
 
     def test_can_save_added_source(self):
         with TestDir() as test_dir:
@@ -207,8 +110,61 @@
             project.save(test_dir)
 
             loaded = Project.load(test_dir)
-<<<<<<< HEAD
-            loaded = loaded.models[model_name]
+            self.assertEqual('fmt', loaded.sources['s'].format)
+
+    def test_can_add_existing_local_model(self):
+        # Reasons to exist:
+        # - Backward compatibility
+        # - In-memory and detached projects
+
+        with TestDir() as test_dir:
+            source_name = 'source'
+            origin = Model({
+                'url': test_dir,
+                'launcher': 'test',
+                'options': { 'a': 5, 'b': 'hello' }
+            })
+            project = Project()
+
+            project.models.add(source_name, origin)
+
+            added = project.models[source_name]
+            self.assertEqual(added.url, origin.url)
+            self.assertEqual(added.launcher, origin.launcher)
+            self.assertEqual(added.options, origin.options)
+
+    def test_cant_add_nonexisting_local_model(self):
+        project = Project()
+
+        with self.assertRaisesRegex(Exception, 'Can only add an existing'):
+            project.models.add('m', { 'url': '_p_a_t_h_', 'launcher': 'test' })
+
+    def test_can_add_generated_model(self):
+        model_name = 'model'
+        origin = Model({
+            # no url
+            'launcher': 'test',
+            'options': { 'c': 5, 'd': 'hello' }
+        })
+        project = Project()
+
+        project.models.add(model_name, origin)
+
+        added = project.models[model_name]
+        self.assertEqual(added.launcher, origin.launcher)
+        self.assertEqual(added.options, origin.options)
+
+    def test_can_save_added_model(self):
+        project = Project()
+
+        saved = Model({ 'launcher': 'test' })
+        project.models.add('model', saved)
+
+        with TestDir() as test_dir:
+            project.save(test_dir)
+
+            loaded = Project.load(test_dir)
+            loaded = loaded.models['model']
             self.assertEqual(saved, loaded)
 
     def test_can_transform_source_with_model(self):
@@ -226,171 +182,6 @@
                 for inp in inputs:
                     yield [ Label(inp[0, 0, 0]) ]
 
-        expected = Dataset.from_iterable([
-            DatasetItem(0, image=np.ones([2, 2, 3]) * 0, annotations=[Label(0)]),
-            DatasetItem(1, image=np.ones([2, 2, 3]) * 1, annotations=[Label(1)])
-        ], categories=['0', '1'])
-=======
-            self.assertEqual('fmt', loaded.sources['s'].format)
-
-    def test_can_add_existing_local_model(self):
-        # Reasons to exist:
-        # - Backward compatibility
-        # - In-memory and detached projects
-
-        with TestDir() as test_dir:
-            source_name = 'source'
-            origin = Model({
-                'url': test_dir,
-                'launcher': 'test',
-                'options': { 'a': 5, 'b': 'hello' }
-            })
-            project = Project()
-
-            project.models.add(source_name, origin)
-
-            added = project.models[source_name]
-            self.assertEqual(added.url, origin.url)
-            self.assertEqual(added.launcher, origin.launcher)
-            self.assertEqual(added.options, origin.options)
-
-    def test_cant_add_nonexisting_local_model(self):
-        project = Project()
-
-        with self.assertRaisesRegex(Exception, 'Can only add an existing'):
-            project.models.add('m', { 'url': '_p_a_t_h_', 'launcher': 'test' })
->>>>>>> ee8fc2b3
-
-    def test_can_add_generated_model(self):
-        model_name = 'model'
-<<<<<<< HEAD
-        launcher_name = 'custom_launcher'
-        extractor_name = 'custom_extractor'
-=======
-        origin = Model({
-            # no url
-            'launcher': 'test',
-            'options': { 'c': 5, 'd': 'hello' }
-        })
-        project = Project()
-
-        project.models.add(model_name, origin)
->>>>>>> ee8fc2b3
-
-        added = project.models[model_name]
-        self.assertEqual(added.launcher, origin.launcher)
-        self.assertEqual(added.options, origin.options)
-
-    def test_can_save_added_model(self):
-        project = Project()
-<<<<<<< HEAD
-        project.env.launchers.register(launcher_name, TestLauncher)
-        project.env.extractors.register(extractor_name, TestExtractor)
-        project.models.add(model_name, { 'launcher': launcher_name })
-        project.sources.add('source', { 'format': extractor_name })
-        project.build_targets.add_inference_stage('source', model_name)
-
-        result = project.make_dataset()
-
-        compare_datasets(self, expected, result)
-
-    def test_can_filter_source(self):
-        class TestExtractor(Extractor):
-            def __iter__(self):
-                for i in range(10):
-                    yield DatasetItem(id=i, subset='train')
-
-        project = Project()
-        project.env.extractors.register('f', TestExtractor)
-        project.sources.add('source', { 'format': 'f' })
-        project.build_targets.add_filter_stage('source', params={
-            'expr': '/item[id < 5]'
-        })
-=======
-
-        saved = Model({ 'launcher': 'test' })
-        project.models.add('model', saved)
-
-        with TestDir() as test_dir:
-            project.save(test_dir)
-
-            loaded = Project.load(test_dir)
-            loaded = loaded.models['model']
-            self.assertEqual(saved, loaded)
-
-    def test_can_transform_source_with_model(self):
-        class TestExtractor(Extractor):
-            def __iter__(self):
-                yield DatasetItem(0, image=np.ones([2, 2, 3]) * 0)
-                yield DatasetItem(1, image=np.ones([2, 2, 3]) * 1)
-
-            def categories(self):
-                label_cat = LabelCategories().from_iterable(['0', '1'])
-                return { AnnotationType.label: label_cat }
->>>>>>> ee8fc2b3
-
-        dataset = project.make_dataset()
-
-<<<<<<< HEAD
-        self.assertEqual(5, len(dataset))
-
-    def test_can_detect_and_import(self):
-        env = Environment()
-        env.importers.items = {DEFAULT_FORMAT: env.importers[DEFAULT_FORMAT]}
-        env.extractors.items = {DEFAULT_FORMAT: env.extractors[DEFAULT_FORMAT]}
-
-        source_dataset = Dataset.from_iterable([
-            DatasetItem(id=1, annotations=[ Label(2) ]),
-        ], categories=['a', 'b', 'c'])
-
-        with TestDir() as test_dir:
-            source_dataset.save(test_dir)
-
-            project = Project.import_from(test_dir, env=env)
-            imported_dataset = project.make_dataset()
-
-            self.assertEqual(next(iter(project.sources.items()))[1].format,
-                DEFAULT_FORMAT)
-            compare_datasets(self, source_dataset, imported_dataset)
-
-
-no_vcs_installed = False
-try:
-    import git # pylint: disable=unused-import
-    import dvc # pylint: disable=unused-import
-except ImportError:
-    no_vcs_installed = True
-
-@skipIf(no_vcs_installed, "No VCS modules (Git, DVC) installed")
-class AttachedProjectTest(TestCase):
-    def tearDown(self):
-        # cleanup DVC module to avoid
-        pass
-
-    def test_can_create(self):
-        with TestDir() as test_dir:
-            Project.generate(save_dir=test_dir)
-
-            Project.load(test_dir)
-
-            self.assertTrue(osp.isdir(osp.join(test_dir, '.git')))
-            self.assertTrue(osp.isdir(osp.join(test_dir, '.dvc')))
-
-    def test_can_add_source_by_url(self):
-        with TestDir() as test_dir:
-            source_base_url = osp.join(test_dir, 'test_repo')
-            source_file_path = osp.join(source_base_url, 'x', 'y.txt')
-            os.makedirs(osp.dirname(source_file_path), exist_ok=True)
-            with open(source_file_path, 'w') as f:
-                f.write('hello')
-
-            project = Project.generate(save_dir=test_dir)
-            project.sources.add('s1', {
-                'url': source_base_url,
-                'format': 'fmt',
-            })
-            project.save()
-=======
         expected = Dataset.from_iterable([
             DatasetItem(0, image=np.zeros([2, 2, 3]), annotations=[Label(0)]),
             DatasetItem(1, image=np.ones([2, 2, 3]), annotations=[Label(1)])
@@ -424,89 +215,9 @@
         project.build_targets.add_filter_stage('source', params={
             'expr': '/item[id < 5]'
         })
->>>>>>> ee8fc2b3
-
-            source = project.sources['s1']
-            self.assertEqual(source.url, '')
-            self.assertTrue(osp.isfile(osp.join(
-                project.sources.source_dir('s1'), 'x', 'y.txt')))
-
-<<<<<<< HEAD
-    def test_can_add_source_with_existing_remote(self):
-        with TestDir() as test_dir:
-            source_base_url = osp.join(test_dir, 'test_repo')
-            source_file_path = osp.join(source_base_url, 'x', 'y.txt')
-            os.makedirs(osp.dirname(source_file_path), exist_ok=True)
-            with open(source_file_path, 'w') as f:
-                f.write('hello')
-
-            project = Project.generate(save_dir=test_dir)
-            project.vcs.remotes.add('r1', { 'url': source_base_url })
-            project.sources.add('s1', {
-                'url': 'remote://r1/x/y.txt',
-                'format': 'fmt'
-            })
-            project.save()
-
-            source = project.sources['s1']
-            remote = project.vcs.remotes[source.remote]
-            self.assertEqual(source.url, 'y.txt')
-            self.assertEqual(source.remote, 'r1')
-            self.assertEqual(remote.url, source_base_url)
-            self.assertTrue(osp.isfile(osp.join(
-                project.sources.source_dir('s1'), 'y.txt')))
-
-    def test_can_add_generated_source(self):
-        with TestDir() as test_dir:
-            source_name = 'source'
-            origin = Source({
-                'format': 'fmt',
-                'options': { 'c': 5, 'd': 'hello' }
-            })
-            project = Project.generate(save_dir=test_dir)
-
-            project.sources.add(source_name, origin)
-            project.save()
-
-            added = project.sources[source_name]
-            self.assertEqual(added.format, origin.format)
-            self.assertEqual(added.options, origin.options)
-
-    def test_can_pull_dir_source(self):
-        with TestDir() as test_dir:
-            source_url = osp.join(test_dir, 'test_repo', 'x')
-            source_path = osp.join(source_url, 'y.txt')
-            os.makedirs(osp.dirname(source_path), exist_ok=True)
-            with open(source_path, 'w') as f:
-                f.write('hello')
-
-            project = Project.generate(save_dir=test_dir)
-            project.sources.add('s1', { 'url': source_url })
-            shutil.rmtree(project.sources.source_dir('s1'))
-
-            project.sources.pull('s1')
-
-            self.assertTrue(osp.isfile(osp.join(
-                project.sources.source_dir('s1'), 'y.txt')))
-
-    def test_can_pull_file_source(self):
-        with TestDir() as test_dir:
-            source_url = osp.join(test_dir, 'test_repo', 'x', 'y.txt')
-            os.makedirs(osp.dirname(source_url), exist_ok=True)
-            with open(source_url, 'w') as f:
-                f.write('hello')
-
-            project = Project.generate(save_dir=test_dir)
-            project.sources.add('s1', { 'url': source_url })
-            shutil.rmtree(project.sources.source_dir('s1'))
-
-            project.sources.pull('s1')
-
-            self.assertTrue(osp.isfile(osp.join(
-                project.sources.source_dir('s1'), 'y.txt')))
-
-    def test_can_pull_source_with_existing_remote_rel_dir(self):
-=======
+
+        dataset = project.make_dataset()
+
         self.assertEqual(2, len(dataset))
 
     def test_can_detect_and_import(self):
@@ -572,93 +283,16 @@
                 project.sources.data_dir('s1'), 'x', 'y.txt')))
 
     def test_can_add_source_with_existing_remote(self):
->>>>>>> ee8fc2b3
         with TestDir() as test_dir:
             source_base_url = osp.join(test_dir, 'test_repo')
             source_file_path = osp.join(source_base_url, 'x', 'y.txt')
             os.makedirs(osp.dirname(source_file_path), exist_ok=True)
             with open(source_file_path, 'w') as f:
                 f.write('hello')
-<<<<<<< HEAD
-            source_file_path2 = osp.join(source_base_url, 'x', 'z.txt')
-            with open(source_file_path2, 'w') as f:
-                f.write('hello')
-=======
->>>>>>> ee8fc2b3
 
             project = Project.generate(save_dir=test_dir)
             project.vcs.remotes.add('r1', { 'url': source_base_url })
             project.sources.add('s1', {
-<<<<<<< HEAD
-                'url': 'remote://r1/x/',
-                'format': 'fmt'
-            })
-            shutil.rmtree(project.sources.source_dir('s1'))
-
-            project.sources.pull('s1')
-
-            self.assertTrue(osp.isfile(osp.join(
-                project.sources.source_dir('s1'), 'y.txt')))
-            self.assertTrue(osp.isfile(osp.join(
-                project.sources.source_dir('s1'), 'z.txt')))
-
-    def test_can_pull_source_with_existing_remote_rel_file(self):
-        with TestDir() as test_dir:
-            source_base_url = osp.join(test_dir, 'test_repo')
-            source_file_path = osp.join(source_base_url, 'x', 'y.txt')
-            os.makedirs(osp.dirname(source_file_path), exist_ok=True)
-            with open(source_file_path, 'w') as f:
-                f.write('hello')
-            # another file in the remote directory, should not be copied
-            source_file_path2 = osp.join(source_base_url, 'x', 'z.txt')
-            with open(source_file_path2, 'w') as f:
-                f.write('hello')
-
-            project = Project.generate(save_dir=test_dir)
-            project.vcs.remotes.add('r1', { 'url': source_base_url })
-            project.sources.add('s1', {
-                'url': 'remote://r1/x/y.txt',
-                'format': 'fmt'
-            })
-            shutil.rmtree(project.sources.source_dir('s1'))
-
-            project.sources.pull('s1')
-
-            self.assertTrue(osp.isfile(osp.join(
-                project.sources.source_dir('s1'), 'y.txt')))
-            self.assertFalse(osp.isfile(osp.join(
-                project.sources.source_dir('s1'), 'z.txt')))
-
-    def test_can_pull_source_with_existing_remote_root_file(self):
-        with TestDir() as test_dir:
-            source_base_url = osp.join(test_dir, 'test_repo')
-            source_file_path = osp.join(source_base_url, 'y.txt')
-            os.makedirs(osp.dirname(source_file_path), exist_ok=True)
-            with open(source_file_path, 'w') as f:
-                f.write('hello')
-
-            project = Project.generate(save_dir=test_dir)
-            project.vcs.remotes.add('r1', { 'url': source_file_path })
-            project.sources.add('s1', {
-                'url': 'remote://r1',
-                'format': 'fmt'
-            })
-            shutil.rmtree(project.sources.source_dir('s1'))
-
-            project.sources.pull('s1')
-
-            self.assertTrue(osp.isfile(osp.join(
-                project.sources.source_dir('s1'), 'y.txt')))
-
-    def test_can_pull_source_with_existing_remote_root_dir(self):
-        with TestDir() as test_dir:
-            source_base_url = osp.join(test_dir, 'test_repo')
-            source_file_path = osp.join(source_base_url, 'y.txt')
-            os.makedirs(osp.dirname(source_file_path), exist_ok=True)
-            with open(source_file_path, 'w') as f:
-                f.write('hello')
-            source_file_path2 = osp.join(source_base_url, 'z.txt')
-=======
                 'url': 'remote://r1/x/y.txt',
                 'format': 'fmt'
             })
@@ -729,233 +363,12 @@
             with open(source_file_path, 'w') as f:
                 f.write('hello')
             source_file_path2 = osp.join(source_base_url, 'x', 'z.txt')
->>>>>>> ee8fc2b3
             with open(source_file_path2, 'w') as f:
                 f.write('hello')
 
             project = Project.generate(save_dir=test_dir)
             project.vcs.remotes.add('r1', { 'url': source_base_url })
             project.sources.add('s1', {
-<<<<<<< HEAD
-                'url': 'remote://r1',
-                'format': 'fmt'
-        })
-            shutil.rmtree(project.sources.source_dir('s1'))
-
-            project.sources.pull('s1')
-
-            self.assertTrue(osp.isfile(osp.join(
-                project.sources.source_dir('s1'), 'y.txt')))
-            self.assertTrue(osp.isfile(osp.join(
-                project.sources.source_dir('s1'), 'z.txt')))
-
-    def test_can_remove_source_and_keep_data(self):
-        with TestDir() as test_dir:
-            source_url = osp.join(test_dir, 'test_repo', 'x', 'y.txt')
-            os.makedirs(osp.dirname(source_url), exist_ok=True)
-            with open(source_url, 'w') as f:
-                f.write('hello')
-
-            project = Project.generate(save_dir=test_dir)
-            project.sources.add('s1', { 'url': source_url })
-
-            project.sources.remove('s1', keep_data=True)
-
-            self.assertFalse('s1' in project.sources)
-            self.assertTrue(osp.isfile(osp.join(
-                project.sources.source_dir('s1'), osp.basename(source_url))))
-
-    def test_can_remove_source_and_wipe_data(self):
-        with TestDir() as test_dir:
-            source_url = osp.join(test_dir, 'test_repo', 'x', 'y.txt')
-            os.makedirs(osp.dirname(source_url), exist_ok=True)
-            with open(source_url, 'w') as f:
-                f.write('hello')
-
-            project = Project.generate(save_dir=test_dir)
-            project.sources.add('s1', { 'url': source_url })
-
-            project.sources.remove('s1', keep_data=False)
-
-            self.assertFalse('s1' in project.sources)
-            self.assertFalse(osp.isfile(osp.join(
-                project.sources.source_dir('s1'), osp.basename(source_url))))
-
-    def test_can_checkout_source_rev_cached(self):
-        with TestDir() as test_dir:
-            source_url = osp.join(test_dir, 'test_repo', 'x', 'y.txt')
-            os.makedirs(osp.dirname(source_url), exist_ok=True)
-            with open(source_url, 'w') as f:
-                f.write('hello')
-
-            project = Project.generate(save_dir=test_dir)
-            project.sources.add('s1', { 'url': source_url })
-            local_source_path = osp.join(
-                project.sources.source_dir('s1'), osp.basename(source_url))
-            project.save()
-            project.vcs.commit(None, message="First commit")
-
-            with open(local_source_path, 'w') as f:
-                f.write('world')
-            project.vcs.commit(None, message="Second commit")
-
-            project.vcs.checkout('HEAD~1', ['s1'])
-
-            self.assertTrue(osp.isfile(local_source_path))
-            with open(local_source_path) as f:
-                self.assertEqual('hello', f.readline().strip())
-
-    @skip('Source data status checks are not implemented yet')
-    def test_can_checkout_source_rev_noncached(self):
-        # Can't detect automatically if there is no cached source version
-        # in DVC cache, or if checkout produced a mismatching version of data.
-        # For example:
-        # a source was transformed without application
-        # - its stages changed, but files were not
-        # - it was committed, no changes in source data,
-        #     so no updates in the DVC cache
-        # checkout produces an outdated version of the source.
-        # Resolution - source rebuilding.
-        raise NotImplementedError()
-
-    def test_can_update_source(self):
-        with TestDir() as test_dir:
-            source_url = osp.join(test_dir, 'test_repo', 'x', 'y.txt')
-            os.makedirs(osp.dirname(source_url), exist_ok=True)
-            with open(source_url, 'w') as f:
-                f.write('hello')
-
-            project = Project.generate(save_dir=test_dir)
-            project.sources.add('s1', { 'url': source_url })
-            project.save()
-            project.vcs.commit(None, message="First commit")
-
-            with open(source_url, 'w') as f:
-                f.write('world')
-
-            project.sources.pull('s1')
-
-            local_source_path = osp.join(
-                project.sources.source_dir('s1'), osp.basename(source_url))
-            self.assertTrue(osp.isfile(local_source_path))
-            with open(local_source_path) as f:
-                self.assertEqual('world', f.readline().strip())
-
-    def test_can_build_project(self):
-        with TestDir() as test_dir:
-            source_url = osp.join(test_dir, 'test_repo')
-            dataset = Dataset.from_iterable([
-                DatasetItem(1, annotations=[Label(0)]),
-            ], categories=['a', 'b'])
-            dataset.save(source_url)
-
-            project = Project.generate(save_dir=test_dir)
-            project.sources.add('s1', {
-                'url': source_url,
-                'format': DEFAULT_FORMAT,
-            })
-
-            project.build()
-
-            built_dataset = Dataset.load(
-                osp.join(test_dir, project.config.build_dir))
-            compare_datasets(self, dataset, built_dataset)
-
-    def test_can_build_source(self):
-        with TestDir() as test_dir:
-            source_url = osp.join(test_dir, 'test_repo')
-            dataset = Dataset.from_iterable([
-                DatasetItem(1, annotations=[Label(0)]),
-            ], categories=['a', 'b'])
-            dataset.save(source_url)
-
-            project = Project.generate(save_dir=test_dir)
-            project.sources.add('s1', {
-                'url': source_url,
-                'format': DEFAULT_FORMAT,
-            })
-
-            project.build('s1')
-
-            built_dataset = Dataset.load(project.sources.source_dir('s1'))
-            compare_datasets(self, dataset, built_dataset)
-
-    def test_can_add_stage_directly(self):
-        with TestDir() as test_dir:
-            source_url = osp.join(test_dir, 'test_repo')
-            dataset = Dataset.from_iterable([
-                DatasetItem(1, annotations=[Label(0)]),
-                DatasetItem(2, annotations=[Label(1)]),
-            ], categories=['a', 'b'])
-            dataset.save(source_url)
-
-            project = Project.generate(save_dir=test_dir)
-            project.sources.add('s1', {
-                'url': source_url,
-                'format': DEFAULT_FORMAT,
-            })
-
-            project.build_targets.add_stage('s1', {
-                'type': BuildStageType.filter.name,
-                'params': {'expr': '/item/annotation[label="b"]'},
-            }, name='f1')
-            project.save()
-
-            self.assertTrue('s1.f1' in project.build_targets)
-
-    def test_can_add_filter_stage(self):
-        with TestDir() as test_dir:
-            source_url = osp.join(test_dir, 'test_repo')
-            dataset = Dataset.from_iterable([
-                DatasetItem(1, annotations=[Label(0)]),
-                DatasetItem(2, annotations=[Label(1)]),
-            ], categories=['a', 'b'])
-            dataset.save(source_url)
-
-            project = Project.generate(save_dir=test_dir)
-            project.sources.add('s1', {
-                'url': source_url,
-                'format': DEFAULT_FORMAT,
-            })
-
-            stage = project.build_targets.add_filter_stage('s1',
-                params={'expr': '/item/annotation[label="b"]'}
-            )
-            project.save()
-
-            self.assertTrue('s1.' + stage['name'] in project.build_targets)
-
-    def test_can_add_convert_stage(self):
-        with TestDir() as test_dir:
-            source_url = osp.join(test_dir, 'test_repo')
-            dataset = Dataset.from_iterable([
-                DatasetItem(1, annotations=[Label(0)]),
-                DatasetItem(2, annotations=[Label(1)]),
-            ], categories=['a', 'b'])
-            dataset.save(source_url)
-
-            project = Project.generate(save_dir=test_dir)
-            project.sources.add('s1', {
-                'url': source_url,
-                'format': DEFAULT_FORMAT,
-            })
-
-            stage = project.build_targets.add_convert_stage('s1',
-                DEFAULT_FORMAT)
-            project.save()
-
-            self.assertTrue('s1.' + stage['name'] in project.build_targets)
-
-    def test_can_add_transform_stage(self):
-        class TestTransform(Transform):
-            def __init__(self, extractor, p1=None, p2=None):
-                super().__init__(extractor)
-                self.p1 = p1
-                self.p2 = p2
-
-            def transform_item(self, item):
-                return item
-=======
                 'url': 'remote://r1/x/',
                 'format': 'fmt'
             })
@@ -1064,7 +477,6 @@
             os.makedirs(osp.dirname(source_url), exist_ok=True)
             with open(source_url, 'w') as f:
                 f.write('hello')
->>>>>>> ee8fc2b3
 
             project = Project.generate(save_dir=test_dir)
             project.sources.add('s1', { 'url': source_url })
@@ -1077,24 +489,6 @@
 
     def test_can_checkout_source_rev_cached(self):
         with TestDir() as test_dir:
-<<<<<<< HEAD
-            source_url = osp.join(test_dir, 'test_repo')
-            dataset = Dataset.from_iterable([
-                DatasetItem(1, annotations=[Label(0)]),
-                DatasetItem(2, annotations=[Label(1)]),
-            ], categories=['a', 'b'])
-            dataset.save(source_url)
-
-            project = Project.generate(save_dir=test_dir)
-            project.sources.add('s1', {
-                'url': source_url,
-                'format': DEFAULT_FORMAT,
-            })
-            project.env.transforms.register('tr', TestTransform)
-
-            stage = project.build_targets.add_transform_stage('s1',
-                'tr', params={'p1': 5, 'p2': ['1', 2, 3.5]}
-=======
             source_url = osp.join(test_dir, 'test_repo', 'x', 'y.txt')
             os.makedirs(osp.dirname(source_url), exist_ok=True)
             with open(source_url, 'w') as f:
@@ -1232,14 +626,12 @@
 
             stage = project.build_targets.add_filter_stage('s1',
                 params={'expr': '/item/annotation[label="b"]'}
->>>>>>> ee8fc2b3
             )
             project.save()
 
             self.assertTrue('s1.' + stage['name'] in project.build_targets)
-<<<<<<< HEAD
-
-    def test_can_build_stage(self):
+
+    def test_can_add_convert_stage(self):
         with TestDir() as test_dir:
             source_url = osp.join(test_dir, 'test_repo')
             dataset = Dataset.from_iterable([
@@ -1253,16 +645,23 @@
                 'url': source_url,
                 'format': DEFAULT_FORMAT,
             })
-            project.build_targets.add_stage('s1', {
-                'type': BuildStageType.filter.name,
-                'params': {'expr': '/item/annotation[label="b"]'},
-            }, name='f1')
-
-            project.build('s1.f1', out_dir=osp.join(test_dir, 'test_build'))
-
-=======
-
-    def test_can_add_convert_stage(self):
+
+            stage = project.build_targets.add_convert_stage('s1',
+                DEFAULT_FORMAT)
+            project.save()
+
+            self.assertTrue('s1.' + stage['name'] in project.build_targets)
+
+    def test_can_add_transform_stage(self):
+        class TestTransform(Transform):
+            def __init__(self, extractor, p1=None, p2=None):
+                super().__init__(extractor)
+                self.p1 = p1
+                self.p2 = p2
+
+            def transform_item(self, item):
+                return item
+
         with TestDir() as test_dir:
             source_url = osp.join(test_dir, 'test_repo')
             dataset = Dataset.from_iterable([
@@ -1276,23 +675,16 @@
                 'url': source_url,
                 'format': DEFAULT_FORMAT,
             })
-
-            stage = project.build_targets.add_convert_stage('s1',
-                DEFAULT_FORMAT)
+            project.env.transforms.register('tr', TestTransform)
+
+            stage = project.build_targets.add_transform_stage('s1',
+                'tr', params={'p1': 5, 'p2': ['1', 2, 3.5]}
+            )
             project.save()
 
             self.assertTrue('s1.' + stage['name'] in project.build_targets)
 
-    def test_can_add_transform_stage(self):
-        class TestTransform(Transform):
-            def __init__(self, extractor, p1=None, p2=None):
-                super().__init__(extractor)
-                self.p1 = p1
-                self.p2 = p2
-
-            def transform_item(self, item):
-                return item
-
+    def test_can_build_stage(self):
         with TestDir() as test_dir:
             source_url = osp.join(test_dir, 'test_repo')
             dataset = Dataset.from_iterable([
@@ -1306,29 +698,6 @@
                 'url': source_url,
                 'format': DEFAULT_FORMAT,
             })
-            project.env.transforms.register('tr', TestTransform)
-
-            stage = project.build_targets.add_transform_stage('s1',
-                'tr', params={'p1': 5, 'p2': ['1', 2, 3.5]}
-            )
-            project.save()
-
-            self.assertTrue('s1.' + stage['name'] in project.build_targets)
-
-    def test_can_build_stage(self):
-        with TestDir() as test_dir:
-            source_url = osp.join(test_dir, 'test_repo')
-            dataset = Dataset.from_iterable([
-                DatasetItem(1, annotations=[Label(0)]),
-                DatasetItem(2, annotations=[Label(1)]),
-            ], categories=['a', 'b'])
-            dataset.save(source_url)
-
-            project = Project.generate(save_dir=test_dir)
-            project.sources.add('s1', {
-                'url': source_url,
-                'format': DEFAULT_FORMAT,
-            })
             project.build_targets.add_stage('s1', {
                 'type': BuildStageType.filter.name,
                 'params': {'expr': '/item/annotation[label="b"]'},
@@ -1336,7 +705,6 @@
 
             project.build('s1.f1', out_dir=osp.join(test_dir, 'test_build'))
 
->>>>>>> ee8fc2b3
             built_dataset = Dataset.load(osp.join(test_dir, 'test_build'))
             expected_dataset = Dataset.from_iterable([
                 DatasetItem(2, annotations=[Label(1)]),
