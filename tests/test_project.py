--- conflicted
+++ resolved
@@ -430,7 +430,6 @@
 
         compare_datasets(self, CustomExtractor(), dataset)
 
-<<<<<<< HEAD
     @mark_requirement(Requirements.DATUM_BUG_402)
     def test_can_transform_by_name(self):
         class CustomExtractor(Extractor):
@@ -456,7 +455,7 @@
             DatasetItem(2),
         ])
         compare_datasets(self, expected, dataset)
-=======
+
     @mark_requirement(Requirements.DATUM_BUG_404)
     def test_can_add_plugin(self):
         with TestDir() as test_dir:
@@ -487,5 +486,4 @@
                 DatasetItem('1'),
                 DatasetItem('2')
             ])
-            compare_datasets(self, expected, project.make_dataset())
->>>>>>> a5e941bc
+            compare_datasets(self, expected, project.make_dataset())