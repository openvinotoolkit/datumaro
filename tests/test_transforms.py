from unittest import TestCase
import logging as log

import numpy as np

from datumaro.components.annotation import (
    AnnotationType, Bbox, Label, LabelCategories, Mask, MaskCategories, Points,
    PointsCategories, Polygon, PolyLine,
)
from datumaro.components.extractor import DatasetItem
from datumaro.components.project import Dataset
from datumaro.util.test_utils import compare_datasets
import datumaro.plugins.transforms as transforms
import datumaro.util.mask_tools as mask_tools

from .requirements import Requirements, mark_requirement


class TransformsTest(TestCase):
    @mark_requirement(Requirements.DATUM_GENERAL_REQ)
    def test_reindex(self):
        source = Dataset.from_iterable([
            DatasetItem(id=10),
            DatasetItem(id=10, subset='train'),
            DatasetItem(id='a', subset='val'),
        ])

        expected = Dataset.from_iterable([
            DatasetItem(id=5),
            DatasetItem(id=6, subset='train'),
            DatasetItem(id=7, subset='val'),
        ])

        actual = transforms.Reindex(source, start=5)
        compare_datasets(self, expected, actual)

    @mark_requirement(Requirements.DATUM_GENERAL_REQ)
    def test_mask_to_polygons(self):
        source = Dataset.from_iterable([
            DatasetItem(id=1, image=np.zeros((5, 10, 3)), annotations=[
                Mask(np.array([
                        [0, 1, 1, 1, 0, 1, 1, 1, 1, 0],
                        [0, 0, 1, 1, 0, 1, 1, 1, 0, 0],
                        [0, 0, 0, 1, 0, 1, 1, 0, 0, 0],
                        [0, 0, 0, 0, 0, 1, 0, 0, 0, 0],
                        [0, 0, 0, 0, 0, 0, 0, 0, 0, 0],
                    ]),
                ),
            ]),
        ])

        expected = Dataset.from_iterable([
            DatasetItem(id=1, image=np.zeros((5, 10, 3)), annotations=[
                Polygon([1, 0, 3, 2, 3, 0, 1, 0]),
                Polygon([5, 0, 5, 3, 8, 0, 5, 0]),
            ]),
        ])

        actual = transforms.MasksToPolygons(source)
        compare_datasets(self, expected, actual)

    @mark_requirement(Requirements.DATUM_GENERAL_REQ)
    def test_mask_to_polygons_small_polygons_message(self):
        source_dataset = Dataset.from_iterable([
            DatasetItem(id=1, image=np.zeros((5, 10, 3)), annotations=[
                Mask(np.array([
                        [0, 0, 0],
                        [0, 1, 0],
                        [0, 0, 0],
                    ]),
                ),
            ]),
        ])

        target_dataset = Dataset.from_iterable([
            DatasetItem(id=1, image=np.zeros((5, 10, 3))), ])

        with self.assertLogs(level=log.DEBUG) as logs:
            actual = transforms.MasksToPolygons(source_dataset)

            compare_datasets(self, target_dataset, actual)
            self.assertRegex('\n'.join(logs.output), 'too small polygons')

    @mark_requirement(Requirements.DATUM_GENERAL_REQ)
    def test_polygons_to_masks(self):
        source_dataset = Dataset.from_iterable([
            DatasetItem(id=1, image=np.zeros((5, 10, 3)), annotations=[
                Polygon([0, 0, 4, 0, 4, 4]),
                Polygon([5, 0, 9, 0, 5, 5]),
            ]),
        ])

        target_dataset = Dataset.from_iterable([
            DatasetItem(id=1, image=np.zeros((5, 10, 3)), annotations=[
                Mask(np.array([
                        [0, 0, 0, 0, 0, 1, 1, 1, 1, 0],
                        [0, 0, 0, 0, 0, 1, 1, 1, 0, 0],
                        [0, 0, 0, 0, 0, 1, 1, 0, 0, 0],
                        [0, 0, 0, 0, 0, 1, 0, 0, 0, 0],
                        [0, 0, 0, 0, 0, 0, 0, 0, 0, 0],
                    ]),
                ),
                Mask(np.array([
                        [0, 1, 1, 1, 0, 0, 0, 0, 0, 0],
                        [0, 0, 1, 1, 0, 0, 0, 0, 0, 0],
                        [0, 0, 0, 1, 0, 0, 0, 0, 0, 0],
                        [0, 0, 0, 0, 0, 0, 0, 0, 0, 0],
                        [0, 0, 0, 0, 0, 0, 0, 0, 0, 0],
                    ]),
                ),
            ]),
        ])

        actual = transforms.PolygonsToMasks(source_dataset)
        compare_datasets(self, target_dataset, actual)

    @mark_requirement(Requirements.DATUM_GENERAL_REQ)
    def test_crop_covered_segments(self):
        source_dataset = Dataset.from_iterable([
            DatasetItem(id=1, image=np.zeros((5, 5, 3)), annotations=[
                # The mask is partially covered by the polygon
                Mask(np.array([
                        [0, 0, 1, 1, 1],
                        [0, 0, 1, 1, 1],
                        [1, 1, 1, 1, 1],
                        [1, 1, 1, 0, 0],
                        [1, 1, 1, 0, 0]],
                    ), z_order=0),
                Polygon([1, 1, 4, 1, 4, 4, 1, 4], z_order=1),
            ]),
        ])

        target_dataset = Dataset.from_iterable([
            DatasetItem(id=1, image=np.zeros((5, 5, 3)), annotations=[
                Mask(np.array([
                        [0, 0, 1, 1, 1],
                        [0, 0, 0, 0, 1],
                        [1, 0, 0, 0, 1],
                        [1, 0, 0, 0, 0],
                        [1, 1, 1, 0, 0]],
                    ), z_order=0),
                Polygon([1, 1, 4, 1, 4, 4, 1, 4], z_order=1),
            ]),
        ])

        actual = transforms.CropCoveredSegments(source_dataset)
        compare_datasets(self, target_dataset, actual)

    @mark_requirement(Requirements.DATUM_GENERAL_REQ)
    def test_merge_instance_segments(self):
        source_dataset = Dataset.from_iterable([
            DatasetItem(id=1, image=np.zeros((5, 5, 3)),
                annotations=[
                    Mask(np.array([
                            [0, 0, 1, 1, 1],
                            [0, 0, 0, 0, 1],
                            [1, 0, 0, 0, 1],
                            [1, 0, 0, 0, 0],
                            [1, 1, 1, 0, 0]],
                        ),
                        z_order=0, group=1),
                    Polygon([1, 1, 4, 1, 4, 4, 1, 4],
                        z_order=1, group=1),
                    Polygon([0, 0, 0, 2, 2, 2, 2, 0],
                        z_order=1),
                ]
            ),
        ])

        target_dataset = Dataset.from_iterable([
            DatasetItem(id=1, image=np.zeros((5, 5, 3)),
                annotations=[
                    Mask(np.array([
                            [0, 0, 1, 1, 1],
                            [0, 1, 1, 1, 1],
                            [1, 1, 1, 1, 1],
                            [1, 1, 1, 1, 0],
                            [1, 1, 1, 0, 0]],
                        ),
                        z_order=0, group=1),
                    Mask(np.array([
                            [1, 1, 0, 0, 0],
                            [1, 1, 0, 0, 0],
                            [0, 0, 0, 0, 0],
                            [0, 0, 0, 0, 0],
                            [0, 0, 0, 0, 0]],
                        ),
                        z_order=1),
                ]
            ),
        ])

        actual = transforms.MergeInstanceSegments(source_dataset,
            include_polygons=True)
        compare_datasets(self, target_dataset, actual)

    @mark_requirement(Requirements.DATUM_GENERAL_REQ)
    def test_map_subsets(self):
        source_dataset = Dataset.from_iterable([
            DatasetItem(id=1, subset='a'),
            DatasetItem(id=2, subset='b'),
            DatasetItem(id=3, subset='c'),
        ])

        target_dataset = Dataset.from_iterable([
            DatasetItem(id=1, subset=''),
            DatasetItem(id=2, subset='a'),
            DatasetItem(id=3, subset='c'),
        ])

        actual = transforms.MapSubsets(source_dataset,
            { 'a': '', 'b': 'a' })
        compare_datasets(self, target_dataset, actual)

    @mark_requirement(Requirements.DATUM_GENERAL_REQ)
    def test_shapes_to_boxes(self):
        source_dataset = Dataset.from_iterable([
            DatasetItem(id=1, image=np.zeros((5, 5, 3)),
                annotations=[
                    Mask(np.array([
                            [0, 0, 1, 1, 1],
                            [0, 0, 0, 0, 1],
                            [1, 0, 0, 0, 1],
                            [1, 0, 0, 0, 0],
                            [1, 1, 1, 0, 0]],
                        ), id=1),
                    Polygon([1, 1, 4, 1, 4, 4, 1, 4], id=2),
                    PolyLine([1, 1, 2, 1, 2, 2, 1, 2], id=3),
                    Points([2, 2, 4, 2, 4, 4, 2, 4], id=4),
                ]
            ),
        ])

        target_dataset = Dataset.from_iterable([
            DatasetItem(id=1, image=np.zeros((5, 5, 3)),
                annotations=[
                    Bbox(0, 0, 4, 4, id=1),
                    Bbox(1, 1, 3, 3, id=2),
                    Bbox(1, 1, 1, 1, id=3),
                    Bbox(2, 2, 2, 2, id=4),
                ]
            ),
        ])

        actual = transforms.ShapesToBoxes(source_dataset)
        compare_datasets(self, target_dataset, actual)

    @mark_requirement(Requirements.DATUM_GENERAL_REQ)
    def test_id_from_image(self):
        source_dataset = Dataset.from_iterable([
            DatasetItem(id=1, image='path.jpg'),
            DatasetItem(id=2),
        ])
        target_dataset = Dataset.from_iterable([
            DatasetItem(id='path', image='path.jpg'),
            DatasetItem(id=2),
        ])

        actual = transforms.IdFromImageName(source_dataset)
        compare_datasets(self, target_dataset, actual)

    @mark_requirement(Requirements.DATUM_GENERAL_REQ)
    def test_boxes_to_masks(self):
        source_dataset = Dataset.from_iterable([
            DatasetItem(id=1, image=np.zeros((5, 5, 3)),
                annotations=[
                    Bbox(0, 0, 3, 3, z_order=1),
                    Bbox(0, 0, 3, 1, z_order=2),
                    Bbox(0, 2, 3, 1, z_order=3),
                ]
            ),
        ])

        target_dataset = Dataset.from_iterable([
            DatasetItem(id=1, image=np.zeros((5, 5, 3)),
                annotations=[
                    Mask(np.array([
                            [1, 1, 1, 0, 0],
                            [1, 1, 1, 0, 0],
                            [1, 1, 1, 0, 0],
                            [0, 0, 0, 0, 0],
                            [0, 0, 0, 0, 0]],
                        ),
                        z_order=1),
                    Mask(np.array([
                            [1, 1, 1, 0, 0],
                            [0, 0, 0, 0, 0],
                            [0, 0, 0, 0, 0],
                            [0, 0, 0, 0, 0],
                            [0, 0, 0, 0, 0]],
                        ),
                        z_order=2),
                    Mask(np.array([
                            [0, 0, 0, 0, 0],
                            [0, 0, 0, 0, 0],
                            [1, 1, 1, 0, 0],
                            [0, 0, 0, 0, 0],
                            [0, 0, 0, 0, 0]],
                        ),
                        z_order=3),
                ]
            ),
        ])

        actual = transforms.BoxesToMasks(source_dataset)
        compare_datasets(self, target_dataset, actual)

    @mark_requirement(Requirements.DATUM_GENERAL_REQ)
    def test_random_split(self):
        source_dataset = Dataset.from_iterable([
            DatasetItem(id=1, subset="a"),
            DatasetItem(id=2, subset="a"),
            DatasetItem(id=3, subset="b"),
            DatasetItem(id=4, subset="b"),
            DatasetItem(id=5, subset="b"),
            DatasetItem(id=6, subset=""),
            DatasetItem(id=7, subset=""),
        ])

        actual = transforms.RandomSplit(source_dataset, splits=[
            ('train', 4.0 / 7.0),
            ('test', 3.0 / 7.0),
        ])

        self.assertEqual(4, len(actual.get_subset('train')))
        self.assertEqual(3, len(actual.get_subset('test')))

    @mark_requirement(Requirements.DATUM_GENERAL_REQ)
    def test_random_split_gives_error_on_wrong_ratios(self):
        source_dataset = Dataset.from_iterable([DatasetItem(id=1)])

        with self.assertRaises(Exception):
            transforms.RandomSplit(source_dataset, splits=[
                ('train', 0.5),
                ('test', 0.7),
            ])

        with self.assertRaises(Exception):
            transforms.RandomSplit(source_dataset, splits=[])

        with self.assertRaises(Exception):
            transforms.RandomSplit(source_dataset, splits=[
                ('train', -0.5),
                ('test', 1.5),
            ])

    @mark_requirement(Requirements.DATUM_GENERAL_REQ)
    def test_remap_labels(self):
        src_dataset = Dataset.from_iterable([
            DatasetItem(id=1, annotations=[
                # Should be remapped
                Label(1),
                Bbox(1, 2, 3, 4, label=2),
                Mask(image=np.array([1]), label=3),

                # Should be deleted
                Polygon([1, 1, 2, 2, 3, 4], label=4),

                # Should be kept
                PolyLine([1, 3, 4, 2, 5, 6]),
                Bbox(4, 3, 2, 1, label=5),
            ])
        ], categories={
            AnnotationType.label: LabelCategories.from_iterable(
                f'label{i}' for i in range(6)),
            AnnotationType.mask: MaskCategories(
                colormap=mask_tools.generate_colormap(6)),
            AnnotationType.points: PointsCategories.from_iterable(
                [(i, [str(i)]) for i in range(6)])
        })

        dst_dataset = Dataset.from_iterable([
            DatasetItem(id=1, annotations=[
                Label(1),
                Bbox(1, 2, 3, 4, label=0),
                Mask(image=np.array([1]), label=1),

                PolyLine([1, 3, 4, 2, 5, 6], label=None),
                Bbox(4, 3, 2, 1, label=2),
            ]),
        ], categories={
            AnnotationType.label: LabelCategories.from_iterable(
                ['label0', 'label9', 'label5']),
            AnnotationType.mask: MaskCategories(colormap={
                i: v for i, v in enumerate({
                    k: v for k, v in mask_tools.generate_colormap(6).items()
                    if k in { 0, 1, 5 }
                }.values())
            }),
            AnnotationType.points: PointsCategories.from_iterable(
                [(0, ['0']), (1, ['1']), (2, ['5'])])
        })

        actual = transforms.RemapLabels(src_dataset, mapping={
            'label1': 'label9', # rename & join with new label9 (from label3)
            'label2': 'label0', # rename & join with existing label0
            'label3': 'label9', # rename & join with new label9 (from label1)
            'label4': '', # delete the label and associated annotations
            # 'label5' - unchanged
        }, default='keep')

        compare_datasets(self, dst_dataset, actual)

    @mark_requirement(Requirements.DATUM_GENERAL_REQ)
    def test_remap_labels_delete_unspecified(self):
        source_dataset = Dataset.from_iterable([
            DatasetItem(id=1, annotations=[
                Label(0, id=0), # will be removed
                Label(1, id=1),
                Bbox(1, 2, 3, 4, label=None),
            ])
        ], categories=['label0', 'label1'])

        target_dataset = Dataset.from_iterable([
            DatasetItem(id=1, annotations=[
                Label(0, id=1),
            ]),
        ], categories=['label1'])

        actual = transforms.RemapLabels(source_dataset,
            mapping={ 'label1': 'label1' }, default='delete')

        compare_datasets(self, target_dataset, actual)

    @mark_requirement(Requirements.DATUM_BUG_314)
    def test_remap_labels_ignore_missing_labels_in_secondary_categories(self):
        source_dataset = Dataset.from_iterable([
            DatasetItem(id=1, annotations=[
                Label(0),
            ])
        ], categories={
            AnnotationType.label: LabelCategories.from_iterable(['a', 'b', 'c']),
            AnnotationType.points: PointsCategories.from_iterable([]), # all missing
            AnnotationType.mask: MaskCategories.generate(2) # no c color
        })

        target_dataset = Dataset.from_iterable([
            DatasetItem(id=1, annotations=[
                Label(0),
            ]),
        ], categories={
            AnnotationType.label: LabelCategories.from_iterable(['d', 'e', 'f']),
            AnnotationType.points: PointsCategories.from_iterable([]),
            AnnotationType.mask: MaskCategories.generate(2)
        })

        actual = transforms.RemapLabels(source_dataset,
            mapping={ 'a': 'd', 'b': 'e', 'c': 'f' }, default='delete')

        compare_datasets(self, target_dataset, actual)

    @mark_requirement(Requirements.DATUM_GENERAL_REQ)
    def test_project_labels(self):
        source = Dataset.from_iterable([
            DatasetItem(id=1, annotations=[
                Label(1), # Label must be remapped
                Label(3), # Must be removed (extra label)
                Bbox(1, 2, 3, 4, label=None), # Must be kept (no label)
            ])
        ], categories=['a', 'b', 'c', 'd'])

        expected = Dataset.from_iterable([
            DatasetItem(id=1, annotations=[
                Label(2),
                Bbox(1, 2, 3, 4, label=None),
            ]),
        ], categories=['c', 'a', 'b'])

        actual = transforms.ProjectLabels(source, dst_labels=['c', 'a', 'b'])

        compare_datasets(self, expected, actual)

    @mark_requirement(Requirements.DATUM_GENERAL_REQ)
    def test_project_labels_maps_secondary_categories(self):
        source = Dataset.from_iterable([], categories={
            AnnotationType.label: LabelCategories.from_iterable([
                'a', 'b', # no parents
                ('c', 'a'), ('d', 'b') # have parents
            ]),
            AnnotationType.points: PointsCategories.from_iterable([
                (0, ['a']), (1, ['b']), (2, ['c'])
            ]),
            AnnotationType.mask: MaskCategories.generate(4)
        })

        expected = Dataset.from_iterable([], categories={
            AnnotationType.label: LabelCategories.from_iterable([
                ('c', 'a'), # must keep parent
                'a',
                'd' # must drop parent because it was removed
            ]),
            AnnotationType.points: PointsCategories.from_iterable([
                (0, ['c']), (1, ['a'])
            ]),
            AnnotationType.mask: MaskCategories(colormap={
                i: v for i, v in {
                    { 2: 0, 0: 1, 3: 2 }.get(k): v
                    for k, v in mask_tools.generate_colormap(4).items()
                }.items()
                if i is not None
            }),
        })

        actual = transforms.ProjectLabels(source, dst_labels=['c', 'a', 'd'])

        compare_datasets(self, expected, actual)

    @mark_requirement(Requirements.DATUM_GENERAL_REQ)
    def test_project_labels_generates_colors_for_added_labels(self):
        source = Dataset.from_iterable([], categories={
            AnnotationType.label: LabelCategories.from_iterable(['a', 'b', 'c']),
            AnnotationType.mask: MaskCategories.generate(2)
        })

        actual = transforms.ProjectLabels(source, dst_labels=['a', 'c', 'd'])

        self.assertEqual((0, 0, 0), actual.categories()[AnnotationType.mask][0])
<<<<<<< HEAD
        self.assertFalse(1 in actual.categories()[AnnotationType.mask])
        self.assertTrue(2 in actual.categories()[AnnotationType.mask])
=======
        self.assertNotIn(1, actual.categories()[AnnotationType.mask])
        self.assertIn(2, actual.categories()[AnnotationType.mask])
>>>>>>> 4241444c

    @mark_requirement(Requirements.DATUM_GENERAL_REQ)
    def test_transform_to_labels(self):
        src_dataset = Dataset.from_iterable([
            DatasetItem(id=1, annotations=[
                Label(1),
                Bbox(1, 2, 3, 4, label=2),
                Bbox(1, 3, 3, 3),
                Mask(image=np.array([1]), label=3),
                Polygon([1, 1, 2, 2, 3, 4], label=4),
                PolyLine([1, 3, 4, 2, 5, 6], label=5)
            ])
        ], categories=['label%s' % i for i in range(6)])

        dst_dataset = Dataset.from_iterable([
            DatasetItem(id=1, annotations=[
                Label(1),
                Label(2),
                Label(3),
                Label(4),
                Label(5)
            ]),
        ], categories=['label%s' % i for i in range(6)])

        actual = transforms.AnnsToLabels(src_dataset)

        compare_datasets(self, dst_dataset, actual)

    @mark_requirement(Requirements.DATUM_GENERAL_REQ)
    def test_bboxes_values_decrement_transform(self):
        src_dataset = Dataset.from_iterable([
            DatasetItem(id=1, annotations=[
                Label(1),
                Bbox(2, 3, 3, 4, label=2),
                Bbox(1.3, 3.5, 3.33, 3.12)
            ])
        ], categories=['label%s' % i for i in range(6)])

        dst_dataset = Dataset.from_iterable([
            DatasetItem(id=1, annotations=[
                Label(1),
                Bbox(1, 2, 3, 4, label=2),
                Bbox(0.3, 2.5, 3.33, 3.12)
            ]),
        ], categories=['label%s' % i for i in range(6)])

        actual = transforms.BboxValuesDecrement(src_dataset)

        compare_datasets(self, dst_dataset, actual)<|MERGE_RESOLUTION|>--- conflicted
+++ resolved
@@ -515,13 +515,8 @@
         actual = transforms.ProjectLabels(source, dst_labels=['a', 'c', 'd'])
 
         self.assertEqual((0, 0, 0), actual.categories()[AnnotationType.mask][0])
-<<<<<<< HEAD
-        self.assertFalse(1 in actual.categories()[AnnotationType.mask])
-        self.assertTrue(2 in actual.categories()[AnnotationType.mask])
-=======
         self.assertNotIn(1, actual.categories()[AnnotationType.mask])
         self.assertIn(2, actual.categories()[AnnotationType.mask])
->>>>>>> 4241444c
 
     @mark_requirement(Requirements.DATUM_GENERAL_REQ)
     def test_transform_to_labels(self):
