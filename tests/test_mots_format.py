from functools import partial
import numpy as np
import os.path as osp

from unittest import TestCase

from datumaro.components.extractor import DatasetItem, Mask
from datumaro.components.dataset import Dataset
from datumaro.plugins.mots_format import MotsPngConverter, MotsImporter
from datumaro.util.image import Image
from datumaro.util.test_utils import (TestDir, compare_datasets,
    test_save_and_load)

DUMMY_DATASET_DIR = osp.join(osp.dirname(__file__), 'assets', 'mots_dataset')


class MotsPngConverterTest(TestCase):
    def _test_save_and_load(self, source_dataset, converter, test_dir,
            target_dataset=None, importer_args=None, **kwargs):
        return test_save_and_load(self, source_dataset, converter, test_dir,
            importer='mots',
            target_dataset=target_dataset, importer_args=importer_args, **kwargs)

    def test_can_save_masks(self):
        source = Dataset.from_iterable([
            DatasetItem(id=1, subset='a', image=np.ones((5, 1)), annotations=[
                # overlapping masks, the first should be truncated
                # the first and third are different instances
                Mask(np.array([[0, 0, 0, 1, 0]]), label=3, z_order=3,
                    attributes={'track_id': 1}),
                Mask(np.array([[0, 1, 1, 1, 0]]), label=2, z_order=1,
                    attributes={'track_id': 2}),
                Mask(np.array([[1, 1, 0, 0, 0]]), label=3, z_order=2,
                    attributes={'track_id': 3}),
            ]),
            DatasetItem(id=2, subset='a', image=np.ones((5, 1)), annotations=[
                Mask(np.array([[1, 0, 0, 0, 0]]), label=3,
                    attributes={'track_id': 2}),
            ]),
            DatasetItem(id=3, subset='b', image=np.ones((5, 1)), annotations=[
                Mask(np.array([[0, 1, 0, 0, 0]]), label=0,
                    attributes={'track_id': 1}),
            ]),
        ], categories=['a', 'b', 'c', 'd'])

        target = Dataset.from_iterable([
            DatasetItem(id=1, subset='a', image=np.ones((5, 1)), annotations=[
                Mask(np.array([[0, 0, 0, 1, 0]]), label=3,
                    attributes={'track_id': 1}),
                Mask(np.array([[0, 0, 1, 0, 0]]), label=2,
                    attributes={'track_id': 2}),
                Mask(np.array([[1, 1, 0, 0, 0]]), label=3,
                    attributes={'track_id': 3}),
            ]),
            DatasetItem(id=2, subset='a', image=np.ones((5, 1)), annotations=[
                Mask(np.array([[1, 0, 0, 0, 0]]), label=3,
                    attributes={'track_id': 2}),
            ]),
            DatasetItem(id=3, subset='b', image=np.ones((5, 1)), annotations=[
                Mask(np.array([[0, 1, 0, 0, 0]]), label=0,
                    attributes={'track_id': 1}),
            ]),
        ], categories=['a', 'b', 'c', 'd'])

        with TestDir() as test_dir:
            self._test_save_and_load(source,
                partial(MotsPngConverter.convert, save_images=True),
                test_dir, target_dataset=target)

<<<<<<< HEAD
    def test_can_save_and_load_image_with_arbitrary_extension(self):
        expected = Dataset.from_iterable([
            DatasetItem('q/1', image=Image(
                path='q/1.JPEG', data=np.zeros((4, 3, 3))),
                annotations=[
                    Mask(np.array([[0, 1, 0, 0, 0]]), label=0,
                        attributes={'track_id': 1}),
                ]
            ),
            DatasetItem('a/b/c/2', image=Image(
                path='a/b/c/2.bmp', data=np.zeros((3, 4, 3))),
                annotations=[
                    Mask(np.array([[0, 1, 0, 0, 0]]), label=0,
                        attributes={'track_id': 1}),
                ]
            ),
        ], categories=['a'])

        with TestDir() as test_dir:
            self._test_save_and_load(expected,
                partial(MotsPngConverter.convert, save_images=True),
                test_dir, require_images=True)
=======
    def test_can_save_dataset_with_cyrillic_and_spaces_in_filename(self):
        source = Dataset.from_iterable([
            DatasetItem(id='кириллица с пробелом', subset='a',
                image=np.ones((5, 1)), annotations=[
                    Mask(np.array([[1, 0, 0, 0, 0]]), label=0,
                        attributes={'track_id': 2}),
            ]),
        ], categories=['a'])

        with TestDir() as test_dir:
            self._test_save_and_load(source,
                partial(MotsPngConverter.convert, save_images=True), test_dir)
>>>>>>> 5d1162c5

class MotsImporterTest(TestCase):
    def test_can_detect(self):
        self.assertTrue(MotsImporter.detect(DUMMY_DATASET_DIR))

    def test_can_import(self):
        target = Dataset.from_iterable([
            DatasetItem(id=1, subset='train', image=np.ones((5, 1)), annotations=[
                Mask(np.array([[0, 0, 0, 1, 0]]), label=3,
                    attributes={'track_id': 1}),
                Mask(np.array([[0, 0, 1, 0, 0]]), label=2,
                    attributes={'track_id': 2}),
                Mask(np.array([[1, 1, 0, 0, 0]]), label=3,
                    attributes={'track_id': 3}),
            ]),
            DatasetItem(id=2, subset='train', image=np.ones((5, 1)), annotations=[
                Mask(np.array([[1, 0, 0, 0, 0]]), label=3,
                    attributes={'track_id': 2}),
            ]),
            DatasetItem(id=3, subset='val', image=np.ones((5, 1)), annotations=[
                Mask(np.array([[0, 1, 0, 0, 0]]), label=0,
                    attributes={'track_id': 1}),
            ]),
        ], categories=['a', 'b', 'c', 'd'])

        parsed = Dataset.import_from(DUMMY_DATASET_DIR, 'mots')
        compare_datasets(self, expected=target, actual=parsed)<|MERGE_RESOLUTION|>--- conflicted
+++ resolved
@@ -67,7 +67,19 @@
                 partial(MotsPngConverter.convert, save_images=True),
                 test_dir, target_dataset=target)
 
-<<<<<<< HEAD
+    def test_can_save_dataset_with_cyrillic_and_spaces_in_filename(self):
+        source = Dataset.from_iterable([
+            DatasetItem(id='кириллица с пробелом', subset='a',
+                image=np.ones((5, 1)), annotations=[
+                    Mask(np.array([[1, 0, 0, 0, 0]]), label=0,
+                        attributes={'track_id': 2}),
+            ]),
+        ], categories=['a'])
+
+        with TestDir() as test_dir:
+            self._test_save_and_load(source,
+                partial(MotsPngConverter.convert, save_images=True), test_dir)
+
     def test_can_save_and_load_image_with_arbitrary_extension(self):
         expected = Dataset.from_iterable([
             DatasetItem('q/1', image=Image(
@@ -90,21 +102,6 @@
             self._test_save_and_load(expected,
                 partial(MotsPngConverter.convert, save_images=True),
                 test_dir, require_images=True)
-=======
-    def test_can_save_dataset_with_cyrillic_and_spaces_in_filename(self):
-        source = Dataset.from_iterable([
-            DatasetItem(id='кириллица с пробелом', subset='a',
-                image=np.ones((5, 1)), annotations=[
-                    Mask(np.array([[1, 0, 0, 0, 0]]), label=0,
-                        attributes={'track_id': 2}),
-            ]),
-        ], categories=['a'])
-
-        with TestDir() as test_dir:
-            self._test_save_and_load(source,
-                partial(MotsPngConverter.convert, save_images=True), test_dir)
->>>>>>> 5d1162c5
-
 class MotsImporterTest(TestCase):
     def test_can_detect(self):
         self.assertTrue(MotsImporter.detect(DUMMY_DATASET_DIR))
