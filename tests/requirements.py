# Copyright (C) 2021 Intel Corporation
#
# SPDX-License-Identifier: MIT

import typing

from attr import attrs

import pytest

class DatumaroComponent:
    Datumaro = "datumaro"


class Requirements:
    # Exact requirements
    DATUM_GENERAL_REQ = "Datumaro general requirement"

    # GitHub issues (not bugs)
    # https://github.com/openvinotoolkit/datumaro/issues
    DATUM_244 = "Add Snyk integration"
<<<<<<< HEAD
    DATUM_283 = "Create cli tests for testing convert command for VOC format"
=======
    DATUM_267 = "Add Image zip format"
    DATUM_280 = "Support KITTI dataset formats"
>>>>>>> c536b076

    # GitHub issues (bugs)
    # https://github.com/openvinotoolkit/datumaro/issues
    DATUM_BUG_219 = "Return format is not uniform"


class SkipMessages:
    NOT_IMPLEMENTED = "NOT IMPLEMENTED"


@attrs(auto_attribs=True)
class _CombinedDecorator:
    decorators: typing.List[typing.Callable]

    def __call__(self, function):
        for d in reversed(self.decorators):
            function = d(function)

        return function


_SHARED_DECORATORS = [
    pytest.mark.components(DatumaroComponent.Datumaro),
    pytest.mark.component,
    pytest.mark.priority_medium,
]

def mark_requirement(requirement):
    return _CombinedDecorator([
        *_SHARED_DECORATORS,
        pytest.mark.reqids(requirement),
    ])

def mark_bug(bugs):
    return _CombinedDecorator([
        *_SHARED_DECORATORS,
        pytest.mark.bugs(bugs),
    ])<|MERGE_RESOLUTION|>--- conflicted
+++ resolved
@@ -19,12 +19,9 @@
     # GitHub issues (not bugs)
     # https://github.com/openvinotoolkit/datumaro/issues
     DATUM_244 = "Add Snyk integration"
-<<<<<<< HEAD
-    DATUM_283 = "Create cli tests for testing convert command for VOC format"
-=======
     DATUM_267 = "Add Image zip format"
     DATUM_280 = "Support KITTI dataset formats"
->>>>>>> c536b076
+    DATUM_283 = "Create cli tests for testing convert command for VOC format"
 
     # GitHub issues (bugs)
     # https://github.com/openvinotoolkit/datumaro/issues
