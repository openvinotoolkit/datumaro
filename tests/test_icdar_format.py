--- conflicted
+++ resolved
@@ -1,9 +1,5 @@
 import os.path as osp
 from functools import partial
-<<<<<<< HEAD
-
-=======
->>>>>>> 755068f8
 from unittest import TestCase
 
 import numpy as np
@@ -12,17 +8,12 @@
     Polygon)
 from datumaro.components.project import Dataset
 from datumaro.plugins.icdar_format.converter import (
-<<<<<<< HEAD
-    IcdarConverter, IcdarTextLocalizationConverter,
-    IcdarTextSegmentationConverter, IcdarWordRecognitionConverter)
-from datumaro.plugins.icdar_format.extractor import IcdarImporter
-from datumaro.plugins.icdar_format.format import IcdarTask
-from datumaro.util.image import Image
-=======
     IcdarTextLocalizationConverter, IcdarTextSegmentationConverter,
     IcdarWordRecognitionConverter)
-from datumaro.plugins.icdar_format.extractor import IcdarWordRecognitionImporter
->>>>>>> 755068f8
+from datumaro.plugins.icdar_format.extractor import (
+    IcdarWordRecognitionImporter, IcdarTextLocalizationImporter,
+    IcdarTextSegmentationImporter)
+from datumaro.util.image import Image
 from datumaro.util.test_utils import (TestDir, compare_datasets,
     test_save_and_load)
 
@@ -30,9 +21,17 @@
 DUMMY_DATASET_DIR = osp.join(osp.dirname(__file__), 'assets', 'icdar_dataset')
 
 class IcdarImporterTest(TestCase):
-    def test_can_detect(self):
+    def test_can_detect_word_recognition(self):
         self.assertTrue(IcdarWordRecognitionImporter.detect(
             osp.join(DUMMY_DATASET_DIR, 'word_recognition')))
+
+    def test_can_detect_text_localization(self):
+        self.assertTrue(IcdarTextLocalizationImporter.detect(
+            osp.join(DUMMY_DATASET_DIR, 'text_localization')))
+
+    def test_can_detect_text_segmentation(self):
+        self.assertTrue(IcdarTextSegmentationImporter.detect(
+            osp.join(DUMMY_DATASET_DIR, 'text_segmentation')))
 
     def test_can_import_captions(self):
         expected_dataset = Dataset.from_iterable([
@@ -112,17 +111,10 @@
 
 class IcdarConverterTest(TestCase):
     def _test_save_and_load(self, source_dataset, converter, test_dir,
-<<<<<<< HEAD
             target_dataset=None, importer_args=None, **kwargs):
         return test_save_and_load(self, source_dataset, converter, test_dir,
             importer='icdar',
             target_dataset=target_dataset, importer_args=importer_args, **kwargs)
-=======
-            importer, target_dataset=None, importer_args=None, **kwargs):
-        return test_save_and_load(self, source_dataset, converter, test_dir,
-            importer, target_dataset=target_dataset, importer_args=importer_args,
-            **kwargs)
->>>>>>> 755068f8
 
     def test_can_save_and_load_captions(self):
         expected_dataset = Dataset.from_iterable([
@@ -219,26 +211,6 @@
                 image=np.ones((8, 8, 3))),
         ])
 
-<<<<<<< HEAD
-        with TestDir() as test_dir:
-            self._test_save_and_load(expected_dataset,
-                IcdarTextLocalizationConverter.convert, test_dir)
-
-    def test_can_save_and_load_image_with_arbitrary_extension(self):
-        expected = Dataset.from_iterable([
-            DatasetItem(id='q/1', image=Image(path='q/1.JPEG',
-                data=np.zeros((4, 3, 3)))),
-            DatasetItem(id='a/b/c/2', image=Image(path='a/b/c/2.bmp',
-                data=np.zeros((3, 4, 3)))),
-        ])
-
-        for task in [None] + list(IcdarTask):
-            with self.subTest(subformat=task), TestDir() as test_dir:
-                self._test_save_and_load(expected,
-                    partial(IcdarConverter.convert, save_images=True,
-                        tasks=task),
-                    test_dir, require_images=True)
-=======
         for importer, converter in [
             ('icdar_word_recognition', IcdarWordRecognitionConverter),
             ('icdar_text_localization', IcdarTextLocalizationConverter),
@@ -248,4 +220,21 @@
                 self._test_save_and_load(expected_dataset,
                     partial(converter.convert, save_images=True),
                     test_dir, importer, require_images=True)
->>>>>>> 755068f8
+
+    def test_can_save_and_load_image_with_arbitrary_extension(self):
+        expected = Dataset.from_iterable([
+            DatasetItem(id='q/1', image=Image(path='q/1.JPEG',
+                data=np.zeros((4, 3, 3)))),
+            DatasetItem(id='a/b/c/2', image=Image(path='a/b/c/2.bmp',
+                data=np.zeros((3, 4, 3)))),
+        ])
+
+        for importer, converter in [
+            ('icdar_word_recognition', IcdarWordRecognitionConverter),
+            ('icdar_text_localization', IcdarTextLocalizationConverter),
+            ('icdar_text_segmentation', IcdarTextSegmentationConverter),
+        ]:
+            with self.subTest(subformat=converter), TestDir() as test_dir:
+                self._test_save_and_load(expected,
+                    partial(converter.convert, save_images=True),
+                    test_dir, importer, require_images=True)