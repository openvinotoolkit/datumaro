--- conflicted
+++ resolved
@@ -232,11 +232,8 @@
                 "cuboid_3d": {"count": 0},
                 "super_resolution_annotation": {"count": 0},
                 "depth_annotation": {"count": 0},
-<<<<<<< HEAD
                 "ellipse": {"count": 1},
-=======
                 "hash_key": {"count": 0},
->>>>>>> 3cc2e1cb
             },
             "annotations": {
                 "labels": {
@@ -336,11 +333,8 @@
                 "cuboid_3d": {"count": 0},
                 "super_resolution_annotation": {"count": 0},
                 "depth_annotation": {"count": 0},
-<<<<<<< HEAD
                 "ellipse": {"count": 0},
-=======
                 "hash_key": {"count": 0},
->>>>>>> 3cc2e1cb
             },
             "annotations": {
                 "labels": {
