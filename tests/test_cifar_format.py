from unittest import TestCase
import os
import os.path as osp

import numpy as np

from datumaro.components.dataset import Dataset
from datumaro.components.extractor import (
    AnnotationType, DatasetItem, Label, LabelCategories,
)
from datumaro.plugins.cifar_format import CifarConverter, CifarImporter
from datumaro.util.image import Image
from datumaro.util.test_utils import TestDir, compare_datasets

from .requirements import Requirements, mark_requirement


class CifarFormatTest(TestCase):
    @mark_requirement(Requirements.DATUM_GENERAL_REQ)
    def test_can_save_and_load(self):
        source_dataset = Dataset.from_iterable([
            DatasetItem(id='image_2', subset='test',
                image=np.ones((32, 32, 3)),
                annotations=[Label(0)]
            ),
            DatasetItem(id='image_3', subset='test',
                image=np.ones((32, 32, 3))
            ),
            DatasetItem(id='image_4', subset='test',
                image=np.ones((32, 32, 3)),
                annotations=[Label(1)]
            )
        ], categories=['label_0', 'label_1'])

        with TestDir() as test_dir:
            CifarConverter.convert(source_dataset, test_dir, save_images=True)
            parsed_dataset = Dataset.import_from(test_dir, 'cifar')

            compare_datasets(self, source_dataset, parsed_dataset,
                require_images=True)

    @mark_requirement(Requirements.DATUM_GENERAL_REQ)
    def test_can_save_and_load_without_saving_images(self):
        source_dataset = Dataset.from_iterable([
            DatasetItem(id='a', subset='train_1',
                annotations=[Label(0)]
            ),
            DatasetItem(id='b', subset='train_first',
                annotations=[Label(1)]
            ),
        ], categories={
            AnnotationType.label: LabelCategories.from_iterable(
                'label' + str(label) for label in range(2)),
        })

        with TestDir() as test_dir:
            CifarConverter.convert(source_dataset, test_dir, save_images=False)
            parsed_dataset = Dataset.import_from(test_dir, 'cifar')

            compare_datasets(self, source_dataset, parsed_dataset,
                require_images=True)

    @mark_requirement(Requirements.DATUM_GENERAL_REQ)
    def test_can_save_and_load_with_different_image_size(self):
        source_dataset = Dataset.from_iterable([
            DatasetItem(id='image_1',
                image=np.ones((10, 8, 3)),
                annotations=[Label(0)]
            ),
            DatasetItem(id='image_2',
                image=np.ones((32, 32, 3)),
                annotations=[Label(1)]
            ),
        ], categories={
            AnnotationType.label: LabelCategories.from_iterable(
                'label' + str(label) for label in range(2)),
        })

        with TestDir() as test_dir:
            CifarConverter.convert(source_dataset, test_dir, save_images=True)
            parsed_dataset = Dataset.import_from(test_dir, 'cifar')

            compare_datasets(self, source_dataset, parsed_dataset,
                require_images=True)

    @mark_requirement(Requirements.DATUM_GENERAL_REQ)
    def test_can_save_dataset_with_cyrillic_and_spaces_in_filename(self):
        source_dataset = Dataset.from_iterable([
            DatasetItem(id="кириллица с пробелом",
                image=np.ones((32, 32, 3)),
                annotations=[Label(0)]
            ),
        ], categories=['label_0'])

        with TestDir() as test_dir:
            CifarConverter.convert(source_dataset, test_dir, save_images=True)
            parsed_dataset = Dataset.import_from(test_dir, 'cifar')

            compare_datasets(self, source_dataset, parsed_dataset,
                require_images=True)

    @mark_requirement(Requirements.DATUM_GENERAL_REQ)
    def test_can_save_and_load_image_with_arbitrary_extension(self):
        dataset = Dataset.from_iterable([
            DatasetItem(id='q/1', image=Image(path='q/1.JPEG',
                data=np.zeros((32, 32, 3)))),
            DatasetItem(id='a/b/c/2', image=Image(path='a/b/c/2.bmp',
                data=np.zeros((32, 32, 3)))),
        ], categories=[])

        with TestDir() as test_dir:
            CifarConverter.convert(dataset, test_dir, save_images=True)
            parsed_dataset = Dataset.import_from(test_dir, 'cifar')

            compare_datasets(self, dataset, parsed_dataset,
                require_images=True)

    @mark_requirement(Requirements.DATUM_GENERAL_REQ)
    def test_can_save_and_load_empty_image(self):
        dataset = Dataset.from_iterable([
            DatasetItem(id='a', annotations=[Label(0)]),
            DatasetItem(id='b')
        ], categories=['label_0'])

        with TestDir() as test_dir:
            CifarConverter.convert(dataset, test_dir, save_images=True)
            parsed_dataset = Dataset.import_from(test_dir, 'cifar')

            compare_datasets(self, dataset, parsed_dataset,
                require_images=True)

    @mark_requirement(Requirements.DATUM_GENERAL_REQ)
<<<<<<< HEAD
    def test_inplace_save_writes_only_updated_data(self):
        expected = Dataset.from_iterable([
            DatasetItem(1, subset='a', image=np.ones((2, 1, 3)),
                annotations=[ Label(0) ]),
            DatasetItem(2, subset='b', image=np.ones((3, 2, 3)),
                annotations=[ Label(1) ]),
        ], categories=['a', 'b', 'c', 'd'])

        dataset = Dataset.from_iterable([
            DatasetItem(1, subset='a', image=np.ones((2, 1, 3)),
                annotations=[ Label(0) ]),
            DatasetItem(3, subset='c', image=np.ones((2, 3, 3)),
                annotations=[ Label(2) ]),
        ], categories=['a', 'b', 'c', 'd'])

        with TestDir() as path:
            dataset.export(path, 'cifar', save_images=True)

            dataset.put(DatasetItem(2, subset='b', image=np.ones((3, 2, 3)),
                annotations=[ Label(1) ]))
            dataset.remove(3, 'c')
            dataset.save(save_images=True)

            self.assertEqual({'a_batch', 'b_batch', 'batches.meta'},
                set(os.listdir(path)))
            compare_datasets(self, expected, Dataset.import_from(path, 'cifar'),
                require_images=True)

=======
    def test_can_save_and_load_cifar100(self):
        source_dataset = Dataset.from_iterable([
            DatasetItem(id='image_2', subset='test',
                image=np.ones((32, 32, 3)),
                annotations=[Label(0)]
            ),
            DatasetItem(id='image_3', subset='test',
                image=np.ones((32, 32, 3))
            ),
            DatasetItem(id='image_4', subset='test',
                image=np.ones((32, 32, 3)),
                annotations=[Label(1)]
            )
        ], categories=[['class_0', 'superclass_0'], ['class_1', 'superclass_0']])

        with TestDir() as test_dir:
            CifarConverter.convert(source_dataset, test_dir, save_images=True)
            parsed_dataset = Dataset.import_from(test_dir, 'cifar')

            compare_datasets(self, source_dataset, parsed_dataset,
                require_images=True)

    @mark_requirement(Requirements.DATUM_GENERAL_REQ)
    def test_can_save_and_load_cifar100_without_saving_images(self):
        source_dataset = Dataset.from_iterable([
            DatasetItem(id='a', subset='train_1',
                annotations=[Label(0)]
            ),
            DatasetItem(id='b', subset='train_1',
                annotations=[Label(1)]
            ),
        ], categories=[['class_0', 'superclass_0'], ['class_1', 'superclass_0']])

        with TestDir() as test_dir:
            CifarConverter.convert(source_dataset, test_dir, save_images=False)
            parsed_dataset = Dataset.import_from(test_dir, 'cifar')

            compare_datasets(self, source_dataset, parsed_dataset,
                require_images=True)


>>>>>>> d1980c24
DUMMY_DATASET_DIR = osp.join(osp.dirname(__file__), 'assets', 'cifar_dataset')

class CifarImporterTest(TestCase):
    @mark_requirement(Requirements.DATUM_GENERAL_REQ)
    def test_can_import(self):
        expected_dataset = Dataset.from_iterable([
            DatasetItem(id='image_1', subset='train_1',
                image=np.ones((32, 32, 3)),
                annotations=[Label(0)]
            ),
            DatasetItem(id='image_2', subset='test',
                image=np.ones((32, 32, 3)),
                annotations=[Label(1)]
            ),
            DatasetItem(id='image_3', subset='test',
                image=np.ones((32, 32, 3)),
                annotations=[Label(3)]
            ),
            DatasetItem(id='image_4', subset='test',
                image=np.ones((32, 32, 3)),
                annotations=[Label(2)]
            ),
            DatasetItem(id='image_5', subset='test',
                image=np.array([[[1., 2., 3.], [4., 5., 6.]],
                                [[1., 2., 3.], [4., 5., 6.]]]),
                annotations=[Label(3)]
            )
        ], categories=['airplane', 'automobile', 'bird', 'cat'])

        dataset = Dataset.import_from(DUMMY_DATASET_DIR, 'cifar')

        compare_datasets(self, expected_dataset, dataset, require_images=True)

    @mark_requirement(Requirements.DATUM_GENERAL_REQ)
    def test_can_detect(self):
        self.assertTrue(CifarImporter.detect(DUMMY_DATASET_DIR))<|MERGE_RESOLUTION|>--- conflicted
+++ resolved
@@ -130,7 +130,6 @@
                 require_images=True)
 
     @mark_requirement(Requirements.DATUM_GENERAL_REQ)
-<<<<<<< HEAD
     def test_inplace_save_writes_only_updated_data(self):
         expected = Dataset.from_iterable([
             DatasetItem(1, subset='a', image=np.ones((2, 1, 3)),
@@ -159,7 +158,6 @@
             compare_datasets(self, expected, Dataset.import_from(path, 'cifar'),
                 require_images=True)
 
-=======
     def test_can_save_and_load_cifar100(self):
         source_dataset = Dataset.from_iterable([
             DatasetItem(id='image_2', subset='test',
@@ -201,7 +199,6 @@
                 require_images=True)
 
 
->>>>>>> d1980c24
 DUMMY_DATASET_DIR = osp.join(osp.dirname(__file__), 'assets', 'cifar_dataset')
 
 class CifarImporterTest(TestCase):
