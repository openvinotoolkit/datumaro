--- conflicted
+++ resolved
@@ -1,7 +1,6 @@
 import os
 import os.path as osp
 import pickle  # nosec - disable B403:import_pickle check
-import re
 from collections import OrderedDict
 from functools import partial
 from unittest import TestCase
@@ -540,27 +539,17 @@
 
 class VocExtractorTest(TestCase):
     # ?xml... must be in the file beginning
-<<<<<<< HEAD
-    XML_ANNOTATION_TEMPLATE = """<?xml version="1.0" encoding="UTF-8"?>
-=======
     XML_ANNOTATION_TEMPLATE = """\
 <?xml version="1.0" encoding="UTF-8"?>
->>>>>>> 8595fb28
 <annotation>
 <filename>a.jpg</filename>
 <size><width>20</width><height>10</height><depth>3</depth></size>
 <object>
-<<<<<<< HEAD
-    <name>cat</name>
-=======
     <name>person</name>
->>>>>>> 8595fb28
     <bndbox><xmin>1</xmin><ymin>2</ymin><xmax>3</xmax><ymax>4</ymax></bndbox>
     <difficult>1</difficult>
     <truncated>1</truncated>
     <occluded>1</occluded>
-<<<<<<< HEAD
-=======
     <point><x>1</x><y>1</y></point>
     <attributes><attribute><name>a</name><value>42</value></attribute></attributes>
     <actions><jumping>1</jumping></actions>
@@ -568,13 +557,10 @@
         <name>head</name>
         <bndbox><xmin>1</xmin><ymin>2</ymin><xmax>3</xmax><ymax>4</ymax></bndbox>
     </part>
->>>>>>> 8595fb28
 </object>
 </annotation>
     """
 
-<<<<<<< HEAD
-=======
     @classmethod
     def _write_xml_dataset(cls, root_dir, fmt_dir="Main", mangle_xml=None):
         subset_file = osp.join(root_dir, "ImageSets", fmt_dir, "test.txt")
@@ -607,7 +593,6 @@
                     dataset.init_cache()
                     self.assertEqual(len(dataset), 1)
 
->>>>>>> 8595fb28
     @mark_requirement(Requirements.DATUM_ERROR_REPORTING)
     def test_can_report_invalid_quotes_in_lists_of_layout_task(self):
         with TestDir() as test_dir:
@@ -632,25 +617,11 @@
         for fmt, fmt_dir in formats:
             with self.subTest(fmt=fmt):
                 with TestDir() as test_dir:
-<<<<<<< HEAD
-                    subset_file = osp.join(test_dir, "ImageSets", fmt_dir, "test.txt")
-                    os.makedirs(osp.dirname(subset_file))
-                    with open(subset_file, "w") as f:
-                        f.write("a\n" if fmt != "voc_layout" else "a 0\n")
-
-                    ann_file = osp.join(test_dir, "Annotations", "a.xml")
-                    os.makedirs(osp.dirname(ann_file))
-                    with open(ann_file, "w") as f:
-                        text = self.XML_ANNOTATION_TEMPLATE
-                        text = text.replace("<name>cat</name>", "<name>test</name>")
-                        f.write(text)
-=======
 
                     def mangle_xml(xml: ElementTree.ElementBase):
                         xml.find("object/name").text = "test"
 
                     self._write_xml_dataset(test_dir, fmt_dir=fmt_dir, mangle_xml=mangle_xml)
->>>>>>> 8595fb28
 
                     with self.assertRaises(AnnotationImportError) as capture:
                         Dataset.import_from(test_dir, format=fmt).init_cache()
@@ -659,61 +630,6 @@
 
     @mark_requirement(Requirements.DATUM_ERROR_REPORTING)
     def test_can_report_missing_field_in_xml(self):
-<<<<<<< HEAD
-        for key in ["name", "bndbox", "xmin", "ymin", "xmax", "ymax"]:
-            with self.subTest(key=key):
-                with TestDir() as test_dir:
-                    subset_file = osp.join(test_dir, "ImageSets", "Main", "test.txt")
-                    os.makedirs(osp.dirname(subset_file))
-                    with open(subset_file, "w") as f:
-                        f.write("a\n")
-
-                    ann_file = osp.join(test_dir, "Annotations", "a.xml")
-                    os.makedirs(osp.dirname(ann_file))
-                    with open(ann_file, "w") as f:
-                        text = self.XML_ANNOTATION_TEMPLATE
-                        text = re.sub(rf"<{key}>.*</{key}>", "", text, flags=re.DOTALL)
-                        f.write(text)
-
-                    with self.assertRaises(ItemImportError) as capture:
-                        Dataset.import_from(test_dir, format="voc_detection").init_cache()
-                    self.assertIsInstance(capture.exception.__cause__, MissingFieldError)
-                    self.assertIn(key, capture.exception.__cause__.name)
-
-    @mark_requirement(Requirements.DATUM_ERROR_REPORTING)
-    def test_can_report_invalid_field_in_xml(self):
-        for key, value in [
-            ("xmin", "a"),
-            ("ymin", "a"),
-            ("xmax", "a"),
-            ("ymax", "a"),
-            ("width", "a"),
-            ("height", "a"),
-            ("occluded", "a"),
-            ("difficult", "a"),
-            ("truncated", "a"),
-        ]:
-            with self.subTest(key=key):
-                with TestDir() as test_dir:
-                    subset_file = osp.join(test_dir, "ImageSets", "Main", "test.txt")
-                    os.makedirs(osp.dirname(subset_file))
-                    with open(subset_file, "w") as f:
-                        f.write("a\n")
-
-                    ann_file = osp.join(test_dir, "Annotations", "a.xml")
-                    os.makedirs(osp.dirname(ann_file))
-                    with open(ann_file, "w") as f:
-                        text = self.XML_ANNOTATION_TEMPLATE
-                        text = re.sub(
-                            rf"<{key}>.*</{key}>", f"<{key}>{value}</{key}>", text, flags=re.DOTALL
-                        )
-                        f.write(text)
-
-                    with self.assertRaises(ItemImportError) as capture:
-                        Dataset.import_from(test_dir, format="voc_detection").init_cache()
-                    self.assertIsInstance(capture.exception.__cause__, InvalidFieldError)
-                    self.assertIn(key, capture.exception.__cause__.name)
-=======
         formats = [
             ("voc_detection", "Main"),
             ("voc_layout", "Layout"),
@@ -797,7 +713,6 @@
                                 Dataset.import_from(test_dir, format=fmt).init_cache()
                             self.assertIsInstance(capture.exception.__cause__, InvalidFieldError)
                             self.assertIn(osp.basename(key), capture.exception.__cause__.name)
->>>>>>> 8595fb28
 
     @mark_requirement(Requirements.DATUM_ERROR_REPORTING)
     def test_can_report_missing_field_in_classification(self):
