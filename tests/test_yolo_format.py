import os
import os.path as osp
import pickle  # nosec - disable B403:import_pickle check
from unittest import TestCase

import numpy as np

from datumaro.components.annotation import Bbox
from datumaro.components.dataset import Dataset
from datumaro.components.environment import Environment
from datumaro.components.errors import (
    AnnotationImportError,
    DatasetImportError,
    InvalidAnnotationError,
    ItemImportError,
    UndeclaredLabelError,
)
from datumaro.components.extractor import DatasetItem
from datumaro.components.media import Image
from datumaro.plugins.yolo_format.converter import YoloConverter
from datumaro.plugins.yolo_format.extractor import YoloExtractor, YoloImporter
from datumaro.util.image import save_image
from datumaro.util.test_utils import TestDir, compare_datasets, compare_datasets_strict

from .requirements import Requirements, mark_requirement


class YoloConvertertTest(TestCase):
    @mark_requirement(Requirements.DATUM_GENERAL_REQ)
    def test_can_save_and_load(self):
        source_dataset = Dataset.from_iterable(
            [
                DatasetItem(
                    id=1,
                    subset="train",
                    media=Image(data=np.ones((8, 8, 3))),
                    annotations=[
                        Bbox(0, 2, 4, 2, label=2),
                        Bbox(0, 1, 2, 3, label=4),
                    ],
                ),
                DatasetItem(
                    id=2,
                    subset="train",
                    media=Image(data=np.ones((10, 10, 3))),
                    annotations=[
                        Bbox(0, 2, 4, 2, label=2),
                        Bbox(3, 3, 2, 3, label=4),
                        Bbox(2, 1, 2, 3, label=4),
                    ],
                ),
                DatasetItem(
                    id=3,
                    subset="valid",
                    media=Image(data=np.ones((8, 8, 3))),
                    annotations=[
                        Bbox(0, 1, 5, 2, label=2),
                        Bbox(0, 2, 3, 2, label=5),
                        Bbox(0, 2, 4, 2, label=6),
                        Bbox(0, 7, 3, 2, label=7),
                    ],
                ),
            ],
            categories=["label_" + str(i) for i in range(10)],
        )

        with TestDir() as test_dir:
            YoloConverter.convert(source_dataset, test_dir, save_media=True)
            parsed_dataset = Dataset.import_from(test_dir, "yolo")

            compare_datasets(self, source_dataset, parsed_dataset)

    @mark_requirement(Requirements.DATUM_GENERAL_REQ)
    def test_can_save_dataset_with_image_info(self):
        source_dataset = Dataset.from_iterable(
            [
                DatasetItem(
                    id=1,
                    subset="train",
                    media=Image(path="1.jpg", size=(10, 15)),
                    annotations=[
                        Bbox(0, 2, 4, 2, label=2),
                        Bbox(3, 3, 2, 3, label=4),
                    ],
                ),
            ],
            categories=["label_" + str(i) for i in range(10)],
        )

        with TestDir() as test_dir:
            YoloConverter.convert(source_dataset, test_dir)

            save_image(
                osp.join(test_dir, "obj_train_data", "1.jpg"), np.ones((10, 15, 3))
            )  # put the image for dataset
            parsed_dataset = Dataset.import_from(test_dir, "yolo")

            compare_datasets(self, source_dataset, parsed_dataset)

    @mark_requirement(Requirements.DATUM_GENERAL_REQ)
    def test_can_load_dataset_with_exact_image_info(self):
        source_dataset = Dataset.from_iterable(
            [
                DatasetItem(
                    id=1,
                    subset="train",
                    media=Image(path="1.jpg", size=(10, 15)),
                    annotations=[
                        Bbox(0, 2, 4, 2, label=2),
                        Bbox(3, 3, 2, 3, label=4),
                    ],
                ),
            ],
            categories=["label_" + str(i) for i in range(10)],
        )

        with TestDir() as test_dir:
            YoloConverter.convert(source_dataset, test_dir)

            parsed_dataset = Dataset.import_from(test_dir, "yolo", image_info={"1": (10, 15)})

            compare_datasets(self, source_dataset, parsed_dataset)

    @mark_requirement(Requirements.DATUM_GENERAL_REQ)
    def test_can_save_dataset_with_cyrillic_and_spaces_in_filename(self):
        source_dataset = Dataset.from_iterable(
            [
                DatasetItem(
                    id="кириллица с пробелом",
                    subset="train",
                    media=Image(data=np.ones((8, 8, 3))),
                    annotations=[
                        Bbox(0, 2, 4, 2, label=2),
                        Bbox(0, 1, 2, 3, label=4),
                    ],
                ),
            ],
            categories=["label_" + str(i) for i in range(10)],
        )

        with TestDir() as test_dir:
            YoloConverter.convert(source_dataset, test_dir, save_media=True)
            parsed_dataset = Dataset.import_from(test_dir, "yolo")

            compare_datasets(self, source_dataset, parsed_dataset, require_media=True)

    @mark_requirement(Requirements.DATUM_GENERAL_REQ)
    def test_relative_paths(self):
        source_dataset = Dataset.from_iterable(
            [
                DatasetItem(id="1", subset="train", media=Image(data=np.ones((4, 2, 3)))),
                DatasetItem(id="subdir1/1", subset="train", media=Image(data=np.ones((2, 6, 3)))),
                DatasetItem(id="subdir2/1", subset="train", media=Image(data=np.ones((5, 4, 3)))),
            ],
            categories=[],
        )

        for save_media in {True, False}:
            with self.subTest(save_media=save_media):
                with TestDir() as test_dir:
                    YoloConverter.convert(source_dataset, test_dir, save_media=save_media)
                    parsed_dataset = Dataset.import_from(test_dir, "yolo")

                    compare_datasets(self, source_dataset, parsed_dataset)

    @mark_requirement(Requirements.DATUM_GENERAL_REQ)
    def test_can_save_and_load_image_with_arbitrary_extension(self):
        dataset = Dataset.from_iterable(
            [
                DatasetItem(
                    "q/1", subset="train", media=Image(path="q/1.JPEG", data=np.zeros((4, 3, 3)))
                ),
                DatasetItem(
                    "a/b/c/2",
                    subset="valid",
                    media=Image(path="a/b/c/2.bmp", data=np.zeros((3, 4, 3))),
                ),
            ],
            categories=[],
        )

        with TestDir() as test_dir:
            YoloConverter.convert(dataset, test_dir, save_media=True)
            parsed_dataset = Dataset.import_from(test_dir, "yolo")

            compare_datasets(self, dataset, parsed_dataset, require_media=True)

    @mark_requirement(Requirements.DATUM_GENERAL_REQ)
    def test_inplace_save_writes_only_updated_data(self):
        expected = Dataset.from_iterable(
            [
                DatasetItem(1, subset="train", media=Image(data=np.ones((2, 4, 3)))),
                DatasetItem(2, subset="train", media=Image(data=np.ones((3, 2, 3)))),
            ],
            categories=[],
        )

        with TestDir() as path:
            dataset = Dataset.from_iterable(
                [
                    DatasetItem(1, subset="train", media=Image(data=np.ones((2, 4, 3)))),
                    DatasetItem(2, subset="train", media=Image(path="2.jpg", size=(3, 2))),
                    DatasetItem(3, subset="valid", media=Image(data=np.ones((2, 2, 3)))),
                ],
                categories=[],
            )
            dataset.export(path, "yolo", save_media=True)

            dataset.put(DatasetItem(2, subset="train", media=Image(data=np.ones((3, 2, 3)))))
            dataset.remove(3, "valid")
            dataset.save(save_media=True)

            self.assertEqual(
                {"1.txt", "2.txt", "1.jpg", "2.jpg"},
                set(os.listdir(osp.join(path, "obj_train_data"))),
            )
            self.assertEqual(set(), set(os.listdir(osp.join(path, "obj_valid_data"))))
            compare_datasets(self, expected, Dataset.import_from(path, "yolo"), require_media=True)

    @mark_requirement(Requirements.DATUM_GENERAL_REQ)
    def test_can_save_and_load_with_meta_file(self):
        source_dataset = Dataset.from_iterable(
            [
                DatasetItem(
                    id=1,
                    subset="train",
                    media=Image(data=np.ones((8, 8, 3))),
                    annotations=[
                        Bbox(0, 2, 4, 2, label=2),
                        Bbox(0, 1, 2, 3, label=4),
                    ],
                ),
                DatasetItem(
                    id=2,
                    subset="train",
                    media=Image(data=np.ones((10, 10, 3))),
                    annotations=[
                        Bbox(0, 2, 4, 2, label=2),
                        Bbox(3, 3, 2, 3, label=4),
                        Bbox(2, 1, 2, 3, label=4),
                    ],
                ),
                DatasetItem(
                    id=3,
                    subset="valid",
                    media=Image(data=np.ones((8, 8, 3))),
                    annotations=[
                        Bbox(0, 1, 5, 2, label=2),
                        Bbox(0, 2, 3, 2, label=5),
                        Bbox(0, 2, 4, 2, label=6),
                        Bbox(0, 7, 3, 2, label=7),
                    ],
                ),
            ],
            categories=["label_" + str(i) for i in range(10)],
        )

        with TestDir() as test_dir:
            YoloConverter.convert(source_dataset, test_dir, save_media=True, save_dataset_meta=True)
            parsed_dataset = Dataset.import_from(test_dir, "yolo")

            self.assertTrue(osp.isfile(osp.join(test_dir, "dataset_meta.json")))
            compare_datasets(self, source_dataset, parsed_dataset)

<<<<<<< HEAD
    @mark_requirement(Requirements.DATUM_565)
    def test_can_save_and_load_with_custom_subset_name(self):
=======
    @mark_requirement(Requirements.DATUM_609)
    def test_can_save_and_load_without_path_prefix(self):
>>>>>>> be7bbccd
        source_dataset = Dataset.from_iterable(
            [
                DatasetItem(
                    id=3,
<<<<<<< HEAD
                    subset="anything",
                    media=Image(data=np.ones((8, 8, 3))),
                    annotations=[
                        Bbox(0, 1, 5, 2, label=2),
                        Bbox(0, 2, 3, 2, label=5),
                    ],
                ),
            ],
            categories=["label_" + str(i) for i in range(10)],
        )

        with TestDir() as test_dir:
            YoloConverter.convert(source_dataset, test_dir, save_media=True)
            parsed_dataset = Dataset.import_from(test_dir, "yolo")

=======
                    subset="valid",
                    media=Image(data=np.ones((8, 8, 3))),
                    annotations=[
                        Bbox(0, 1, 5, 2, label=1),
                    ],
                ),
            ],
            categories=["a", "b"],
        )

        with TestDir() as test_dir:
            YoloConverter.convert(source_dataset, test_dir, save_media=True, add_path_prefix=False)
            parsed_dataset = Dataset.import_from(test_dir, "yolo")

            with open(osp.join(test_dir, "obj.data"), "r") as f:
                lines = f.readlines()
                self.assertIn("valid = valid.txt\n", lines)

            with open(osp.join(test_dir, "valid.txt"), "r") as f:
                lines = f.readlines()
                self.assertIn("obj_valid_data/3.jpg\n", lines)

>>>>>>> be7bbccd
            compare_datasets(self, source_dataset, parsed_dataset)


DUMMY_DATASET_DIR = osp.join(osp.dirname(__file__), "assets", "yolo_dataset")


class YoloImporterTest(TestCase):
    @mark_requirement(Requirements.DATUM_GENERAL_REQ)
    def test_can_detect(self):
        detected_formats = Environment().detect_dataset(DUMMY_DATASET_DIR)
        self.assertEqual([YoloImporter.NAME], detected_formats)

    @mark_requirement(Requirements.DATUM_GENERAL_REQ)
    def test_can_import(self):
        expected_dataset = Dataset.from_iterable(
            [
                DatasetItem(
                    id=1,
                    subset="train",
                    media=Image(data=np.ones((10, 15, 3))),
                    annotations=[
                        Bbox(0, 2, 4, 2, label=2),
                        Bbox(3, 3, 2, 3, label=4),
                    ],
                ),
            ],
            categories=["label_" + str(i) for i in range(10)],
        )

        dataset = Dataset.import_from(DUMMY_DATASET_DIR, "yolo")

        compare_datasets(self, expected_dataset, dataset)

    @mark_requirement(Requirements.DATUM_673)
    def test_can_pickle(self):
        source = Dataset.import_from(DUMMY_DATASET_DIR, format="yolo")

        parsed = pickle.loads(pickle.dumps(source))  # nosec

        compare_datasets_strict(self, source, parsed)


class YoloExtractorTest(TestCase):
<<<<<<< HEAD
    def _prepare_dataset(self, path):
=======
    def _prepare_dataset(self, path: str) -> Dataset:
>>>>>>> be7bbccd
        dataset = Dataset.from_iterable(
            [
                DatasetItem(
                    "a",
                    subset="train",
                    media=Image(np.ones((5, 10, 3))),
                    annotations=[Bbox(1, 1, 2, 4, label=0)],
                )
            ],
            categories=["test"],
        )
        dataset.export(path, "yolo", save_images=True)

<<<<<<< HEAD
    @mark_requirement(Requirements.DATUM_ERROR_REPORTING)
    def test_can_report_invalid_data_file(self):
        with TestDir() as test_dir:
            with self.assertRaisesRegex(DatasetImportError, "Can't read dataset"):
=======
        return dataset

    @mark_requirement(Requirements.DATUM_GENERAL_REQ)
    def test_can_parse(self):
        with TestDir() as test_dir:
            expected = self._prepare_dataset(test_dir)

            actual = Dataset.import_from(test_dir, "yolo")
            compare_datasets(self, expected, actual)

    @mark_requirement(Requirements.DATUM_ERROR_REPORTING)
    def test_can_report_invalid_data_file(self):
        with TestDir() as test_dir:
            with self.assertRaisesRegex(DatasetImportError, "Can't read dataset descriptor file"):
>>>>>>> be7bbccd
                YoloExtractor(test_dir)

    @mark_requirement(Requirements.DATUM_ERROR_REPORTING)
    def test_can_report_invalid_ann_line_format(self):
        with TestDir() as test_dir:
            self._prepare_dataset(test_dir)
            with open(osp.join(test_dir, "obj_train_data", "a.txt"), "w") as f:
                f.write("1 2 3\n")

            with self.assertRaises(AnnotationImportError) as capture:
                Dataset.import_from(test_dir, "yolo").init_cache()
            self.assertIsInstance(capture.exception.__cause__, InvalidAnnotationError)
            self.assertIn("Unexpected field count", str(capture.exception.__cause__))

    @mark_requirement(Requirements.DATUM_ERROR_REPORTING)
    def test_can_report_invalid_label(self):
        with TestDir() as test_dir:
            self._prepare_dataset(test_dir)
            with open(osp.join(test_dir, "obj_train_data", "a.txt"), "w") as f:
                f.write("10 0.5 0.5 0.5 0.5\n")

            with self.assertRaises(AnnotationImportError) as capture:
                Dataset.import_from(test_dir, "yolo").init_cache()
            self.assertIsInstance(capture.exception.__cause__, UndeclaredLabelError)
            self.assertEqual(capture.exception.__cause__.id, "10")

    @mark_requirement(Requirements.DATUM_ERROR_REPORTING)
    def test_can_report_invalid_field_type(self):
        for field, field_name in [
            (1, "bbox center x"),
            (2, "bbox center y"),
            (3, "bbox width"),
            (4, "bbox height"),
        ]:
            with self.subTest(field_name=field_name):
                with TestDir() as test_dir:
                    self._prepare_dataset(test_dir)
                    with open(osp.join(test_dir, "obj_train_data", "a.txt"), "w") as f:
                        values = [0, 0.5, 0.5, 0.5, 0.5]
                        values[field] = "a"
                        f.write(" ".join(str(v) for v in values))

                    with self.assertRaises(AnnotationImportError) as capture:
                        Dataset.import_from(test_dir, "yolo").init_cache()
                    self.assertIsInstance(capture.exception.__cause__, InvalidAnnotationError)
                    self.assertIn(field_name, str(capture.exception.__cause__))

    @mark_requirement(Requirements.DATUM_ERROR_REPORTING)
    def test_can_report_missing_ann_file(self):
        with TestDir() as test_dir:
            self._prepare_dataset(test_dir)
            os.remove(osp.join(test_dir, "obj_train_data", "a.txt"))

            with self.assertRaises(ItemImportError) as capture:
                Dataset.import_from(test_dir, "yolo").init_cache()
            self.assertIsInstance(capture.exception.__cause__, FileNotFoundError)

    @mark_requirement(Requirements.DATUM_ERROR_REPORTING)
    def test_can_report_missing_image_info(self):
        with TestDir() as test_dir:
            self._prepare_dataset(test_dir)
            os.remove(osp.join(test_dir, "obj_train_data", "a.jpg"))

            with self.assertRaises(ItemImportError) as capture:
                Dataset.import_from(test_dir, "yolo").init_cache()
            self.assertIsInstance(capture.exception.__cause__, DatasetImportError)
            self.assertIn("Can't find image info", str(capture.exception.__cause__))

    @mark_requirement(Requirements.DATUM_ERROR_REPORTING)
    def test_can_report_missing_subset_info(self):
        with TestDir() as test_dir:
            self._prepare_dataset(test_dir)
            os.remove(osp.join(test_dir, "train.txt"))

            with self.assertRaisesRegex(InvalidAnnotationError, "subset list file"):
                Dataset.import_from(test_dir, "yolo").init_cache()<|MERGE_RESOLUTION|>--- conflicted
+++ resolved
@@ -262,34 +262,35 @@
             self.assertTrue(osp.isfile(osp.join(test_dir, "dataset_meta.json")))
             compare_datasets(self, source_dataset, parsed_dataset)
 
-<<<<<<< HEAD
     @mark_requirement(Requirements.DATUM_565)
     def test_can_save_and_load_with_custom_subset_name(self):
-=======
+        source_dataset = Dataset.from_iterable(
+            [
+                DatasetItem(
+                    id=3,
+                    subset="anything",
+                    media=Image(data=np.ones((8, 8, 3))),
+                    annotations=[
+                        Bbox(0, 1, 5, 2, label=2),
+                        Bbox(0, 2, 3, 2, label=5),
+                    ],
+                ),
+            ],
+            categories=["label_" + str(i) for i in range(10)],
+        )
+
+        with TestDir() as test_dir:
+            YoloConverter.convert(source_dataset, test_dir, save_media=True)
+            parsed_dataset = Dataset.import_from(test_dir, "yolo")
+
+            compare_datasets(self, source_dataset, parsed_dataset)
+
     @mark_requirement(Requirements.DATUM_609)
     def test_can_save_and_load_without_path_prefix(self):
->>>>>>> be7bbccd
         source_dataset = Dataset.from_iterable(
             [
                 DatasetItem(
                     id=3,
-<<<<<<< HEAD
-                    subset="anything",
-                    media=Image(data=np.ones((8, 8, 3))),
-                    annotations=[
-                        Bbox(0, 1, 5, 2, label=2),
-                        Bbox(0, 2, 3, 2, label=5),
-                    ],
-                ),
-            ],
-            categories=["label_" + str(i) for i in range(10)],
-        )
-
-        with TestDir() as test_dir:
-            YoloConverter.convert(source_dataset, test_dir, save_media=True)
-            parsed_dataset = Dataset.import_from(test_dir, "yolo")
-
-=======
                     subset="valid",
                     media=Image(data=np.ones((8, 8, 3))),
                     annotations=[
@@ -312,7 +313,6 @@
                 lines = f.readlines()
                 self.assertIn("obj_valid_data/3.jpg\n", lines)
 
->>>>>>> be7bbccd
             compare_datasets(self, source_dataset, parsed_dataset)
 
 
@@ -356,11 +356,7 @@
 
 
 class YoloExtractorTest(TestCase):
-<<<<<<< HEAD
-    def _prepare_dataset(self, path):
-=======
     def _prepare_dataset(self, path: str) -> Dataset:
->>>>>>> be7bbccd
         dataset = Dataset.from_iterable(
             [
                 DatasetItem(
@@ -374,12 +370,6 @@
         )
         dataset.export(path, "yolo", save_images=True)
 
-<<<<<<< HEAD
-    @mark_requirement(Requirements.DATUM_ERROR_REPORTING)
-    def test_can_report_invalid_data_file(self):
-        with TestDir() as test_dir:
-            with self.assertRaisesRegex(DatasetImportError, "Can't read dataset"):
-=======
         return dataset
 
     @mark_requirement(Requirements.DATUM_GENERAL_REQ)
@@ -394,7 +384,6 @@
     def test_can_report_invalid_data_file(self):
         with TestDir() as test_dir:
             with self.assertRaisesRegex(DatasetImportError, "Can't read dataset descriptor file"):
->>>>>>> be7bbccd
                 YoloExtractor(test_dir)
 
     @mark_requirement(Requirements.DATUM_ERROR_REPORTING)
