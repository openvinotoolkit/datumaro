from collections import OrderedDict
from functools import partial
from unittest import TestCase
import os
import os.path as osp

import numpy as np

from datumaro.components.annotation import (
    AnnotationType, LabelCategories, Mask, MaskCategories,
)
from datumaro.components.dataset import Dataset
from datumaro.components.environment import Environment
from datumaro.components.extractor import DatasetItem, Extractor
from datumaro.components.media import Image
from datumaro.plugins.cityscapes_format import (
    CityscapesConverter, CityscapesImporter,
)
<<<<<<< HEAD
from datumaro.util.image import Image
from datumaro.util.meta_file_util import parse_meta_file, save_meta_by_label_map
=======
>>>>>>> a405da24
from datumaro.util.test_utils import (
    IGNORE_ALL, TestDir, compare_datasets, test_save_and_load,
)
import datumaro.plugins.cityscapes_format as Cityscapes

from .requirements import Requirements, mark_requirement

DUMMY_DATASET_DIR = osp.join(osp.dirname(__file__), 'assets',
    'cityscapes_dataset')

class CityscapesFormatTest(TestCase):
    @mark_requirement(Requirements.DATUM_267)
    def test_can_write_and_parse_labelmap(self):
        src_label_map = Cityscapes.CityscapesLabelMap

        with TestDir() as test_dir:
            save_meta_by_label_map(test_dir, src_label_map)
            dst_label_map = parse_meta_file(test_dir)

            self.assertEqual(src_label_map, dst_label_map)

class CityscapesImportTest(TestCase):
    @mark_requirement(Requirements.DATUM_267)
    def test_can_import(self):
        # is_crowd marks labels allowing to specify instance id
        source_dataset = Dataset.from_iterable([
            DatasetItem(id='defaultcity/defaultcity_000001_000031',
                subset='test',
                image=np.ones((1, 5, 3)),
                annotations=[
                    Mask(np.array([[1, 1, 0, 0, 0]]), label=3,
                        attributes={'is_crowd': True}),
                    Mask(np.array([[0, 0, 1, 0, 0]]), id=1, label=27,
                        attributes={'is_crowd': False}),
                    Mask(np.array([[0, 0, 0, 1, 1]]), id=2, label=27,
                        attributes={'is_crowd': False}),
                ]
            ),
            DatasetItem(id='defaultcity/defaultcity_000001_000032',
                subset='test',
                image=np.ones((1, 5, 3)),
                annotations=[
                    Mask(np.array([[1, 1, 0, 0, 0]]), id=1, label=31,
                        attributes={'is_crowd': False}),
                    Mask(np.array([[0, 0, 1, 0, 0]]), label=12,
                        attributes={'is_crowd': True}),
                    Mask(np.array([[0, 0, 0, 1, 1]]), label=3,
                        attributes={'is_crowd': True}),
                ]
            ),
            DatasetItem(id='defaultcity/defaultcity_000002_000045',
                subset='train',
                image=np.ones((1, 5, 3)),
                annotations=[
                    Mask(np.array([[1, 1, 0, 1, 1]]), label=3,
                        attributes={'is_crowd': True}),
                    Mask(np.array([[0, 0, 1, 0, 0]]), id=1, label=24,
                        attributes={'is_crowd': False}),
                ]
            ),
            DatasetItem(id='defaultcity/defaultcity_000001_000019',
                subset = 'val',
                image=np.ones((1, 5, 3)),
                annotations=[
                    Mask(np.array([[1, 0, 0, 1, 1]]), label=3,
                        attributes={'is_crowd': True}),
                    Mask(np.array([[0, 1, 1, 0, 0]]), id=24, label=1,
                        attributes={'is_crowd': False}),
                ]
            ),
        ], categories=Cityscapes.make_cityscapes_categories())

        parsed_dataset = Dataset.import_from(DUMMY_DATASET_DIR, 'cityscapes')

        compare_datasets(self, source_dataset, parsed_dataset)

    @mark_requirement(Requirements.DATUM_267)
    def test_can_detect_cityscapes(self):
        detected_formats = Environment().detect_dataset(DUMMY_DATASET_DIR)
        self.assertIn(CityscapesImporter.NAME, detected_formats)


class TestExtractorBase(Extractor):
    def _label(self, cityscapes_label):
        return self.categories()[AnnotationType.label].find(cityscapes_label)[0]

    def categories(self):
        return Cityscapes.make_cityscapes_categories()

class CityscapesConverterTest(TestCase):
    def _test_save_and_load(self, source_dataset, converter, test_dir,
            target_dataset=None, importer_args=None, **kwargs):
        return test_save_and_load(self, source_dataset, converter, test_dir,
            importer='cityscapes',
            target_dataset=target_dataset, importer_args=importer_args, **kwargs)

    @mark_requirement(Requirements.DATUM_267)
    def test_can_save_segm(self):
        class TestExtractor(TestExtractorBase):
            def __iter__(self):
                return iter([
                    DatasetItem(id='defaultcity_1_2', subset='test',
                        image=np.ones((1, 5, 3)),
                        annotations=[
                            Mask(np.array([[0, 0, 0, 1, 0]]), label=3,
                                attributes={'is_crowd': True}),
                            Mask(np.array([[0, 1, 1, 0, 0]]), label=24, id=1,
                                attributes={'is_crowd': False}),
                            Mask(np.array([[1, 0, 0, 0, 1]]), label=15,
                                attributes={'is_crowd': True}),
                        ]
                    ),

                    DatasetItem(id='defaultcity_3', subset='val',
                        image=np.ones((1, 5, 3)),
                        annotations=[
                            Mask(np.array([[1, 1, 0, 1, 1]]), label=3,
                                attributes={'is_crowd': True}),
                            Mask(np.array([[0, 0, 1, 0, 0]]), label=5,
                                attributes={'is_crowd': True}),
                        ]
                    ),
                ])

        with TestDir() as test_dir:
            self._test_save_and_load(TestExtractor(),
                partial(CityscapesConverter.convert, label_map='cityscapes',
                    save_images=True), test_dir)

    @mark_requirement(Requirements.DATUM_267)
    def test_can_save_with_no_subsets(self):
        class TestExtractor(TestExtractorBase):
            def __iter__(self):
                return iter([
                    DatasetItem(id='defaultcity_1_2',
                        image=np.ones((1, 5, 3)),
                        annotations=[
                            Mask(np.array([[1, 0, 0, 1, 0]]), label=0,
                                attributes={'is_crowd': True}),
                            Mask(np.array([[0, 1, 1, 0, 1]]), label=3,
                                attributes={'is_crowd': True}),
                        ]
                    ),

                    DatasetItem(id='defaultcity_1_3',
                        image=np.ones((1, 5, 3)),
                        annotations=[
                            Mask(np.array([[1, 1, 0, 1, 0]]), label=1,
                                attributes={'is_crowd': True}),
                            Mask(np.array([[0, 0, 1, 0, 1]]), label=2,
                                attributes={'is_crowd': True}),
                        ]
                    ),
                ])

        with TestDir() as test_dir:
            self._test_save_and_load(TestExtractor(),
                partial(CityscapesConverter.convert, label_map='cityscapes',
                    save_images=True), test_dir)

    @mark_requirement(Requirements.DATUM_267)
    def test_can_save_dataset_with_cyrillic_and_spaces_in_filename(self):
        class TestExtractor(TestExtractorBase):
            def __iter__(self):
                return iter([
                    DatasetItem(id='кириллица с пробелом',
                        image=np.ones((1, 5, 3)),
                        annotations=[
                            Mask(np.array([[1, 0, 0, 1, 1]]), label=3,
                                attributes={'is_crowd': True}),
                            Mask(np.array([[0, 1, 1, 0, 0]]), label=24, id=1,
                                attributes={'is_crowd': False}),
                        ]
                    ),
                ])

        with TestDir() as test_dir:
            self._test_save_and_load(TestExtractor(),
                partial(CityscapesConverter.convert, label_map='cityscapes',
                    save_images=True), test_dir)

    @mark_requirement(Requirements.DATUM_267)
    def test_can_save_with_relative_path_in_id(self):
        class TestExtractor(TestExtractorBase):
            def __iter__(self):
                return iter([
                    DatasetItem(id='a/b/1', subset='test',
                        image=np.ones((1, 5, 3)),
                        annotations=[
                            Mask(np.array([[1, 0, 0, 1, 1]]), label=3,
                                attributes={'is_crowd': True}),
                            Mask(np.array([[0, 1, 1, 0, 0]]), label=24, id=1,
                                attributes={'is_crowd': False}),
                        ]
                    ),
                ])

        with TestDir() as test_dir:
            self._test_save_and_load(TestExtractor(),
                partial(CityscapesConverter.convert, label_map='cityscapes',
                    save_images=True), test_dir)

    @mark_requirement(Requirements.DATUM_267)
    def test_can_save_with_no_masks(self):
        class TestExtractor(TestExtractorBase):
            def __iter__(self):
                return iter([
                    DatasetItem(id='city_1_2', subset='test',
                        image=np.ones((2, 5, 3)),
                    ),
                ])

        with TestDir() as test_dir:
            self._test_save_and_load(TestExtractor(),
                partial(CityscapesConverter.convert, label_map='cityscapes',
                save_images=True), test_dir)

    @mark_requirement(Requirements.DATUM_267)
    def test_dataset_with_source_labelmap_undefined(self):
        source_dataset = Dataset.from_iterable([
            DatasetItem(id=1, image=np.ones((1, 5, 3)), annotations=[
                Mask(np.array([[1, 0, 0, 1, 1]]), label=0),
                Mask(np.array([[0, 1, 1, 0, 0]]), label=1),
            ]),
        ], categories=['a', 'b'])

        class DstExtractor(TestExtractorBase):
            def __iter__(self):
                yield DatasetItem(id=1, image=np.ones((1, 5, 3)), annotations=[
                    Mask(np.array([[1, 0, 0, 1, 1]]),
                        attributes={'is_crowd': False}, id=1,
                        label=self._label('a')),
                    Mask(np.array([[0, 1, 1, 0, 0]]),
                        attributes={'is_crowd': False}, id=2,
                        label=self._label('b')),
                ])

            def categories(self):
                label_map = OrderedDict()
                label_map['background'] = [None, [], []]
                label_map['a'] = [None, [], []]
                label_map['b'] = [None, [], []]
                return Cityscapes.make_cityscapes_categories(label_map)

        with TestDir() as test_dir:
            self._test_save_and_load(source_dataset,
                partial(CityscapesConverter.convert, label_map='source',
                    save_images=True), test_dir, target_dataset=DstExtractor())

    @mark_requirement(Requirements.DATUM_267)
    def test_dataset_with_source_labelmap_defined(self):
        class SrcExtractor(TestExtractorBase):
            def __iter__(self):
                yield DatasetItem(id=1, image=np.ones((1, 5, 3)), annotations=[
                    Mask(np.array([[1, 0, 0, 1, 1]]), label=1, id=1,
                        attributes={'is_crowd': False}),
                    Mask(np.array([[0, 1, 1, 0, 0]]), label=2, id=2,
                        attributes={'is_crowd': False}),
                ])

            def categories(self):
                label_map = OrderedDict()
                label_map['background'] = [(0, 0, 0), [], []]
                label_map['label_1'] = [(1, 2, 3), [], []]
                label_map['label_2'] = [(3, 2, 1), [], []]
                return Cityscapes.make_cityscapes_categories(label_map)

        class DstExtractor(TestExtractorBase):
            def __iter__(self):
                yield DatasetItem(id=1, image=np.ones((1, 5, 3)), annotations=[
                    Mask(np.array([[1, 0, 0, 1, 1]]),
                        attributes={'is_crowd': False}, id=1,
                        label=self._label('label_1')),
                    Mask(np.array([[0, 1, 1, 0, 0]]),
                        attributes={'is_crowd': False}, id=2,
                        label=self._label('label_2')),
                ])

            def categories(self):
                label_map = OrderedDict()
                label_map['background'] = [(0, 0, 0), [], []]
                label_map['label_1'] = [(1, 2, 3), [], []]
                label_map['label_2'] = [(3, 2, 1), [], []]
                return Cityscapes.make_cityscapes_categories(label_map)

        with TestDir() as test_dir:
            self._test_save_and_load(SrcExtractor(),
                partial(CityscapesConverter.convert, label_map='source',
                save_images=True), test_dir, target_dataset=DstExtractor())

    @mark_requirement(Requirements.DATUM_267)
    def test_can_save_and_load_image_with_arbitrary_extension(self):
        class TestExtractor(TestExtractorBase):
            def __iter__(self):
                return iter([
                    DatasetItem(id='q',
                        image=Image(path='q.JPEG', data=np.zeros((4, 3, 3)))
                    ),

                    DatasetItem(id='w',
                        image=Image(path='w.bmp', data=np.ones((1, 5, 3))),
                        annotations=[
                            Mask(np.array([[1, 0, 0, 1, 0]]), label=0,
                                attributes={'is_crowd': True}),
                            Mask(np.array([[0, 1, 1, 0, 1]]), label=1,
                                attributes={'is_crowd': True}),
                        ]),
                    ])

            def categories(self):
                label_map = OrderedDict()
                label_map['a'] = [None, [], []]
                label_map['b'] = [None, [], []]
                return Cityscapes.make_cityscapes_categories(label_map)

        with TestDir() as test_dir:
            self._test_save_and_load(TestExtractor(),
                partial(CityscapesConverter.convert, save_images=True),
                test_dir, require_images=True)

    @mark_requirement(Requirements.DATUM_GENERAL_REQ)
    def test_inplace_save_writes_only_updated_data(self):
        src_mask_cat = MaskCategories.generate(2, include_background=False)

        expected = Dataset.from_iterable([
            DatasetItem(1, subset='a', image=np.ones((2, 1, 3)),
                annotations=[
                    Mask(np.ones((2, 1)), label=2, id=1)
                ]),
            DatasetItem(2, subset='a', image=np.ones((3, 2, 3))),

            DatasetItem(2, subset='b', image=np.ones((2, 2, 3)),
                annotations=[
                    Mask(np.ones((2, 2)), label=1, id=1)
                ]),
        ], categories=Cityscapes.make_cityscapes_categories(OrderedDict([
            ('a', (src_mask_cat.colormap[0], [], [])),
            ('b', (src_mask_cat.colormap[1], [], [])),
        ])))

        with TestDir() as path:
            dataset = Dataset.from_iterable([
                DatasetItem(1, subset='a', image=np.ones((2, 1, 3)),
                    annotations=[
                        Mask(np.ones((2, 1)), label=1)
                    ]),
                DatasetItem(2, subset='b', image=np.ones((2, 2, 3)),
                    annotations=[
                        Mask(np.ones((2, 2)), label=0)
                    ]),
                DatasetItem(3, subset='c', image=np.ones((2, 3, 3)),
                    annotations=[
                        Mask(np.ones((2, 2)), label=0)
                    ]),

            ], categories={
                AnnotationType.label: LabelCategories.from_iterable(['a', 'b']),
                AnnotationType.mask: src_mask_cat
            })
            dataset.export(path, 'cityscapes', save_images=True)

            dataset.put(DatasetItem(2, subset='a', image=np.ones((3, 2, 3))))
            dataset.remove(3, 'c')
            dataset.save(save_images=True)

            self.assertEqual({'a', 'b'},
                set(os.listdir(osp.join(path, 'gtFine'))))
            self.assertEqual({
                    '1_gtFine_color.png', '1_gtFine_instanceIds.png',
                    '1_gtFine_labelIds.png'
                },
                set(os.listdir(osp.join(path, 'gtFine', 'a'))))
            self.assertEqual({
                    '2_gtFine_color.png', '2_gtFine_instanceIds.png',
                    '2_gtFine_labelIds.png'
                },
                set(os.listdir(osp.join(path, 'gtFine', 'b'))))
            self.assertEqual({'a', 'b'},
                set(os.listdir(osp.join(path, 'imgsFine', 'leftImg8bit'))))
            self.assertEqual({'1_leftImg8bit.png', '2_leftImg8bit.png'},
                set(os.listdir(osp.join(path, 'imgsFine', 'leftImg8bit', 'a'))))
            self.assertEqual({'2_leftImg8bit.png'},
                set(os.listdir(osp.join(path, 'imgsFine', 'leftImg8bit', 'b'))))
            compare_datasets(self, expected,
                Dataset.import_from(path, 'cityscapes'),
                require_images=True, ignored_attrs=IGNORE_ALL)

    @mark_requirement(Requirements.DATUM_BUG_470)
    def test_can_save_and_load_without_image_saving(self):
        class TestExtractor(TestExtractorBase):
            def __iter__(self):
                return iter([
                    DatasetItem(id='a', subset='test',
                        image=np.ones((1, 5, 3)),
                        annotations=[
                            Mask(np.array([[0, 1, 1, 1, 0]]), label=3,
                                attributes={'is_crowd': True}),
                            Mask(np.array([[1, 0, 0, 0, 1]]), label=4,
                                attributes={'is_crowd': True}),
                        ]
                    ),
                ])

        with TestDir() as test_dir:
            self._test_save_and_load(TestExtractor(),
                partial(CityscapesConverter.convert, label_map='cityscapes'),
                test_dir
            )<|MERGE_RESOLUTION|>--- conflicted
+++ resolved
@@ -16,11 +16,7 @@
 from datumaro.plugins.cityscapes_format import (
     CityscapesConverter, CityscapesImporter,
 )
-<<<<<<< HEAD
-from datumaro.util.image import Image
 from datumaro.util.meta_file_util import parse_meta_file, save_meta_by_label_map
-=======
->>>>>>> a405da24
 from datumaro.util.test_utils import (
     IGNORE_ALL, TestDir, compare_datasets, test_save_and_load,
 )
