from unittest import TestCase

import numpy as np
import os.path as osp

from datumaro.components.dataset import Dataset
from datumaro.components.extractor import (DatasetItem, Label,
    LabelCategories, AnnotationType
)
from datumaro.plugins.imagenet_txt_format import \
    ImagenetTxtConverter, ImagenetTxtImporter
from datumaro.util.image import Image
from datumaro.util.test_utils import TestDir, compare_datasets


class ImagenetTxtFormatTest(TestCase):
    def test_can_save_and_load(self):
        source_dataset = Dataset.from_iterable([
            DatasetItem(id='1', subset='train',
                annotations=[Label(0)]
            ),
            DatasetItem(id='2', subset='train', image=np.zeros((8, 8, 3)),
                annotations=[Label(1)]
            ),
        ], categories={
            AnnotationType.label: LabelCategories.from_iterable(
                'label_' + str(label) for label in range(4)),
        })

        with TestDir() as test_dir:
            ImagenetTxtConverter.convert(source_dataset, test_dir,
                save_images=True)

            parsed_dataset = Dataset.import_from(test_dir, 'imagenet_txt')

            compare_datasets(self, source_dataset, parsed_dataset,
                require_images=True)

    def test_can_save_and_load_with_multiple_labels(self):
        source_dataset = Dataset.from_iterable([
            DatasetItem(id='1', subset='train',
                annotations=[Label(1), Label(2), Label(3)]
            ),
            DatasetItem(id='2', subset='train', image=np.zeros((2, 8, 3)),
            ),
        ], categories={
            AnnotationType.label: LabelCategories.from_iterable(
                'label_' + str(label) for label in range(10)),
        })

        with TestDir() as test_dir:
            ImagenetTxtConverter.convert(source_dataset, test_dir,
                save_images=True)

            parsed_dataset = Dataset.import_from(test_dir, 'imagenet_txt')

            compare_datasets(self, source_dataset, parsed_dataset,
                require_images=True)

    def test_can_save_dataset_with_no_subsets(self):
        source_dataset = Dataset.from_iterable([
            DatasetItem(id='a/b/c', image=np.zeros((8, 4, 3)),
                annotations=[Label(1)]
            ),
        ], categories={
            AnnotationType.label: LabelCategories.from_iterable(
                'label_' + str(label) for label in range(10)),
        })

        with TestDir() as test_dir:
            ImagenetTxtConverter.convert(source_dataset, test_dir,
                save_images=True)

            parsed_dataset = Dataset.import_from(test_dir, 'imagenet_txt')

            compare_datasets(self, source_dataset, parsed_dataset,
                require_images=True)

<<<<<<< HEAD
    def test_can_save_and_load_image_with_arbitrary_extension(self):
        dataset = Dataset.from_iterable([
            DatasetItem(id='a/1', image=Image(path='a/1.JPEG',
                data=np.zeros((4, 3, 3)))),
            DatasetItem(id='b/c/d/2', image=Image(path='b/c/d/2.bmp',
                data=np.zeros((3, 4, 3)))),
        ], categories=[])

        with TestDir() as test_dir:
            ImagenetTxtConverter.convert(dataset, test_dir, save_images=True)

            parsed_dataset = Dataset.import_from(test_dir, 'imagenet_txt')

            compare_datasets(self, dataset, parsed_dataset,
                require_images=True)


=======
    def test_can_save_dataset_with_cyrillic_and_spaces_in_filename(self):
        source_dataset = Dataset.from_iterable([
            DatasetItem(id="кириллица с пробелом",
                image=np.ones((8, 8, 3)),
                annotations=[Label(0), Label(1)]
            ),
        ], categories={
            AnnotationType.label: LabelCategories.from_iterable(
                'label_' + str(label) for label in range(2)),
        })

        with TestDir() as test_dir:
            ImagenetTxtConverter.convert(source_dataset, test_dir, save_images=True)

            parsed_dataset = Dataset.import_from(test_dir, 'imagenet_txt')

            compare_datasets(self, source_dataset, parsed_dataset,
                require_images=True)

>>>>>>> ef12d304
DUMMY_DATASET_DIR = osp.join(osp.dirname(__file__), 'assets', 'imagenet_txt_dataset')

class ImagenetTxtImporterTest(TestCase):
    def test_can_import(self):
        expected_dataset = Dataset.from_iterable([
            DatasetItem(id='1', subset='train', image=np.zeros((8, 6, 3)),
                annotations=[Label(0)]
            ),
            DatasetItem(id='2', subset='train', image=np.zeros((2, 8, 3)),
                annotations=[Label(5)]
            ),
            DatasetItem(id='3', subset='train',
                annotations=[Label(3)]
            ),
            DatasetItem(id='4', subset='train',
                annotations=[Label(5)]
            ),
        ], categories={
            AnnotationType.label: LabelCategories.from_iterable(
                'label_%s' % label for label in range(10)),
        })

        dataset = Dataset.import_from(DUMMY_DATASET_DIR, 'imagenet_txt')

        compare_datasets(self, expected_dataset, dataset, require_images=True)

    def test_can_detect_imagenet(self):
        self.assertTrue(ImagenetTxtImporter.detect(DUMMY_DATASET_DIR))<|MERGE_RESOLUTION|>--- conflicted
+++ resolved
@@ -76,7 +76,25 @@
             compare_datasets(self, source_dataset, parsed_dataset,
                 require_images=True)
 
-<<<<<<< HEAD
+    def test_can_save_dataset_with_cyrillic_and_spaces_in_filename(self):
+        dataset = Dataset.from_iterable([
+            DatasetItem(id="кириллица с пробелом",
+                image=np.ones((8, 8, 3)),
+                annotations=[Label(0), Label(1)]
+            ),
+        ], categories={
+            AnnotationType.label: LabelCategories.from_iterable(
+                'label_' + str(label) for label in range(2)),
+        })
+
+        with TestDir() as test_dir:
+            ImagenetTxtConverter.convert(dataset, test_dir, save_images=True)
+
+            parsed_dataset = Dataset.import_from(test_dir, 'imagenet_txt')
+
+            compare_datasets(self, dataset, parsed_dataset,
+                require_images=True)
+
     def test_can_save_and_load_image_with_arbitrary_extension(self):
         dataset = Dataset.from_iterable([
             DatasetItem(id='a/1', image=Image(path='a/1.JPEG',
@@ -93,28 +111,6 @@
             compare_datasets(self, dataset, parsed_dataset,
                 require_images=True)
 
-
-=======
-    def test_can_save_dataset_with_cyrillic_and_spaces_in_filename(self):
-        source_dataset = Dataset.from_iterable([
-            DatasetItem(id="кириллица с пробелом",
-                image=np.ones((8, 8, 3)),
-                annotations=[Label(0), Label(1)]
-            ),
-        ], categories={
-            AnnotationType.label: LabelCategories.from_iterable(
-                'label_' + str(label) for label in range(2)),
-        })
-
-        with TestDir() as test_dir:
-            ImagenetTxtConverter.convert(source_dataset, test_dir, save_images=True)
-
-            parsed_dataset = Dataset.import_from(test_dir, 'imagenet_txt')
-
-            compare_datasets(self, source_dataset, parsed_dataset,
-                require_images=True)
-
->>>>>>> ef12d304
 DUMMY_DATASET_DIR = osp.join(osp.dirname(__file__), 'assets', 'imagenet_txt_dataset')
 
 class ImagenetTxtImporterTest(TestCase):
