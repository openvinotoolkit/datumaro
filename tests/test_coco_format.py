--- conflicted
+++ resolved
@@ -1032,10 +1032,7 @@
                 ("iscrowd", "a"),
                 ("category_id", "a"),
                 ("bbox", "a"),
-<<<<<<< HEAD
-=======
                 ("score", "a"),
->>>>>>> be7bbccd
             ]:
                 with self.subTest(field=field):
                     ann_path = osp.join(test_dir, "ann.json")
