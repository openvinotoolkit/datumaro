import os
import os.path as osp
import pickle  # nosec - disable B403:import_pickle check
from copy import deepcopy
from functools import partial
from itertools import product
from unittest import TestCase

import numpy as np

from datumaro.components.annotation import (
    AnnotationType,
    Bbox,
    Caption,
    Label,
    LabelCategories,
    Mask,
    Points,
    PointsCategories,
    Polygon,
)
from datumaro.components.dataset import Dataset
from datumaro.components.environment import Environment
from datumaro.components.errors import (
    AnnotationImportError,
    DatasetImportError,
    InvalidAnnotationError,
    InvalidFieldTypeError,
<<<<<<< HEAD
    InvalidLabelError,
    ItemImportError,
    MissingFieldError,
=======
    ItemImportError,
    MissingFieldError,
    UndeclaredLabelError,
>>>>>>> 175bae22
)
from datumaro.components.extractor import DatasetItem
from datumaro.components.media import Image
from datumaro.plugins.coco_format.converter import (
    CocoCaptionsConverter,
    CocoConverter,
    CocoImageInfoConverter,
    CocoInstancesConverter,
    CocoLabelsConverter,
    CocoPanopticConverter,
    CocoPersonKeypointsConverter,
    CocoStuffConverter,
)
from datumaro.plugins.coco_format.extractor import CocoInstancesExtractor
from datumaro.plugins.coco_format.importer import CocoImporter
from datumaro.util import dump_json_file
from datumaro.util.test_utils import (
    TestDir,
    check_save_and_load,
    compare_datasets,
    compare_datasets_strict,
)

from .requirements import Requirements, mark_requirement

DUMMY_DATASET_DIR = osp.join(osp.dirname(__file__), "assets", "coco_dataset")


class CocoImporterTest(TestCase):
    @mark_requirement(Requirements.DATUM_GENERAL_REQ)
    def test_can_import_instances(self):
        expected_dataset = Dataset.from_iterable(
            [
                DatasetItem(
                    id="a",
                    subset="train",
                    media=Image(data=np.ones((5, 10, 3))),
                    attributes={"id": 5},
                    annotations=[
                        Bbox(2, 2, 3, 1, label=1, group=1, id=1, attributes={"is_crowd": False})
                    ],
                ),
                DatasetItem(
                    id="b",
                    subset="val",
                    media=Image(data=np.ones((10, 5, 3))),
                    attributes={"id": 40},
                    annotations=[
                        Polygon(
                            [0, 0, 1, 0, 1, 2, 0, 2],
                            label=0,
                            id=1,
                            group=1,
                            attributes={"is_crowd": False, "x": 1, "y": "hello"},
                        ),
                        Mask(
                            np.array([[1, 1, 0, 0, 0]] * 10),
                            label=1,
                            id=2,
                            group=2,
                            attributes={"is_crowd": True},
                        ),
                    ],
                ),
            ],
            categories=["a", "b", "c"],
        )

        formats = ["coco", "coco_instances"]
        paths = [
            ("", osp.join(DUMMY_DATASET_DIR, "coco_instances")),
            (
                "train",
                osp.join(
                    DUMMY_DATASET_DIR, "coco_instances", "annotations", "instances_train.json"
                ),
            ),
            (
                "val",
                osp.join(DUMMY_DATASET_DIR, "coco_instances", "annotations", "instances_val.json"),
            ),
        ]
        for format, (subset, path) in product(formats, paths):
            if subset:
                expected = expected_dataset.get_subset(subset)
            else:
                expected = expected_dataset

            with self.subTest(path=path, format=format, subset=subset):
                dataset = Dataset.import_from(path, format)
                compare_datasets(self, expected, dataset, require_media=True)

    @mark_requirement(Requirements.DATUM_GENERAL_REQ)
    def test_can_import_instances_with_any_annotation_filename(self):
        expected_dataset = Dataset.from_iterable(
            [
                DatasetItem(
                    id="a",
                    subset="default",
                    media=Image(data=np.ones((5, 10, 3))),
                    attributes={"id": 5},
                    annotations=[
                        Bbox(2, 2, 3, 1, label=1, group=1, id=1, attributes={"is_crowd": False})
                    ],
                ),
            ],
            categories=["a", "b", "c"],
        )

        format = "coco_instances"
        with TestDir() as test_dir:
            dataset_dir = osp.join(test_dir, "dataset")
            expected_dataset.export(dataset_dir, format, save_media=True)
            os.rename(
                osp.join(dataset_dir, "annotations", "instances_default.json"),
                osp.join(dataset_dir, "annotations", "aa_bbbb_cccc.json"),
            )

            imported_dataset = Dataset.import_from(dataset_dir, format)
            compare_datasets(self, expected_dataset, imported_dataset, require_media=True)

    @mark_requirement(Requirements.DATUM_GENERAL_REQ)
    def test_can_import_instances_with_original_cat_ids(self):
        expected_dataset = Dataset.from_iterable(
            [
                DatasetItem(
                    id="a",
                    subset="train",
                    media=Image(data=np.ones((5, 10, 3))),
                    attributes={"id": 5},
                    annotations=[
                        Bbox(2, 2, 3, 1, label=2, group=1, id=1, attributes={"is_crowd": False})
                    ],
                ),
            ],
            categories=["class-0", "a", "b", "class-3", "c"],
        )

        actual_dataset = Dataset.import_from(
            osp.join(DUMMY_DATASET_DIR, "coco_instances", "annotations", "instances_train.json"),
            "coco_instances",
            keep_original_category_ids=True,
        )
        compare_datasets(self, expected_dataset, actual_dataset, require_media=True)

    @mark_requirement(Requirements.DATUM_GENERAL_REQ)
    def test_can_import_captions(self):
        expected_dataset = Dataset.from_iterable(
            [
                DatasetItem(
                    id="a",
                    subset="train",
                    media=Image(data=np.ones((5, 10, 3))),
                    attributes={"id": 5},
                    annotations=[
                        Caption("hello", id=1, group=1),
                    ],
                ),
                DatasetItem(
                    id="b",
                    subset="val",
                    media=Image(data=np.ones((10, 5, 3))),
                    attributes={"id": 40},
                    annotations=[
                        Caption("world", id=1, group=1),
                        Caption("text", id=2, group=2),
                    ],
                ),
            ]
        )

        formats = ["coco", "coco_captions"]
        paths = [
            ("", osp.join(DUMMY_DATASET_DIR, "coco_captions")),
            (
                "train",
                osp.join(DUMMY_DATASET_DIR, "coco_captions", "annotations", "captions_train.json"),
            ),
            (
                "val",
                osp.join(DUMMY_DATASET_DIR, "coco_captions", "annotations", "captions_val.json"),
            ),
        ]
        for format, (subset, path) in product(formats, paths):
            if subset:
                expected = expected_dataset.get_subset(subset)
            else:
                expected = expected_dataset

            with self.subTest(path=path, format=format, subset=subset):
                dataset = Dataset.import_from(path, format)
                compare_datasets(self, expected, dataset, require_media=True)

    @mark_requirement(Requirements.DATUM_GENERAL_REQ)
    def test_can_import_captions_with_any_annotation_filename(self):
        expected_dataset = Dataset.from_iterable(
            [
                DatasetItem(
                    id="a",
                    subset="default",
                    media=Image(data=np.ones((5, 10, 3))),
                    attributes={"id": 5},
                    annotations=[
                        Caption("hello", id=1, group=1),
                    ],
                ),
            ]
        )

        format = "coco_captions"
        with TestDir() as test_dir:
            dataset_dir = osp.join(test_dir, "dataset")
            expected_dataset.export(dataset_dir, format, save_media=True)
            os.rename(
                osp.join(dataset_dir, "annotations", "captions_default.json"),
                osp.join(dataset_dir, "annotations", "aa_bbbb_cccc.json"),
            )

            imported_dataset = Dataset.import_from(dataset_dir, format)
            compare_datasets(self, expected_dataset, imported_dataset, require_media=True)

    @mark_requirement(Requirements.DATUM_GENERAL_REQ)
    def test_can_import_labels(self):
        expected_dataset = Dataset.from_iterable(
            [
                DatasetItem(
                    id="a",
                    subset="train",
                    media=Image(data=np.ones((5, 10, 3))),
                    attributes={"id": 5},
                    annotations=[
                        Label(1, id=1, group=1),
                    ],
                ),
                DatasetItem(
                    id="b",
                    subset="val",
                    media=Image(data=np.ones((10, 5, 3))),
                    attributes={"id": 40},
                    annotations=[
                        Label(0, id=1, group=1),
                        Label(1, id=2, group=2),
                    ],
                ),
            ],
            categories=["a", "b"],
        )

        formats = ["coco", "coco_labels"]
        paths = [
            ("", osp.join(DUMMY_DATASET_DIR, "coco_labels")),
            (
                "train",
                osp.join(DUMMY_DATASET_DIR, "coco_labels", "annotations", "labels_train.json"),
            ),
            ("val", osp.join(DUMMY_DATASET_DIR, "coco_labels", "annotations", "labels_val.json")),
        ]
        for format, (subset, path) in product(formats, paths):
            if subset:
                expected = expected_dataset.get_subset(subset)
            else:
                expected = expected_dataset

            with self.subTest(path=path, format=format, subset=subset):
                dataset = Dataset.import_from(path, format)
                compare_datasets(self, expected, dataset, require_media=True)

    @mark_requirement(Requirements.DATUM_GENERAL_REQ)
    def test_can_import_labels_with_any_annotation_filename(self):
        expected_dataset = Dataset.from_iterable(
            [
                DatasetItem(
                    id="a",
                    subset="default",
                    media=Image(data=np.ones((5, 10, 3))),
                    attributes={"id": 5},
                    annotations=[
                        Label(1, id=1, group=1),
                    ],
                ),
            ],
            categories=["a", "b"],
        )

        format = "coco_labels"
        with TestDir() as test_dir:
            dataset_dir = osp.join(test_dir, "dataset")
            expected_dataset.export(dataset_dir, format, save_media=True)
            os.rename(
                osp.join(dataset_dir, "annotations", "labels_default.json"),
                osp.join(dataset_dir, "annotations", "aa_bbbb_cccc.json"),
            )

            imported_dataset = Dataset.import_from(dataset_dir, format)
            compare_datasets(self, expected_dataset, imported_dataset, require_media=True)

    @mark_requirement(Requirements.DATUM_GENERAL_REQ)
    def test_can_import_keypoints(self):
        expected_dataset = Dataset.from_iterable(
            [
                DatasetItem(
                    id="a",
                    subset="train",
                    media=Image(data=np.ones((5, 10, 3))),
                    attributes={"id": 5},
                    annotations=[
                        Points(
                            [0, 0, 0, 2, 4, 1],
                            [0, 1, 2],
                            label=1,
                            id=1,
                            group=1,
                            attributes={"is_crowd": False},
                        ),
                        Bbox(2, 2, 3, 1, label=1, id=1, group=1, attributes={"is_crowd": False}),
                    ],
                ),
                DatasetItem(
                    id="b",
                    subset="val",
                    media=Image(data=np.ones((10, 5, 3))),
                    attributes={"id": 40},
                    annotations=[
                        Points(
                            [1, 2, 3, 4, 2, 3],
                            label=0,
                            id=1,
                            group=1,
                            attributes={"is_crowd": False, "x": 1, "y": "hello"},
                        ),
                        Polygon(
                            [0, 0, 1, 0, 1, 2, 0, 2],
                            label=0,
                            id=1,
                            group=1,
                            attributes={"is_crowd": False, "x": 1, "y": "hello"},
                        ),
                        Points(
                            [2, 4, 4, 4, 4, 2],
                            label=1,
                            id=2,
                            group=2,
                            attributes={"is_crowd": True},
                        ),
                        Mask(
                            np.array([[1, 1, 0, 0, 0]] * 10),
                            label=1,
                            id=2,
                            group=2,
                            attributes={"is_crowd": True},
                        ),
                    ],
                ),
            ],
            categories={
                AnnotationType.label: LabelCategories.from_iterable(["a", "b"]),
                AnnotationType.points: PointsCategories.from_iterable(
                    (i, None, [[0, 1], [1, 2]]) for i in range(2)
                ),
            },
        )

        formats = ["coco", "coco_person_keypoints"]
        paths = [
            ("", osp.join(DUMMY_DATASET_DIR, "coco_person_keypoints")),
            (
                "train",
                osp.join(
                    DUMMY_DATASET_DIR,
                    "coco_person_keypoints",
                    "annotations",
                    "person_keypoints_train.json",
                ),
            ),
            (
                "val",
                osp.join(
                    DUMMY_DATASET_DIR,
                    "coco_person_keypoints",
                    "annotations",
                    "person_keypoints_val.json",
                ),
            ),
        ]
        for format, (subset, path) in product(formats, paths):
            if subset:
                expected = expected_dataset.get_subset(subset)
            else:
                expected = expected_dataset

            with self.subTest(path=path, format=format, subset=subset):
                dataset = Dataset.import_from(path, format)
                compare_datasets(self, expected, dataset, require_media=True)

    @mark_requirement(Requirements.DATUM_GENERAL_REQ)
    def test_can_import_keypoints_with_any_annotation_filename(self):
        expected_dataset = Dataset.from_iterable(
            [
                DatasetItem(
                    id="a",
                    subset="default",
                    media=Image(data=np.ones((5, 10, 3))),
                    attributes={"id": 5},
                    annotations=[
                        Points(
                            [0, 0, 0, 2, 4, 1],
                            [0, 1, 2],
                            label=1,
                            id=1,
                            group=1,
                            attributes={"is_crowd": False},
                        ),
                        Bbox(2, 2, 3, 1, label=1, id=1, group=1, attributes={"is_crowd": False}),
                    ],
                ),
            ],
            categories={
                AnnotationType.label: LabelCategories.from_iterable(["a", "b"]),
                AnnotationType.points: PointsCategories.from_iterable(
                    (i, None, [[0, 1], [1, 2]]) for i in range(2)
                ),
            },
        )

        format = "coco_person_keypoints"
        with TestDir() as test_dir:
            dataset_dir = osp.join(test_dir, "dataset")
            expected_dataset.export(dataset_dir, format, save_media=True)
            os.rename(
                osp.join(dataset_dir, "annotations", "person_keypoints_default.json"),
                osp.join(dataset_dir, "annotations", "aa_bbbb_cccc.json"),
            )

            imported_dataset = Dataset.import_from(dataset_dir, format)
            compare_datasets(self, expected_dataset, imported_dataset, require_media=True)

    @mark_requirement(Requirements.DATUM_GENERAL_REQ)
    def test_can_import_keypoints_with_original_cat_ids(self):
        expected_dataset = Dataset.from_iterable(
            [
                DatasetItem(
                    id="a",
                    subset="train",
                    media=Image(data=np.ones((5, 10, 3))),
                    attributes={"id": 5},
                    annotations=[
                        Points(
                            [0, 0, 0, 2, 4, 1],
                            [0, 1, 2],
                            label=2,
                            id=1,
                            group=1,
                            attributes={"is_crowd": False},
                        ),
                        Bbox(2, 2, 3, 1, label=2, id=1, group=1, attributes={"is_crowd": False}),
                    ],
                ),
            ],
            categories={
                AnnotationType.label: LabelCategories.from_iterable(["class-0", "a", "b"]),
                AnnotationType.points: PointsCategories.from_iterable(
                    [(i, None, [[0, 1], [1, 2]]) for i in range(1, 3)],
                ),
            },
        )

        actual_dataset = Dataset.import_from(
            osp.join(
                DUMMY_DATASET_DIR,
                "coco_person_keypoints",
                "annotations",
                "person_keypoints_train.json",
            ),
            "coco_person_keypoints",
            keep_original_category_ids=True,
        )

        compare_datasets(self, expected_dataset, actual_dataset, require_media=True)

    @mark_requirement(Requirements.DATUM_GENERAL_REQ)
    def test_can_import_image_info(self):
        expected_dataset = Dataset.from_iterable(
            [
                DatasetItem(
                    id="a",
                    subset="train",
                    media=Image(data=np.ones((5, 10, 3))),
                    attributes={"id": 5},
                ),
                DatasetItem(
                    id="b",
                    subset="val",
                    media=Image(data=np.ones((10, 5, 3))),
                    attributes={"id": 40},
                ),
            ]
        )

        formats = ["coco", "coco_image_info"]
        paths = [
            ("", osp.join(DUMMY_DATASET_DIR, "coco_image_info")),
            (
                "train",
                osp.join(
                    DUMMY_DATASET_DIR, "coco_image_info", "annotations", "image_info_train.json"
                ),
            ),
            (
                "val",
                osp.join(
                    DUMMY_DATASET_DIR, "coco_image_info", "annotations", "image_info_val.json"
                ),
            ),
        ]
        for format, (subset, path) in product(formats, paths):
            if subset:
                expected = expected_dataset.get_subset(subset)
            else:
                expected = expected_dataset

            with self.subTest(path=path, format=format, subset=subset):
                dataset = Dataset.import_from(path, format)
                compare_datasets(self, expected, dataset, require_media=True)

    @mark_requirement(Requirements.DATUM_GENERAL_REQ)
    def test_can_import_image_info_with_any_annotation_filename(self):
        expected_dataset = Dataset.from_iterable(
            [
                DatasetItem(
                    id="a",
                    subset="default",
                    media=Image(data=np.ones((5, 10, 3))),
                    attributes={"id": 5},
                ),
            ]
        )

        format = "coco_image_info"
        with TestDir() as test_dir:
            dataset_dir = osp.join(test_dir, "dataset")
            expected_dataset.export(dataset_dir, format, save_media=True)
            os.rename(
                osp.join(dataset_dir, "annotations", "image_info_default.json"),
                osp.join(dataset_dir, "annotations", "aa_bbbb_cccc.json"),
            )

            imported_dataset = Dataset.import_from(dataset_dir, format)
            compare_datasets(self, expected_dataset, imported_dataset, require_media=True)

    @mark_requirement(Requirements.DATUM_GENERAL_REQ)
    def test_can_import_panoptic(self):
        expected_dataset = Dataset.from_iterable(
            [
                DatasetItem(
                    id="a",
                    subset="train",
                    media=Image(data=np.ones((5, 10, 3))),
                    attributes={"id": 5},
                    annotations=[
                        Mask(
                            np.ones((5, 5)),
                            label=0,
                            id=460551,
                            group=460551,
                            attributes={"is_crowd": False},
                        ),
                    ],
                ),
                DatasetItem(
                    id="b",
                    subset="val",
                    media=Image(data=np.ones((10, 5, 3))),
                    attributes={"id": 40},
                    annotations=[
                        Mask(
                            np.array([[1, 1, 0, 0, 0]] * 10),
                            label=0,
                            id=7,
                            group=7,
                            attributes={"is_crowd": False},
                        ),
                        Mask(
                            np.array([[0, 0, 1, 1, 0]] * 10),
                            label=1,
                            id=20,
                            group=20,
                            attributes={"is_crowd": True},
                        ),
                    ],
                ),
            ],
            categories=["a", "b"],
        )

        formats = ["coco", "coco_panoptic"]
        paths = [
            ("", osp.join(DUMMY_DATASET_DIR, "coco_panoptic")),
            (
                "train",
                osp.join(DUMMY_DATASET_DIR, "coco_panoptic", "annotations", "panoptic_train.json"),
            ),
            (
                "val",
                osp.join(DUMMY_DATASET_DIR, "coco_panoptic", "annotations", "panoptic_val.json"),
            ),
        ]
        for format, (subset, path) in product(formats, paths):
            if subset:
                expected = expected_dataset.get_subset(subset)
            else:
                expected = expected_dataset

            with self.subTest(path=path, format=format, subset=subset):
                dataset = Dataset.import_from(path, format)
                compare_datasets(self, expected, dataset, require_media=True)

    @mark_requirement(Requirements.DATUM_GENERAL_REQ)
    def test_can_import_panoptic_with_any_annotation_filename(self):
        expected_dataset = Dataset.from_iterable(
            [
                DatasetItem(
                    id="a",
                    subset="default",
                    media=Image(data=np.ones((5, 10, 3))),
                    attributes={"id": 5},
                    annotations=[
                        Mask(
                            np.ones((5, 5)),
                            label=0,
                            id=460551,
                            group=460551,
                            attributes={"is_crowd": False},
                        ),
                    ],
                ),
            ],
            categories=["a", "b"],
        )

        format = "coco_panoptic"
        with TestDir() as test_dir:
            dataset_dir = osp.join(test_dir, "dataset")
            expected_dataset.export(dataset_dir, format, save_media=True)
            os.rename(
                osp.join(dataset_dir, "annotations", "panoptic_default"),
                osp.join(dataset_dir, "annotations", "aa_bbbb_cccc"),
            )
            os.rename(
                osp.join(dataset_dir, "annotations", "panoptic_default.json"),
                osp.join(dataset_dir, "annotations", "aa_bbbb_cccc.json"),
            )

            imported_dataset = Dataset.import_from(dataset_dir, format)
            compare_datasets(self, expected_dataset, imported_dataset, require_media=True)

    @mark_requirement(Requirements.DATUM_GENERAL_REQ)
    def test_can_import_panoptic_with_original_cat_ids(self):
        expected_dataset = Dataset.from_iterable(
            [
                DatasetItem(
                    id="a",
                    subset="train",
                    media=Image(data=np.ones((5, 10, 3))),
                    attributes={"id": 5},
                    annotations=[
                        Mask(
                            np.ones((5, 5)),
                            label=1,
                            id=460551,
                            group=460551,
                            attributes={"is_crowd": False},
                        ),
                    ],
                ),
            ],
            categories=["class-0", "a", "b"],
        )

        actual_dataset = Dataset.import_from(
            osp.join(DUMMY_DATASET_DIR, "coco_panoptic", "annotations", "panoptic_train.json"),
            "coco_panoptic",
            keep_original_category_ids=True,
        )
        compare_datasets(self, expected_dataset, actual_dataset, require_media=True)

    @mark_requirement(Requirements.DATUM_GENERAL_REQ)
    def test_can_import_stuff(self):
        expected_dataset = Dataset.from_iterable(
            [
                DatasetItem(
                    id="a",
                    subset="train",
                    media=Image(data=np.ones((5, 10, 3))),
                    attributes={"id": 5},
                    annotations=[
                        Mask(
                            np.array([[0, 0, 1, 1, 0, 1, 1, 0, 0, 0]] * 5),
                            label=0,
                            id=7,
                            group=7,
                            attributes={"is_crowd": False},
                        ),
                    ],
                ),
                DatasetItem(
                    id="b",
                    subset="val",
                    media=Image(data=np.ones((10, 5, 3))),
                    attributes={"id": 40},
                    annotations=[
                        Mask(
                            np.array([[1, 1, 0, 0, 0]] * 10),
                            label=1,
                            id=2,
                            group=2,
                            attributes={"is_crowd": False},
                        ),
                    ],
                ),
            ],
            categories=["a", "b"],
        )

        formats = ["coco", "coco_stuff"]
        paths = [
            ("", osp.join(DUMMY_DATASET_DIR, "coco_stuff")),
            ("train", osp.join(DUMMY_DATASET_DIR, "coco_stuff", "annotations", "stuff_train.json")),
            ("val", osp.join(DUMMY_DATASET_DIR, "coco_stuff", "annotations", "stuff_val.json")),
        ]
        for format, (subset, path) in product(formats, paths):
            if subset:
                expected = expected_dataset.get_subset(subset)
            else:
                expected = expected_dataset

            with self.subTest(path=path, format=format, subset=subset):
                dataset = Dataset.import_from(path, format)
                compare_datasets(self, expected, dataset, require_media=True)

    @mark_requirement(Requirements.DATUM_GENERAL_REQ)
    def test_can_import_stuff_with_any_annotation_filename(self):
        expected_dataset = Dataset.from_iterable(
            [
                DatasetItem(
                    id="a",
                    subset="default",
                    media=Image(data=np.ones((5, 10, 3))),
                    attributes={"id": 5},
                    annotations=[
                        Mask(
                            np.array([[0, 0, 1, 1, 0, 1, 1, 0, 0, 0]] * 5),
                            label=0,
                            id=7,
                            group=7,
                            attributes={"is_crowd": False},
                        ),
                    ],
                ),
            ],
            categories=["a", "b"],
        )

        format = "coco_stuff"
        with TestDir() as test_dir:
            dataset_dir = osp.join(test_dir, "dataset")
            expected_dataset.export(dataset_dir, format, save_media=True)
            os.rename(
                osp.join(dataset_dir, "annotations", "stuff_default.json"),
                osp.join(dataset_dir, "annotations", "aa_bbbb_cccc.json"),
            )

            imported_dataset = Dataset.import_from(dataset_dir, format)
            compare_datasets(self, expected_dataset, imported_dataset, require_media=True)

    @mark_requirement(Requirements.DATUM_GENERAL_REQ)
    def test_can_detect(self):
        subdirs = [
            "coco",
            "coco_captions",
            "coco_image_info",
            "coco_instances",
            "coco_labels",
            "coco_panoptic",
            "coco_person_keypoints",
            "coco_stuff",
        ]

        env = Environment()

        for subdir in subdirs:
            with self.subTest(subdir=subdir):
                dataset_dir = osp.join(DUMMY_DATASET_DIR, subdir)

                detected_formats = env.detect_dataset(dataset_dir)
                self.assertEqual([CocoImporter.NAME], detected_formats)

    @mark_requirement(Requirements.DATUM_673)
    def test_can_pickle(self):
        subdirs = [
            "coco",
            "coco_captions",
            "coco_image_info",
            "coco_instances",
            "coco_labels",
            "coco_panoptic",
            "coco_person_keypoints",
            "coco_stuff",
        ]

        for subdir in subdirs:
            with self.subTest(fmt=subdir, subdir=subdir):
                dataset_dir = osp.join(DUMMY_DATASET_DIR, subdir)
                source = Dataset.import_from(dataset_dir, format=subdir)

                parsed = pickle.loads(pickle.dumps(source))  # nosec

                compare_datasets_strict(self, source, parsed)


class CocoExtractorTests(TestCase):
<<<<<<< HEAD
=======
    ANNOTATION_JSON_TEMPLATE = {
        "images": [
            {
                "id": 5,
                "width": 10,
                "height": 5,
                "file_name": "a.jpg",
            }
        ],
        "annotations": [
            {
                "id": 1,
                "image_id": 5,
                "category_id": 1,
                "segmentation": [],
                "area": 3.0,
                "bbox": [2, 2, 3, 1],
                "iscrowd": 0,
            }
        ],
        "categories": [
            {
                "id": 1,
                "name": "test",
            }
        ],
    }

>>>>>>> 175bae22
    @mark_requirement(Requirements.DATUM_ERROR_REPORTING)
    def test_can_report_unexpected_file(self):
        with TestDir() as test_dir:
            with self.assertRaisesRegex(DatasetImportError, "JSON file"):
<<<<<<< HEAD
                Dataset.import_from(test_dir, "coco_instances")
=======
                CocoInstancesExtractor(test_dir)
>>>>>>> 175bae22

    @mark_requirement(Requirements.DATUM_ERROR_REPORTING)
    def test_can_report_missing_item_field(self):
        for field in ["id", "file_name"]:
            with self.subTest(field=field):
                with TestDir() as test_dir:
                    ann_path = osp.join(test_dir, "ann.json")
<<<<<<< HEAD
                    anns = {
                        "images": [
                            {
                                "id": 5,
                                "width": 10,
                                "height": 5,
                                "file_name": "a.jpg",
                            }
                        ],
                        "annotations": [],
                        "categories": [],
                    }
=======
                    anns = deepcopy(self.ANNOTATION_JSON_TEMPLATE)
>>>>>>> 175bae22
                    anns["images"][0].pop(field)
                    dump_json_file(ann_path, anns)

                    with self.assertRaises(ItemImportError) as capture:
                        Dataset.import_from(ann_path, "coco_instances")
                    self.assertIsInstance(capture.exception.__cause__, MissingFieldError)
                    self.assertEqual(capture.exception.__cause__.name, field)

    @mark_requirement(Requirements.DATUM_ERROR_REPORTING)
    def test_can_report_missing_ann_field(self):
        for field in ["id", "image_id", "segmentation", "iscrowd", "category_id", "bbox"]:
            with self.subTest(field=field):
                with TestDir() as test_dir:
                    ann_path = osp.join(test_dir, "ann.json")
<<<<<<< HEAD
                    anns = {
                        "images": [
                            {
                                "id": 5,
                                "width": 10,
                                "height": 5,
                                "file_name": "a.jpg",
                            }
                        ],
                        "annotations": [
                            {
                                "id": 1,
                                "image_id": 5,
                                "category_id": 0,
                                "segmentation": [],
                                "area": 3.0,
                                "bbox": [2, 2, 3, 1],
                                "iscrowd": 0,
                            }
                        ],
                        "categories": [],
                    }
=======
                    anns = deepcopy(self.ANNOTATION_JSON_TEMPLATE)
>>>>>>> 175bae22
                    anns["annotations"][0].pop(field)
                    dump_json_file(ann_path, anns)

                    with self.assertRaises(AnnotationImportError) as capture:
                        Dataset.import_from(ann_path, "coco_instances")
                    self.assertIsInstance(capture.exception.__cause__, MissingFieldError)
                    self.assertEqual(capture.exception.__cause__.name, field)

    @mark_requirement(Requirements.DATUM_ERROR_REPORTING)
    def test_can_report_missing_global_field(self):
        for field in ["images", "annotations", "categories"]:
            with self.subTest(field=field):
                with TestDir() as test_dir:
                    ann_path = osp.join(test_dir, "ann.json")
<<<<<<< HEAD
                    anns = {
                        "images": [],
                        "annotations": [],
                        "categories": [],
                    }
=======
                    anns = deepcopy(self.ANNOTATION_JSON_TEMPLATE)
>>>>>>> 175bae22
                    anns.pop(field)
                    dump_json_file(ann_path, anns)

                    with self.assertRaises(MissingFieldError) as capture:
                        Dataset.import_from(ann_path, "coco_instances")
                    self.assertEqual(capture.exception.name, field)

    @mark_requirement(Requirements.DATUM_ERROR_REPORTING)
    def test_can_report_missing_category_field(self):
        for field in ["id", "name"]:
            with self.subTest(field=field):
                with TestDir() as test_dir:
                    ann_path = osp.join(test_dir, "ann.json")
<<<<<<< HEAD
                    anns = {
                        "images": [],
                        "annotations": [],
                        "categories": [
                            {
                                "id": 1,
                                "name": "test",
                            }
                        ],
                    }
=======
                    anns = deepcopy(self.ANNOTATION_JSON_TEMPLATE)
>>>>>>> 175bae22
                    anns["categories"][0].pop(field)
                    dump_json_file(ann_path, anns)

                    with self.assertRaises(MissingFieldError) as capture:
                        Dataset.import_from(ann_path, "coco_instances")
                    self.assertEqual(capture.exception.name, field)

    @mark_requirement(Requirements.DATUM_ERROR_REPORTING)
<<<<<<< HEAD
    def test_can_report_invalid_label(self):
        with TestDir() as test_dir:
            ann_path = osp.join(test_dir, "ann.json")
            anns = {
                "images": [
                    {
                        "id": 5,
                        "width": 10,
                        "height": 5,
                        "file_name": "a.jpg",
                    }
                ],
                "annotations": [
                    {
                        "id": 1,
                        "image_id": 5,
                        "category_id": 2,
                        "segmentation": [],
                        "area": 3.0,
                        "bbox": [2, 2, 3, 1],
                        "iscrowd": 0,
                    }
                ],
                "categories": [],
            }
=======
    def test_can_report_undeclared_label(self):
        with TestDir() as test_dir:
            ann_path = osp.join(test_dir, "ann.json")
            anns = deepcopy(self.ANNOTATION_JSON_TEMPLATE)
            anns["annotations"][0]["category_id"] = 2
>>>>>>> 175bae22
            dump_json_file(ann_path, anns)

            with self.assertRaises(AnnotationImportError) as capture:
                Dataset.import_from(ann_path, "coco_instances")
<<<<<<< HEAD
            self.assertIsInstance(capture.exception.__cause__, InvalidLabelError)
=======
            self.assertIsInstance(capture.exception.__cause__, UndeclaredLabelError)
>>>>>>> 175bae22
            self.assertEqual(capture.exception.__cause__.id, "2")

    @mark_requirement(Requirements.DATUM_ERROR_REPORTING)
    def test_can_report_invalid_bbox(self):
        with TestDir() as test_dir:
            ann_path = osp.join(test_dir, "ann.json")
<<<<<<< HEAD
            anns = {
                "images": [
                    {
                        "id": 5,
                        "width": 10,
                        "height": 5,
                        "file_name": "a.jpg",
                    }
                ],
                "annotations": [
                    {
                        "id": 1,
                        "image_id": 5,
                        "category_id": 0,
                        "segmentation": [],
                        "area": 3.0,
                        "bbox": [2, 2, 3, 1, 5],
                        "iscrowd": 0,
                    }
                ],
                "categories": [],
            }
=======
            anns = deepcopy(self.ANNOTATION_JSON_TEMPLATE)
            anns["annotations"][0]["bbox"] = [1, 2, 3, 4, 5]
>>>>>>> 175bae22
            dump_json_file(ann_path, anns)

            with self.assertRaises(AnnotationImportError) as capture:
                Dataset.import_from(ann_path, "coco_instances")
            self.assertIsInstance(capture.exception.__cause__, InvalidAnnotationError)
            self.assertIn("Bbox has wrong value count", str(capture.exception.__cause__))

    @mark_requirement(Requirements.DATUM_ERROR_REPORTING)
<<<<<<< HEAD
    def test_can_report_invalid_polygon(self):
        with TestDir() as test_dir:
            ann_path = osp.join(test_dir, "ann.json")
            anns = {
                "images": [
                    {
                        "id": 5,
                        "width": 10,
                        "height": 5,
                        "file_name": "a.jpg",
                    }
                ],
                "annotations": [
                    {
                        "id": 1,
                        "image_id": 5,
                        "category_id": 0,
                        "segmentation": [[1, 1]],
                        "area": 3.0,
                        "bbox": [],
                        "iscrowd": 0,
                    }
                ],
                "categories": [],
            }
=======
    def test_can_report_invalid_polygon_odd_points(self):
        with TestDir() as test_dir:
            ann_path = osp.join(test_dir, "ann.json")
            anns = deepcopy(self.ANNOTATION_JSON_TEMPLATE)
            anns["annotations"][0]["segmentation"] = [[1, 2, 3]]
>>>>>>> 175bae22
            dump_json_file(ann_path, anns)

            with self.assertRaises(AnnotationImportError) as capture:
                Dataset.import_from(ann_path, "coco_instances")
            self.assertIsInstance(capture.exception.__cause__, InvalidAnnotationError)
<<<<<<< HEAD
            self.assertIn("Polygon has invalid value count", str(capture.exception.__cause__))
=======
            self.assertIn("not divisible by 2", str(capture.exception.__cause__))

    @mark_requirement(Requirements.DATUM_ERROR_REPORTING)
    def test_can_report_invalid_polygon_less_than_3_points(self):
        with TestDir() as test_dir:
            ann_path = osp.join(test_dir, "ann.json")
            anns = deepcopy(self.ANNOTATION_JSON_TEMPLATE)
            anns["annotations"][0]["segmentation"] = [[1, 2, 3, 4]]
            dump_json_file(ann_path, anns)

            with self.assertRaises(AnnotationImportError) as capture:
                Dataset.import_from(ann_path, "coco_instances")
            self.assertIsInstance(capture.exception.__cause__, InvalidAnnotationError)
            self.assertIn("at least 3 (x, y) pairs", str(capture.exception.__cause__))
>>>>>>> 175bae22

    @mark_requirement(Requirements.DATUM_ERROR_REPORTING)
    def test_can_report_invalid_image_id(self):
        with TestDir() as test_dir:
            ann_path = osp.join(test_dir, "ann.json")
<<<<<<< HEAD
            anns = {
                "images": [
                    {
                        "id": 5,
                        "width": 10,
                        "height": 5,
                        "file_name": "a.jpg",
                    }
                ],
                "annotations": [
                    {
                        "id": 1,
                        "image_id": 10,
                        "category_id": 0,
                        "segmentation": [],
                        "area": 3.0,
                        "bbox": [2, 2, 3, 1],
                        "iscrowd": 0,
                    }
                ],
                "categories": [],
            }
=======
            anns = deepcopy(self.ANNOTATION_JSON_TEMPLATE)
            anns["annotations"][0]["image_id"] = 10
>>>>>>> 175bae22
            dump_json_file(ann_path, anns)

            with self.assertRaises(AnnotationImportError) as capture:
                Dataset.import_from(ann_path, "coco_instances")
            self.assertIsInstance(capture.exception.__cause__, InvalidAnnotationError)
            self.assertIn("Unknown image id", str(capture.exception.__cause__))

    @mark_requirement(Requirements.DATUM_ERROR_REPORTING)
    def test_can_report_invalid_item_field_type(self):
        with TestDir() as test_dir:
            for field, value in [("id", "q"), ("width", "q"), ("height", "q"), ("file_name", 0)]:
                with self.subTest(field=field, value=value):
                    ann_path = osp.join(test_dir, "ann.json")
<<<<<<< HEAD
                    anns = {
                        "images": [
                            {
                                "id": 5,
                                "width": 10,
                                "height": 5,
                                "file_name": "a.jpg",
                            }
                        ],
                        "annotations": [],
                        "categories": [],
                    }
=======
                    anns = deepcopy(self.ANNOTATION_JSON_TEMPLATE)
>>>>>>> 175bae22
                    anns["images"][0][field] = value
                    dump_json_file(ann_path, anns)

                    with self.assertRaises(ItemImportError) as capture:
                        Dataset.import_from(ann_path, "coco_instances")
                    self.assertIsInstance(capture.exception.__cause__, InvalidFieldTypeError)
                    self.assertEqual(capture.exception.__cause__.name, field)
                    self.assertEqual(capture.exception.__cause__.actual, str(type(value)))

    @mark_requirement(Requirements.DATUM_ERROR_REPORTING)
    def test_can_report_invalid_ann_field_type(self):
        with TestDir() as test_dir:
            for field, value in [
                ("id", "a"),
                ("image_id", "a"),
                ("segmentation", "a"),
                ("iscrowd", "a"),
                ("category_id", "a"),
                ("bbox", "a"),
            ]:
                with self.subTest(field=field):
                    ann_path = osp.join(test_dir, "ann.json")
<<<<<<< HEAD
                    anns = {
                        "images": [
                            {
                                "id": 5,
                                "width": 10,
                                "height": 5,
                                "file_name": "a.jpg",
                            }
                        ],
                        "annotations": [
                            {
                                "id": 1,
                                "image_id": 5,
                                "category_id": 0,
                                "segmentation": [],
                                "area": 3.0,
                                "bbox": [2, 2, 3, 1],
                                "iscrowd": 0,
                            }
                        ],
                        "categories": [],
                    }
=======
                    anns = deepcopy(self.ANNOTATION_JSON_TEMPLATE)
>>>>>>> 175bae22
                    anns["annotations"][0][field] = value
                    dump_json_file(ann_path, anns)

                    with self.assertRaises(AnnotationImportError) as capture:
                        Dataset.import_from(ann_path, "coco_instances")
                    self.assertIsInstance(capture.exception.__cause__, InvalidFieldTypeError)
                    self.assertEqual(capture.exception.__cause__.name, field)
                    self.assertEqual(capture.exception.__cause__.actual, str(type(value)))


class CocoConverterTest(TestCase):
    def _test_save_and_load(
        self, source_dataset, converter, test_dir, target_dataset=None, importer_args=None, **kwargs
    ):
        return check_save_and_load(
            self,
            source_dataset,
            converter,
            test_dir,
            importer="coco",
            target_dataset=target_dataset,
            importer_args=importer_args,
            **kwargs,
        )

    @mark_requirement(Requirements.DATUM_GENERAL_REQ)
    def test_can_save_and_load_captions(self):
        expected_dataset = Dataset.from_iterable(
            [
                DatasetItem(
                    id=1,
                    subset="train",
                    annotations=[
                        Caption("hello", id=1, group=1),
                        Caption("world", id=2, group=2),
                    ],
                    attributes={"id": 1},
                ),
                DatasetItem(
                    id=2,
                    subset="train",
                    annotations=[
                        Caption("test", id=3, group=3),
                    ],
                    attributes={"id": 2},
                ),
                DatasetItem(
                    id=3,
                    subset="val",
                    annotations=[
                        Caption("word", id=1, group=1),
                    ],
                    attributes={"id": 1},
                ),
            ]
        )

        with TestDir() as test_dir:
            self._test_save_and_load(expected_dataset, CocoCaptionsConverter.convert, test_dir)

    @mark_requirement(Requirements.DATUM_GENERAL_REQ)
    def test_can_save_and_load_instances(self):
        source_dataset = Dataset.from_iterable(
            [
                DatasetItem(
                    id=1,
                    subset="train",
                    media=Image(data=np.ones((4, 4, 3))),
                    annotations=[
                        # Bbox + single polygon
                        Bbox(0, 1, 2, 2, label=2, group=1, id=1, attributes={"is_crowd": False}),
                        Polygon(
                            [0, 1, 2, 1, 2, 3, 0, 3],
                            attributes={"is_crowd": False},
                            label=2,
                            group=1,
                            id=1,
                        ),
                    ],
                    attributes={"id": 1},
                ),
                DatasetItem(
                    id=2,
                    subset="train",
                    media=Image(data=np.ones((4, 4, 3))),
                    annotations=[
                        # Mask + bbox
                        Mask(
                            np.array(
                                [[0, 1, 0, 0], [0, 1, 0, 0], [0, 1, 1, 1], [0, 0, 0, 0]],
                            ),
                            attributes={"is_crowd": True},
                            label=4,
                            group=3,
                            id=3,
                        ),
                        Bbox(1, 0, 2, 2, label=4, group=3, id=3, attributes={"is_crowd": True}),
                    ],
                    attributes={"id": 2},
                ),
                DatasetItem(
                    id=3,
                    subset="val",
                    media=Image(data=np.ones((4, 4, 3))),
                    annotations=[
                        # Bbox + mask
                        Bbox(0, 1, 2, 2, label=4, group=3, id=3, attributes={"is_crowd": True}),
                        Mask(
                            np.array(
                                [[0, 0, 0, 0], [1, 1, 1, 0], [1, 1, 0, 0], [0, 0, 0, 0]],
                            ),
                            attributes={"is_crowd": True},
                            label=4,
                            group=3,
                            id=3,
                        ),
                    ],
                    attributes={"id": 1},
                ),
            ],
            categories=[str(i) for i in range(10)],
        )

        target_dataset = Dataset.from_iterable(
            [
                DatasetItem(
                    id=1,
                    subset="train",
                    media=Image(data=np.ones((4, 4, 3))),
                    annotations=[
                        Polygon(
                            [0, 1, 2, 1, 2, 3, 0, 3],
                            attributes={"is_crowd": False},
                            label=2,
                            group=1,
                            id=1,
                        ),
                    ],
                    attributes={"id": 1},
                ),
                DatasetItem(
                    id=2,
                    subset="train",
                    media=Image(data=np.ones((4, 4, 3))),
                    annotations=[
                        Mask(
                            np.array(
                                [[0, 1, 0, 0], [0, 1, 0, 0], [0, 1, 1, 1], [0, 0, 0, 0]],
                            ),
                            attributes={"is_crowd": True},
                            label=4,
                            group=3,
                            id=3,
                        ),
                    ],
                    attributes={"id": 2},
                ),
                DatasetItem(
                    id=3,
                    subset="val",
                    media=Image(data=np.ones((4, 4, 3))),
                    annotations=[
                        Mask(
                            np.array(
                                [[0, 0, 0, 0], [1, 1, 1, 0], [1, 1, 0, 0], [0, 0, 0, 0]],
                            ),
                            attributes={"is_crowd": True},
                            label=4,
                            group=3,
                            id=3,
                        ),
                    ],
                    attributes={"id": 1},
                ),
            ],
            categories=[str(i) for i in range(10)],
        )

        with TestDir() as test_dir:
            self._test_save_and_load(
                source_dataset,
                CocoInstancesConverter.convert,
                test_dir,
                target_dataset=target_dataset,
            )

    @mark_requirement(Requirements.DATUM_GENERAL_REQ)
    def test_can_save_and_load_panoptic(self):
        dataset = Dataset.from_iterable(
            [
                DatasetItem(
                    id=1,
                    subset="train",
                    media=Image(data=np.ones((4, 4, 3))),
                    annotations=[
                        Mask(
                            image=np.array(
                                [[0, 1, 0, 0], [0, 1, 0, 0], [0, 1, 1, 1], [0, 0, 0, 0]]
                            ),
                            attributes={"is_crowd": False},
                            label=4,
                            group=3,
                            id=3,
                        ),
                    ],
                    attributes={"id": 1},
                ),
                DatasetItem(
                    id=2,
                    subset="val",
                    media=Image(data=np.ones((5, 5, 3))),
                    annotations=[
                        Mask(
                            image=np.array(
                                [
                                    [0, 0, 0, 0, 0],
                                    [1, 1, 1, 0, 0],
                                    [1, 1, 0, 0, 0],
                                    [0, 0, 0, 0, 0],
                                    [0, 0, 0, 0, 0],
                                ]
                            ),
                            attributes={"is_crowd": False},
                            label=4,
                            group=3,
                            id=3,
                        ),
                        Mask(
                            image=np.array(
                                [
                                    [0, 0, 0, 0, 1],
                                    [0, 0, 0, 0, 1],
                                    [0, 0, 0, 0, 1],
                                    [0, 0, 0, 0, 1],
                                    [0, 0, 0, 0, 1],
                                ]
                            ),
                            attributes={"is_crowd": False},
                            label=2,
                            group=2,
                            id=2,
                        ),
                    ],
                    attributes={"id": 2},
                ),
            ],
            categories=[str(i) for i in range(10)],
        )

        with TestDir() as test_dir:
            self._test_save_and_load(
                dataset,
                partial(CocoPanopticConverter.convert, save_media=True),
                test_dir,
                require_media=True,
            )

    @mark_requirement(Requirements.DATUM_GENERAL_REQ)
    def test_can_save_and_load_stuff(self):
        dataset = Dataset.from_iterable(
            [
                DatasetItem(
                    id=1,
                    subset="train",
                    media=Image(data=np.ones((4, 4, 3))),
                    annotations=[
                        Mask(
                            np.array(
                                [[0, 1, 0, 0], [0, 1, 0, 0], [0, 1, 1, 1], [0, 0, 0, 0]],
                            ),
                            attributes={"is_crowd": False},
                            label=4,
                            group=3,
                            id=3,
                        ),
                    ],
                    attributes={"id": 2},
                ),
                DatasetItem(
                    id=2,
                    subset="val",
                    media=Image(data=np.ones((4, 4, 3))),
                    annotations=[
                        Mask(
                            np.array(
                                [[0, 0, 0, 0], [1, 1, 1, 0], [1, 1, 0, 0], [0, 0, 0, 0]],
                            ),
                            attributes={"is_crowd": False},
                            label=4,
                            group=3,
                            id=3,
                        ),
                    ],
                    attributes={"id": 1},
                ),
            ],
            categories=[str(i) for i in range(10)],
        )

        with TestDir() as test_dir:
            self._test_save_and_load(dataset, CocoStuffConverter.convert, test_dir)

    @mark_requirement(Requirements.DATUM_GENERAL_REQ)
    def test_can_merge_polygons_on_loading(self):
        source_dataset = Dataset.from_iterable(
            [
                DatasetItem(
                    id=1,
                    media=Image(data=np.ones((6, 10, 3))),
                    annotations=[
                        Polygon([0, 0, 4, 0, 4, 4], label=3, id=4, group=4),
                        Polygon([5, 0, 9, 0, 5, 5], label=3, id=4, group=4),
                    ],
                ),
            ],
            categories=[str(i) for i in range(10)],
        )

        target_dataset = Dataset.from_iterable(
            [
                DatasetItem(
                    id=1,
                    media=Image(data=np.ones((6, 10, 3))),
                    annotations=[
                        Mask(
                            np.array(
                                [
                                    [0, 1, 1, 1, 0, 1, 1, 1, 1, 0],
                                    [0, 0, 1, 1, 0, 1, 1, 1, 0, 0],
                                    [0, 0, 0, 1, 0, 1, 1, 0, 0, 0],
                                    [0, 0, 0, 0, 0, 1, 0, 0, 0, 0],
                                    [0, 0, 0, 0, 0, 0, 0, 0, 0, 0],
                                    [0, 0, 0, 0, 0, 0, 0, 0, 0, 0],
                                ],
                                # only internal fragment (without the border),
                                # but not everywhere...
                            ),
                            label=3,
                            id=4,
                            group=4,
                            attributes={"is_crowd": False},
                        ),
                    ],
                    attributes={"id": 1},
                ),
            ],
            categories=[str(i) for i in range(10)],
        )

        with TestDir() as test_dir:
            self._test_save_and_load(
                source_dataset,
                CocoInstancesConverter.convert,
                test_dir,
                importer_args={"merge_instance_polygons": True},
                target_dataset=target_dataset,
            )

    @mark_requirement(Requirements.DATUM_GENERAL_REQ)
    def test_can_crop_covered_segments(self):
        source_dataset = Dataset.from_iterable(
            [
                DatasetItem(
                    id=1,
                    media=Image(data=np.ones((5, 5, 3))),
                    annotations=[
                        Mask(
                            np.array(
                                [
                                    [0, 0, 1, 1, 1],
                                    [0, 0, 1, 1, 1],
                                    [1, 1, 0, 1, 1],
                                    [1, 1, 1, 0, 0],
                                    [1, 1, 1, 0, 0],
                                ],
                            ),
                            label=2,
                            id=1,
                            z_order=0,
                        ),
                        Polygon([1, 1, 4, 1, 4, 4, 1, 4], label=1, id=2, z_order=1),
                    ],
                ),
            ],
            categories=[str(i) for i in range(10)],
        )

        target_dataset = Dataset.from_iterable(
            [
                DatasetItem(
                    id=1,
                    media=Image(data=np.ones((5, 5, 3))),
                    annotations=[
                        Mask(
                            np.array(
                                [
                                    [0, 0, 1, 1, 1],
                                    [0, 0, 0, 0, 1],
                                    [1, 0, 0, 0, 1],
                                    [1, 0, 0, 0, 0],
                                    [1, 1, 1, 0, 0],
                                ],
                            ),
                            attributes={"is_crowd": True},
                            label=2,
                            id=1,
                            group=1,
                        ),
                        Polygon(
                            [1, 1, 4, 1, 4, 4, 1, 4],
                            label=1,
                            id=2,
                            group=2,
                            attributes={"is_crowd": False},
                        ),
                    ],
                    attributes={"id": 1},
                ),
            ],
            categories=[str(i) for i in range(10)],
        )

        with TestDir() as test_dir:
            self._test_save_and_load(
                source_dataset,
                partial(CocoInstancesConverter.convert, crop_covered=True),
                test_dir,
                target_dataset=target_dataset,
            )

    @mark_requirement(Requirements.DATUM_GENERAL_REQ)
    def test_can_convert_polygons_to_mask(self):
        """
        <b>Description:</b>
        Ensure that the dataset polygon annotation can be properly converted into dataset segmentation mask.

        <b>Expected results:</b>
        Dataset segmentation mask converted from dataset polygon annotation is equal to expected mask.

        <b>Steps:</b>
        1. Prepare dataset with polygon annotation (source dataset)
        2. Prepare dataset with expected mask segmentation mode (target dataset)
        3. Convert source dataset to target, with conversion of annotation from polygon to mask. Verify that result
        segmentation mask is equal to expected mask.

        """

        # 1. Prepare dataset with polygon annotation (source dataset)
        source_dataset = Dataset.from_iterable(
            [
                DatasetItem(
                    id=1,
                    media=Image(data=np.ones((6, 10, 3))),
                    annotations=[
                        Polygon([0, 0, 4, 0, 4, 4], label=3, id=4, group=4),
                        Polygon([5, 0, 9, 0, 5, 5], label=3, id=4, group=4),
                    ],
                ),
            ],
            categories=[str(i) for i in range(10)],
        )

        # 2. Prepare dataset with expected mask segmentation mode (target dataset)
        target_dataset = Dataset.from_iterable(
            [
                DatasetItem(
                    id=1,
                    media=Image(data=np.ones((6, 10, 3))),
                    annotations=[
                        Mask(
                            np.array(
                                [
                                    [0, 1, 1, 1, 0, 1, 1, 1, 1, 0],
                                    [0, 0, 1, 1, 0, 1, 1, 1, 0, 0],
                                    [0, 0, 0, 1, 0, 1, 1, 0, 0, 0],
                                    [0, 0, 0, 0, 0, 1, 0, 0, 0, 0],
                                    [0, 0, 0, 0, 0, 0, 0, 0, 0, 0],
                                    [0, 0, 0, 0, 0, 0, 0, 0, 0, 0],
                                ],
                                # only internal fragment (without the border),
                                # but not everywhere...
                            ),
                            attributes={"is_crowd": True},
                            label=3,
                            id=4,
                            group=4,
                        ),
                    ],
                    attributes={"id": 1},
                ),
            ],
            categories=[str(i) for i in range(10)],
        )

        # 3. Convert source dataset to target, with conversion of annotation from polygon to mask. Verify that result
        # segmentation mask is equal to expected mask.
        with TestDir() as test_dir:
            self._test_save_and_load(
                source_dataset,
                partial(CocoInstancesConverter.convert, segmentation_mode="mask"),
                test_dir,
                target_dataset=target_dataset,
            )

    @mark_requirement(Requirements.DATUM_GENERAL_REQ)
    def test_can_convert_masks_to_polygons(self):
        source_dataset = Dataset.from_iterable(
            [
                DatasetItem(
                    id=1,
                    media=Image(data=np.zeros((5, 10, 3))),
                    annotations=[
                        Mask(
                            np.array(
                                [
                                    [0, 1, 1, 1, 0, 1, 1, 1, 1, 0],
                                    [0, 0, 1, 1, 0, 1, 1, 1, 0, 0],
                                    [0, 0, 0, 1, 0, 1, 1, 0, 0, 0],
                                    [0, 0, 0, 0, 0, 1, 0, 0, 0, 0],
                                    [0, 0, 0, 0, 0, 0, 0, 0, 0, 0],
                                ]
                            ),
                            label=3,
                            id=4,
                            group=4,
                        ),
                    ],
                ),
            ],
            categories=[str(i) for i in range(10)],
        )

        target_dataset = Dataset.from_iterable(
            [
                DatasetItem(
                    id=1,
                    media=Image(data=np.zeros((5, 10, 3))),
                    annotations=[
                        Polygon(
                            [1, 0, 3, 2, 3, 0, 1, 0],
                            label=3,
                            id=4,
                            group=4,
                            attributes={"is_crowd": False},
                        ),
                        Polygon(
                            [5, 0, 5, 3, 8, 0, 5, 0],
                            label=3,
                            id=4,
                            group=4,
                            attributes={"is_crowd": False},
                        ),
                    ],
                    attributes={"id": 1},
                ),
            ],
            categories=[str(i) for i in range(10)],
        )

        with TestDir() as test_dir:
            self._test_save_and_load(
                source_dataset,
                partial(CocoInstancesConverter.convert, segmentation_mode="polygons"),
                test_dir,
                target_dataset=target_dataset,
            )

    @mark_requirement(Requirements.DATUM_GENERAL_REQ)
    def test_can_save_and_load_images(self):
        expected_dataset = Dataset.from_iterable(
            [
                DatasetItem(id=1, subset="train", attributes={"id": 1}),
                DatasetItem(id=2, subset="train", attributes={"id": 2}),
                DatasetItem(id=2, subset="val", attributes={"id": 2}),
                DatasetItem(id=3, subset="val", attributes={"id": 3}),
                DatasetItem(id=4, subset="val", attributes={"id": 4}),
                DatasetItem(id=5, subset="test", attributes={"id": 1}),
            ]
        )

        with TestDir() as test_dir:
            self._test_save_and_load(expected_dataset, CocoImageInfoConverter.convert, test_dir)

    @mark_requirement(Requirements.DATUM_231)
    def test_can_save_dataset_with_cjk_categories(self):
        expected_dataset = Dataset.from_iterable(
            [
                DatasetItem(
                    id=1,
                    subset="train",
                    media=Image(data=np.ones((4, 4, 3))),
                    annotations=[
                        Bbox(0, 1, 2, 2, label=0, group=1, id=1, attributes={"is_crowd": False}),
                    ],
                    attributes={"id": 1},
                ),
                DatasetItem(
                    id=2,
                    subset="train",
                    media=Image(data=np.ones((4, 4, 3))),
                    annotations=[
                        Bbox(1, 0, 2, 2, label=1, group=2, id=2, attributes={"is_crowd": False}),
                    ],
                    attributes={"id": 2},
                ),
                DatasetItem(
                    id=3,
                    subset="train",
                    media=Image(data=np.ones((4, 4, 3))),
                    annotations=[
                        Bbox(0, 1, 2, 2, label=2, group=3, id=3, attributes={"is_crowd": False}),
                    ],
                    attributes={"id": 3},
                ),
            ],
            categories=["고양이", "ネコ", "猫"],
        )

        with TestDir() as test_dir:
            self._test_save_and_load(expected_dataset, CocoInstancesConverter.convert, test_dir)

    @mark_requirement(Requirements.DATUM_GENERAL_REQ)
    def test_can_save_dataset_with_cyrillic_and_spaces_in_filename(self):
        expected_dataset = Dataset.from_iterable(
            [
                DatasetItem(id="кириллица с пробелом", subset="train", attributes={"id": 1}),
            ]
        )

        with TestDir() as test_dir:
            self._test_save_and_load(expected_dataset, CocoImageInfoConverter.convert, test_dir)

    @mark_requirement(Requirements.DATUM_GENERAL_REQ)
    def test_can_save_and_load_labels(self):
        expected_dataset = Dataset.from_iterable(
            [
                DatasetItem(
                    id=1,
                    subset="train",
                    annotations=[
                        Label(4, id=1, group=1),
                        Label(9, id=2, group=2),
                    ],
                    attributes={"id": 1},
                ),
            ],
            categories=[str(i) for i in range(10)],
        )

        with TestDir() as test_dir:
            self._test_save_and_load(expected_dataset, CocoLabelsConverter.convert, test_dir)

    @mark_requirement(Requirements.DATUM_GENERAL_REQ)
    def test_can_save_and_load_keypoints(self):
        source_dataset = Dataset.from_iterable(
            [
                DatasetItem(
                    id=1,
                    subset="train",
                    media=Image(data=np.zeros((5, 5, 3))),
                    annotations=[
                        # Full instance annotations: polygon + keypoints
                        Points([0, 0, 0, 2, 4, 1], [0, 1, 2], label=3, group=1, id=1),
                        Polygon([0, 0, 4, 0, 4, 4], label=3, group=1, id=1),
                        # Full instance annotations: bbox + keypoints
                        Points([1, 2, 3, 4, 2, 3], group=2, id=2),
                        Bbox(1, 2, 2, 2, group=2, id=2),
                        # Solitary keypoints
                        Points([1, 2, 0, 2, 4, 1], label=5, id=3),
                        # Some other solitary annotations (bug #1387)
                        Polygon([0, 0, 4, 0, 4, 4], label=3, id=4),
                        # Solitary keypoints with no label
                        Points([0, 0, 1, 2, 3, 4], [0, 1, 2], id=5),
                    ],
                ),
            ],
            categories={
                AnnotationType.label: LabelCategories.from_iterable(str(i) for i in range(10)),
                AnnotationType.points: PointsCategories.from_iterable(
                    (i, None, [[0, 1], [1, 2]]) for i in range(10)
                ),
            },
        )

        target_dataset = Dataset.from_iterable(
            [
                DatasetItem(
                    id=1,
                    subset="train",
                    media=Image(data=np.zeros((5, 5, 3))),
                    annotations=[
                        Points(
                            [0, 0, 0, 2, 4, 1],
                            [0, 1, 2],
                            label=3,
                            group=1,
                            id=1,
                            attributes={"is_crowd": False},
                        ),
                        Polygon(
                            [0, 0, 4, 0, 4, 4],
                            label=3,
                            group=1,
                            id=1,
                            attributes={"is_crowd": False},
                        ),
                        Points([1, 2, 3, 4, 2, 3], group=2, id=2, attributes={"is_crowd": False}),
                        Bbox(1, 2, 2, 2, group=2, id=2, attributes={"is_crowd": False}),
                        Points(
                            [1, 2, 0, 2, 4, 1],
                            label=5,
                            group=3,
                            id=3,
                            attributes={"is_crowd": False},
                        ),
                        Bbox(0, 1, 4, 1, label=5, group=3, id=3, attributes={"is_crowd": False}),
                        Points(
                            [0, 0, 1, 2, 3, 4],
                            [0, 1, 2],
                            group=5,
                            id=5,
                            attributes={"is_crowd": False},
                        ),
                        Bbox(1, 2, 2, 2, group=5, id=5, attributes={"is_crowd": False}),
                    ],
                    attributes={"id": 1},
                ),
            ],
            categories={
                AnnotationType.label: LabelCategories.from_iterable(str(i) for i in range(10)),
                AnnotationType.points: PointsCategories.from_iterable(
                    (i, None, [[0, 1], [1, 2]]) for i in range(10)
                ),
            },
        )

        with TestDir() as test_dir:
            self._test_save_and_load(
                source_dataset,
                CocoPersonKeypointsConverter.convert,
                test_dir,
                target_dataset=target_dataset,
            )

    @mark_requirement(Requirements.DATUM_GENERAL_REQ)
    def test_can_save_dataset_with_no_subsets(self):
        test_dataset = Dataset.from_iterable(
            [
                DatasetItem(id=1, attributes={"id": 1}),
                DatasetItem(id=2, attributes={"id": 2}),
            ]
        )

        with TestDir() as test_dir:
            self._test_save_and_load(test_dataset, CocoConverter.convert, test_dir)

    @mark_requirement(Requirements.DATUM_GENERAL_REQ)
    def test_can_save_dataset_with_image_info(self):
        expected_dataset = Dataset.from_iterable(
            [
                DatasetItem(id=1, media=Image(path="1.jpg", size=(10, 15)), attributes={"id": 1}),
            ]
        )

        with TestDir() as test_dir:
            self._test_save_and_load(expected_dataset, CocoImageInfoConverter.convert, test_dir)

    @mark_requirement(Requirements.DATUM_GENERAL_REQ)
    def test_relative_paths(self):
        expected_dataset = Dataset.from_iterable(
            [
                DatasetItem(id="1", media=Image(data=np.ones((4, 2, 3))), attributes={"id": 1}),
                DatasetItem(
                    id="subdir1/1", media=Image(data=np.ones((2, 6, 3))), attributes={"id": 2}
                ),
                DatasetItem(
                    id="subdir2/1", media=Image(data=np.ones((5, 4, 3))), attributes={"id": 3}
                ),
            ]
        )

        with TestDir() as test_dir:
            self._test_save_and_load(
                expected_dataset,
                partial(CocoImageInfoConverter.convert, save_media=True),
                test_dir,
                require_media=True,
            )

    @mark_requirement(Requirements.DATUM_GENERAL_REQ)
    def test_can_save_and_load_image_with_arbitrary_extension(self):
        expected = Dataset.from_iterable(
            [
                DatasetItem(
                    id="q/1",
                    media=Image(path="q/1.JPEG", data=np.zeros((4, 3, 3))),
                    attributes={"id": 1},
                ),
                DatasetItem(
                    id="a/b/c/2",
                    media=Image(path="a/b/c/2.bmp", data=np.zeros((3, 4, 3))),
                    attributes={"id": 2},
                ),
            ]
        )

        with TestDir() as test_dir:
            self._test_save_and_load(
                expected,
                partial(CocoImageInfoConverter.convert, save_media=True),
                test_dir,
                require_media=True,
            )

    @mark_requirement(Requirements.DATUM_GENERAL_REQ)
    def test_preserve_coco_ids(self):
        expected_dataset = Dataset.from_iterable(
            [
                DatasetItem(
                    id="some/name1", media=Image(data=np.ones((4, 2, 3))), attributes={"id": 40}
                ),
            ]
        )

        with TestDir() as test_dir:
            self._test_save_and_load(
                expected_dataset,
                partial(CocoImageInfoConverter.convert, save_media=True),
                test_dir,
                require_media=True,
            )

    @mark_requirement(Requirements.DATUM_GENERAL_REQ)
    def test_annotation_attributes(self):
        expected_dataset = Dataset.from_iterable(
            [
                DatasetItem(
                    id=1,
                    media=Image(data=np.ones((4, 2, 3))),
                    annotations=[
                        Polygon(
                            [0, 0, 4, 0, 4, 4],
                            label=5,
                            group=1,
                            id=1,
                            attributes={"is_crowd": False, "x": 5, "y": "abc"},
                        ),
                    ],
                    attributes={"id": 1},
                )
            ],
            categories=[str(i) for i in range(10)],
        )

        with TestDir() as test_dir:
            self._test_save_and_load(expected_dataset, CocoConverter.convert, test_dir)

    @mark_requirement(Requirements.DATUM_GENERAL_REQ)
    def test_auto_annotation_ids(self):
        source_dataset = Dataset.from_iterable(
            [
                DatasetItem(
                    id=2,
                    media=Image(data=np.ones((4, 2, 3))),
                    annotations=[
                        Polygon([0, 0, 4, 0, 4, 4], label=0),
                    ],
                )
            ],
            categories=[str(i) for i in range(10)],
        )

        target_dataset = Dataset.from_iterable(
            [
                DatasetItem(
                    id=2,
                    media=Image(data=np.ones((4, 2, 3))),
                    annotations=[
                        Polygon(
                            [0, 0, 4, 0, 4, 4],
                            label=0,
                            id=1,
                            group=1,
                            attributes={"is_crowd": False},
                        ),
                    ],
                    attributes={"id": 1},
                )
            ],
            categories=[str(i) for i in range(10)],
        )

        with TestDir() as test_dir:
            self._test_save_and_load(
                source_dataset, CocoConverter.convert, test_dir, target_dataset=target_dataset
            )

    @mark_requirement(Requirements.DATUM_GENERAL_REQ)
    def test_subset_can_contain_underscore(self):
        source_dataset = Dataset.from_iterable(
            [
                DatasetItem(
                    id=2,
                    subset="subset_1",
                    media=Image(data=np.ones((4, 2, 3))),
                    annotations=[
                        Polygon(
                            [0, 0, 4, 0, 4, 4],
                            label=0,
                            id=1,
                            group=1,
                            attributes={"is_crowd": False},
                        ),
                    ],
                    attributes={"id": 1},
                )
            ],
            categories=[str(i) for i in range(10)],
        )

        with TestDir() as test_dir:
            self._test_save_and_load(source_dataset, CocoConverter.convert, test_dir)

    @mark_requirement(Requirements.DATUM_GENERAL_REQ)
    def test_reindex(self):
        source_dataset = Dataset.from_iterable(
            [
                DatasetItem(
                    id=2,
                    media=Image(data=np.ones((4, 2, 3))),
                    annotations=[
                        Polygon([0, 0, 4, 0, 4, 4], label=0, id=5),
                    ],
                    attributes={"id": 22},
                )
            ],
            categories=[str(i) for i in range(10)],
        )

        target_dataset = Dataset.from_iterable(
            [
                DatasetItem(
                    id=2,
                    media=Image(data=np.ones((4, 2, 3))),
                    annotations=[
                        Polygon(
                            [0, 0, 4, 0, 4, 4],
                            label=0,
                            id=1,
                            group=1,
                            attributes={"is_crowd": False},
                        ),
                    ],
                    attributes={"id": 1},
                )
            ],
            categories=[str(i) for i in range(10)],
        )

        with TestDir() as test_dir:
            self._test_save_and_load(
                source_dataset,
                partial(CocoConverter.convert, reindex=True),
                test_dir,
                target_dataset=target_dataset,
            )

    @mark_requirement(Requirements.DATUM_GENERAL_REQ)
    def test_can_save_media_in_single_dir(self):
        dataset = Dataset.from_iterable(
            [
                DatasetItem(
                    id=1, subset="train", media=Image(data=np.ones((2, 4, 3))), attributes={"id": 1}
                ),
            ]
        )

        with TestDir() as test_dir:
            self._test_save_and_load(
                dataset,
                partial(CocoImageInfoConverter.convert, save_media=True, merge_images=True),
                test_dir,
                require_media=True,
            )
            self.assertTrue(osp.isfile(osp.join(test_dir, "images", "1.jpg")))

    @mark_requirement(Requirements.DATUM_GENERAL_REQ)
    def test_can_save_media_in_separate_dirs(self):
        dataset = Dataset.from_iterable(
            [
                DatasetItem(
                    id=1, subset="train", media=Image(data=np.ones((2, 4, 3))), attributes={"id": 1}
                ),
            ]
        )

        with TestDir() as test_dir:
            self._test_save_and_load(
                dataset,
                partial(CocoImageInfoConverter.convert, save_media=True, merge_images=False),
                test_dir,
                require_media=True,
            )
            self.assertTrue(osp.isfile(osp.join(test_dir, "images", "train", "1.jpg")))

    @mark_requirement(Requirements.DATUM_GENERAL_REQ)
    def test_inplace_save_writes_only_updated_data(self):
        expected = Dataset.from_iterable(
            [
                DatasetItem(1, subset="a"),
                DatasetItem(2, subset="a", media=Image(data=np.ones((3, 2, 3)))),
                DatasetItem(2, subset="b"),
            ]
        )

        with TestDir() as path:
            dataset = Dataset.from_iterable(
                [
                    DatasetItem(1, subset="a"),
                    DatasetItem(2, subset="b"),
                    DatasetItem(3, subset="c", media=Image(data=np.ones((2, 2, 3)))),
                ]
            )
            dataset.export(path, "coco", save_media=True)

            dataset.put(DatasetItem(2, subset="a", media=Image(data=np.ones((3, 2, 3)))))
            dataset.remove(3, "c")
            dataset.save(save_media=True)

            self.assertEqual(
                {"image_info_a.json", "image_info_b.json"},
                set(os.listdir(osp.join(path, "annotations"))),
            )
            self.assertTrue(osp.isfile(osp.join(path, "images", "a", "2.jpg")))
            self.assertFalse(osp.isfile(osp.join(path, "images", "c", "3.jpg")))
            compare_datasets(
                self,
                expected,
                Dataset.import_from(path, "coco"),
                require_media=True,
                ignored_attrs={"id"},
            )

    @mark_requirement(Requirements.DATUM_BUG_425)
    def test_can_save_and_load_grouped_masks_and_polygons(self):
        source_dataset = Dataset.from_iterable(
            [
                DatasetItem(
                    id=1,
                    media=Image(data=np.ones((5, 5, 3))),
                    annotations=[
                        Mask(
                            np.array(
                                [
                                    [0, 0, 0, 0, 0],
                                    [0, 1, 1, 1, 0],
                                    [0, 1, 1, 1, 0],
                                    [0, 1, 1, 1, 0],
                                    [0, 0, 0, 0, 0],
                                ],
                            ),
                            label=0,
                            id=0,
                            z_order=0,
                            group=1,
                        ),
                        Polygon([1, 1, 1, 3, 3, 3, 3, 1], label=0, id=1, z_order=0, group=1),
                    ],
                ),
            ],
            categories=["label_1"],
        )

        target_dataset = Dataset.from_iterable(
            [
                DatasetItem(
                    id=1,
                    media=Image(data=np.ones((5, 5, 3))),
                    annotations=[
                        Mask(
                            np.array(
                                [
                                    [0, 0, 0, 0, 0],
                                    [0, 1, 1, 1, 0],
                                    [0, 1, 1, 1, 0],
                                    [0, 1, 1, 1, 0],
                                    [0, 0, 0, 0, 0],
                                ],
                            ),
                            attributes={"is_crowd": True},
                            label=0,
                            id=0,
                            group=1,
                        ),
                    ],
                    attributes={"id": 1},
                ),
            ],
            categories=["label_1"],
        )

        with TestDir() as test_dir:
            self._test_save_and_load(
                source_dataset,
                partial(CocoInstancesConverter.convert),
                test_dir,
                target_dataset=target_dataset,
            )

    @mark_requirement(Requirements.DATUM_GENERAL_REQ)
    def test_can_save_and_load_panoptic_with_meta_file(self):
        dataset = Dataset.from_iterable(
            [
                DatasetItem(
                    id=1,
                    subset="train",
                    media=Image(data=np.ones((4, 4, 3))),
                    annotations=[
                        Mask(
                            image=np.array(
                                [[0, 1, 0, 0], [0, 1, 0, 0], [0, 1, 1, 1], [0, 0, 0, 0]]
                            ),
                            attributes={"is_crowd": False},
                            label=4,
                            group=3,
                            id=3,
                        ),
                    ],
                    attributes={"id": 1},
                ),
                DatasetItem(
                    id=2,
                    subset="val",
                    media=Image(data=np.ones((5, 5, 3))),
                    annotations=[
                        Mask(
                            image=np.array(
                                [
                                    [0, 0, 0, 0, 1],
                                    [0, 0, 0, 0, 1],
                                    [0, 0, 0, 0, 1],
                                    [0, 0, 0, 0, 1],
                                    [0, 0, 0, 0, 1],
                                ]
                            ),
                            attributes={"is_crowd": False},
                            label=2,
                            group=2,
                            id=2,
                        ),
                    ],
                    attributes={"id": 2},
                ),
            ],
            categories=[str(i) for i in range(10)],
        )

        with TestDir() as test_dir:
            self._test_save_and_load(
                dataset,
                partial(CocoPanopticConverter.convert, save_media=True, save_dataset_meta=True),
                test_dir,
                require_media=True,
            )
            self.assertTrue(osp.isfile(osp.join(test_dir, "dataset_meta.json")))

    @mark_requirement(Requirements.DATUM_GENERAL_REQ)
    def test_can_save_and_load_stuff_with_meta_file(self):
        dataset = Dataset.from_iterable(
            [
                DatasetItem(
                    id=1,
                    subset="train",
                    media=Image(data=np.ones((4, 4, 3))),
                    annotations=[
                        Mask(
                            np.array(
                                [[0, 1, 0, 0], [0, 1, 0, 0], [0, 1, 1, 1], [0, 0, 0, 0]],
                            ),
                            attributes={"is_crowd": False},
                            label=4,
                            group=3,
                            id=3,
                        ),
                    ],
                    attributes={"id": 2},
                ),
                DatasetItem(
                    id=2,
                    subset="val",
                    media=Image(data=np.ones((4, 4, 3))),
                    annotations=[
                        Mask(
                            np.array(
                                [[0, 0, 0, 0], [1, 1, 1, 0], [1, 1, 0, 0], [0, 0, 0, 0]],
                            ),
                            attributes={"is_crowd": False},
                            label=4,
                            group=3,
                            id=3,
                        ),
                    ],
                    attributes={"id": 1},
                ),
            ],
            categories=[str(i) for i in range(10)],
        )

        with TestDir() as test_dir:
            self._test_save_and_load(
                dataset,
                partial(CocoPanopticConverter.convert, save_media=True, save_dataset_meta=True),
                test_dir,
                require_media=True,
            )
            self.assertTrue(osp.isfile(osp.join(test_dir, "dataset_meta.json")))<|MERGE_RESOLUTION|>--- conflicted
+++ resolved
@@ -26,15 +26,9 @@
     DatasetImportError,
     InvalidAnnotationError,
     InvalidFieldTypeError,
-<<<<<<< HEAD
-    InvalidLabelError,
-    ItemImportError,
-    MissingFieldError,
-=======
     ItemImportError,
     MissingFieldError,
     UndeclaredLabelError,
->>>>>>> 175bae22
 )
 from datumaro.components.extractor import DatasetItem
 from datumaro.components.media import Image
@@ -855,8 +849,6 @@
 
 
 class CocoExtractorTests(TestCase):
-<<<<<<< HEAD
-=======
     ANNOTATION_JSON_TEMPLATE = {
         "images": [
             {
@@ -885,16 +877,11 @@
         ],
     }
 
->>>>>>> 175bae22
     @mark_requirement(Requirements.DATUM_ERROR_REPORTING)
     def test_can_report_unexpected_file(self):
         with TestDir() as test_dir:
             with self.assertRaisesRegex(DatasetImportError, "JSON file"):
-<<<<<<< HEAD
-                Dataset.import_from(test_dir, "coco_instances")
-=======
                 CocoInstancesExtractor(test_dir)
->>>>>>> 175bae22
 
     @mark_requirement(Requirements.DATUM_ERROR_REPORTING)
     def test_can_report_missing_item_field(self):
@@ -902,22 +889,7 @@
             with self.subTest(field=field):
                 with TestDir() as test_dir:
                     ann_path = osp.join(test_dir, "ann.json")
-<<<<<<< HEAD
-                    anns = {
-                        "images": [
-                            {
-                                "id": 5,
-                                "width": 10,
-                                "height": 5,
-                                "file_name": "a.jpg",
-                            }
-                        ],
-                        "annotations": [],
-                        "categories": [],
-                    }
-=======
                     anns = deepcopy(self.ANNOTATION_JSON_TEMPLATE)
->>>>>>> 175bae22
                     anns["images"][0].pop(field)
                     dump_json_file(ann_path, anns)
 
@@ -932,32 +904,7 @@
             with self.subTest(field=field):
                 with TestDir() as test_dir:
                     ann_path = osp.join(test_dir, "ann.json")
-<<<<<<< HEAD
-                    anns = {
-                        "images": [
-                            {
-                                "id": 5,
-                                "width": 10,
-                                "height": 5,
-                                "file_name": "a.jpg",
-                            }
-                        ],
-                        "annotations": [
-                            {
-                                "id": 1,
-                                "image_id": 5,
-                                "category_id": 0,
-                                "segmentation": [],
-                                "area": 3.0,
-                                "bbox": [2, 2, 3, 1],
-                                "iscrowd": 0,
-                            }
-                        ],
-                        "categories": [],
-                    }
-=======
                     anns = deepcopy(self.ANNOTATION_JSON_TEMPLATE)
->>>>>>> 175bae22
                     anns["annotations"][0].pop(field)
                     dump_json_file(ann_path, anns)
 
@@ -972,15 +919,7 @@
             with self.subTest(field=field):
                 with TestDir() as test_dir:
                     ann_path = osp.join(test_dir, "ann.json")
-<<<<<<< HEAD
-                    anns = {
-                        "images": [],
-                        "annotations": [],
-                        "categories": [],
-                    }
-=======
                     anns = deepcopy(self.ANNOTATION_JSON_TEMPLATE)
->>>>>>> 175bae22
                     anns.pop(field)
                     dump_json_file(ann_path, anns)
 
@@ -994,20 +933,7 @@
             with self.subTest(field=field):
                 with TestDir() as test_dir:
                     ann_path = osp.join(test_dir, "ann.json")
-<<<<<<< HEAD
-                    anns = {
-                        "images": [],
-                        "annotations": [],
-                        "categories": [
-                            {
-                                "id": 1,
-                                "name": "test",
-                            }
-                        ],
-                    }
-=======
                     anns = deepcopy(self.ANNOTATION_JSON_TEMPLATE)
->>>>>>> 175bae22
                     anns["categories"][0].pop(field)
                     dump_json_file(ann_path, anns)
 
@@ -1016,81 +942,24 @@
                     self.assertEqual(capture.exception.name, field)
 
     @mark_requirement(Requirements.DATUM_ERROR_REPORTING)
-<<<<<<< HEAD
-    def test_can_report_invalid_label(self):
-        with TestDir() as test_dir:
-            ann_path = osp.join(test_dir, "ann.json")
-            anns = {
-                "images": [
-                    {
-                        "id": 5,
-                        "width": 10,
-                        "height": 5,
-                        "file_name": "a.jpg",
-                    }
-                ],
-                "annotations": [
-                    {
-                        "id": 1,
-                        "image_id": 5,
-                        "category_id": 2,
-                        "segmentation": [],
-                        "area": 3.0,
-                        "bbox": [2, 2, 3, 1],
-                        "iscrowd": 0,
-                    }
-                ],
-                "categories": [],
-            }
-=======
     def test_can_report_undeclared_label(self):
         with TestDir() as test_dir:
             ann_path = osp.join(test_dir, "ann.json")
             anns = deepcopy(self.ANNOTATION_JSON_TEMPLATE)
             anns["annotations"][0]["category_id"] = 2
->>>>>>> 175bae22
             dump_json_file(ann_path, anns)
 
             with self.assertRaises(AnnotationImportError) as capture:
                 Dataset.import_from(ann_path, "coco_instances")
-<<<<<<< HEAD
-            self.assertIsInstance(capture.exception.__cause__, InvalidLabelError)
-=======
             self.assertIsInstance(capture.exception.__cause__, UndeclaredLabelError)
->>>>>>> 175bae22
             self.assertEqual(capture.exception.__cause__.id, "2")
 
     @mark_requirement(Requirements.DATUM_ERROR_REPORTING)
     def test_can_report_invalid_bbox(self):
         with TestDir() as test_dir:
             ann_path = osp.join(test_dir, "ann.json")
-<<<<<<< HEAD
-            anns = {
-                "images": [
-                    {
-                        "id": 5,
-                        "width": 10,
-                        "height": 5,
-                        "file_name": "a.jpg",
-                    }
-                ],
-                "annotations": [
-                    {
-                        "id": 1,
-                        "image_id": 5,
-                        "category_id": 0,
-                        "segmentation": [],
-                        "area": 3.0,
-                        "bbox": [2, 2, 3, 1, 5],
-                        "iscrowd": 0,
-                    }
-                ],
-                "categories": [],
-            }
-=======
             anns = deepcopy(self.ANNOTATION_JSON_TEMPLATE)
             anns["annotations"][0]["bbox"] = [1, 2, 3, 4, 5]
->>>>>>> 175bae22
             dump_json_file(ann_path, anns)
 
             with self.assertRaises(AnnotationImportError) as capture:
@@ -1099,47 +968,16 @@
             self.assertIn("Bbox has wrong value count", str(capture.exception.__cause__))
 
     @mark_requirement(Requirements.DATUM_ERROR_REPORTING)
-<<<<<<< HEAD
-    def test_can_report_invalid_polygon(self):
-        with TestDir() as test_dir:
-            ann_path = osp.join(test_dir, "ann.json")
-            anns = {
-                "images": [
-                    {
-                        "id": 5,
-                        "width": 10,
-                        "height": 5,
-                        "file_name": "a.jpg",
-                    }
-                ],
-                "annotations": [
-                    {
-                        "id": 1,
-                        "image_id": 5,
-                        "category_id": 0,
-                        "segmentation": [[1, 1]],
-                        "area": 3.0,
-                        "bbox": [],
-                        "iscrowd": 0,
-                    }
-                ],
-                "categories": [],
-            }
-=======
     def test_can_report_invalid_polygon_odd_points(self):
         with TestDir() as test_dir:
             ann_path = osp.join(test_dir, "ann.json")
             anns = deepcopy(self.ANNOTATION_JSON_TEMPLATE)
             anns["annotations"][0]["segmentation"] = [[1, 2, 3]]
->>>>>>> 175bae22
             dump_json_file(ann_path, anns)
 
             with self.assertRaises(AnnotationImportError) as capture:
                 Dataset.import_from(ann_path, "coco_instances")
             self.assertIsInstance(capture.exception.__cause__, InvalidAnnotationError)
-<<<<<<< HEAD
-            self.assertIn("Polygon has invalid value count", str(capture.exception.__cause__))
-=======
             self.assertIn("not divisible by 2", str(capture.exception.__cause__))
 
     @mark_requirement(Requirements.DATUM_ERROR_REPORTING)
@@ -1154,39 +992,13 @@
                 Dataset.import_from(ann_path, "coco_instances")
             self.assertIsInstance(capture.exception.__cause__, InvalidAnnotationError)
             self.assertIn("at least 3 (x, y) pairs", str(capture.exception.__cause__))
->>>>>>> 175bae22
 
     @mark_requirement(Requirements.DATUM_ERROR_REPORTING)
     def test_can_report_invalid_image_id(self):
         with TestDir() as test_dir:
             ann_path = osp.join(test_dir, "ann.json")
-<<<<<<< HEAD
-            anns = {
-                "images": [
-                    {
-                        "id": 5,
-                        "width": 10,
-                        "height": 5,
-                        "file_name": "a.jpg",
-                    }
-                ],
-                "annotations": [
-                    {
-                        "id": 1,
-                        "image_id": 10,
-                        "category_id": 0,
-                        "segmentation": [],
-                        "area": 3.0,
-                        "bbox": [2, 2, 3, 1],
-                        "iscrowd": 0,
-                    }
-                ],
-                "categories": [],
-            }
-=======
             anns = deepcopy(self.ANNOTATION_JSON_TEMPLATE)
             anns["annotations"][0]["image_id"] = 10
->>>>>>> 175bae22
             dump_json_file(ann_path, anns)
 
             with self.assertRaises(AnnotationImportError) as capture:
@@ -1200,22 +1012,7 @@
             for field, value in [("id", "q"), ("width", "q"), ("height", "q"), ("file_name", 0)]:
                 with self.subTest(field=field, value=value):
                     ann_path = osp.join(test_dir, "ann.json")
-<<<<<<< HEAD
-                    anns = {
-                        "images": [
-                            {
-                                "id": 5,
-                                "width": 10,
-                                "height": 5,
-                                "file_name": "a.jpg",
-                            }
-                        ],
-                        "annotations": [],
-                        "categories": [],
-                    }
-=======
                     anns = deepcopy(self.ANNOTATION_JSON_TEMPLATE)
->>>>>>> 175bae22
                     anns["images"][0][field] = value
                     dump_json_file(ann_path, anns)
 
@@ -1238,32 +1035,7 @@
             ]:
                 with self.subTest(field=field):
                     ann_path = osp.join(test_dir, "ann.json")
-<<<<<<< HEAD
-                    anns = {
-                        "images": [
-                            {
-                                "id": 5,
-                                "width": 10,
-                                "height": 5,
-                                "file_name": "a.jpg",
-                            }
-                        ],
-                        "annotations": [
-                            {
-                                "id": 1,
-                                "image_id": 5,
-                                "category_id": 0,
-                                "segmentation": [],
-                                "area": 3.0,
-                                "bbox": [2, 2, 3, 1],
-                                "iscrowd": 0,
-                            }
-                        ],
-                        "categories": [],
-                    }
-=======
                     anns = deepcopy(self.ANNOTATION_JSON_TEMPLATE)
->>>>>>> 175bae22
                     anns["annotations"][0][field] = value
                     dump_json_file(ann_path, anns)
 
