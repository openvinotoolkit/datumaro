--- conflicted
+++ resolved
@@ -2,15 +2,9 @@
 //
 //  SPDX-License-Identifier: MIT
 
-<<<<<<< HEAD
-mod coco_page_mapper;
-mod datum_page_mapper;
-mod json_section_page_mapper;
-=======
 pub mod coco_page_mapper;
 pub mod datum_page_mapper;
 pub mod json_section_page_mapper;
->>>>>>> 5a06a9dc
 mod page_mapper;
 mod page_maps;
 mod utils;
