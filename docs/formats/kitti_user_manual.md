# KITTI user manual

## Contents

- [Format specification](#format-specification)
- [Load KITTI dataset](#load-KITTI-dataset)
- [Export to other formats](#export-to-other-formats)
- [Export to KITTI](#export-to-KITTI)
- [Particular use cases](#particular-use-cases)

## Format specification

<<<<<<< HEAD
- Original KITTI dataset format supports the following types of annotations:
    - `Bounding boxes` (for [object detection](http://www.cvlibs.net/datasets/kitti/eval_object.php?obj_benchmark));
    - `Masks` (for [segmentation](http://www.cvlibs.net/datasets/kitti/eval_semseg.php?benchmark=semantics2015) task).
=======
- Original KITTI dataset format support the following types of annotations:
  - `Bounding boxes` (for [object detection](http://www.cvlibs.net/datasets/kitti/eval_object.php?obj_benchmark));
  - `Masks` (for [segmentation](http://www.cvlibs.net/datasets/kitti/eval_semseg.php?benchmark=semantics2015) task).
>>>>>>> 7e77ac17

- Supported attributes:
  - `truncated`: indicates that the bounding box specified for the object does
    not correspond to the full extent of the object;
  - `occluded`: indicates that a significant portion of the object within the
    bounding box is occluded by another object.

KITTI segmentations format specification available in `README.md` [here](https://s3.eu-central-1.amazonaws.com/avg-kitti/devkit_semantics.zip).

KITTI object detection format specification available in `README.md` [here](https://s3.eu-central-1.amazonaws.com/avg-kitti/devkit_object.zip).

## Load KITTI dataset

The KITTI left color images for object detection are available [here](http://www.cvlibs.net/download.php?file=data_object_image_2.zip).

The KITTI object detection labels are available [here](http://www.cvlibs.net/download.php?file=data_object_label_2.zip).

The KITTI segmentations dataset is available [here](http://www.cvlibs.net/download.php?file=data_semantics.zip).

There are two ways to create Datumaro project and add KITTI dataset to it:

``` bash
datum import --format kitti --input-path <path/to/dataset>
# or
datum create
datum add path -f kitti <path/to/dataset>
```

It is possible to specify project name and project directory run
`datum create --help` for more information.

KITTI segmentation dataset directory should have the following structure:

<!--lint disable fenced-code-flag-->
```
└─ Dataset/
    ├── testing/
    │   └── image_2/
    │       ├── <name_1>.<img_ext>
    │       ├── <name_2>.<img_ext>
    │       └── ...
    ├── training/
    │   ├── image_2/ # left color camera images
    │   │   ├── <name_1>.<img_ext>
    │   │   ├── <name_2>.<img_ext>
    │   │   └── ...
    │   ├── label_2/ # left color camera label files
    │   │   ├── <name_1>.txt
    │   │   ├── <name_2>.txt
    │   │   └── ...
    │   ├── instance/ # instance segmentation masks
    │   │   ├── <name_1>.png
    │   │   ├── <name_2>.png
    │   │   └── ...
    │   ├── semantic/ # semantic segmentation masks (labels are encoded by its id)
    │   │   ├── <name_1>.png
    │   │   ├── <name_2>.png
    │   │   └── ...
    │   └── semantic_rgb/ # semantic segmentation masks (labels are encoded by its color)
    │       ├── <name_1>.png
    │       ├── <name_2>.png
    │       └── ...
```

You can import dataset for specific tasks
of KITTI dataset instead of the whole dataset,
for example:

``` bash
datum add path -f kitti_detection <path/to/dataset>
```

Datumaro supports the following KITTI tasks:
- Object detection (`kitti_detection`)
- Class and instance segmentation (`kitti_segmentation`)
- [3d point clouds / velodyne points (`kitti_raw`)](./kitti_raw_user_manual.md)

To make sure that the selected dataset has been added to the project, you can
run `datum info`, which will display the project and dataset information.

## Export to other formats

Datumaro can convert KITTI dataset into any other format [Datumaro supports](../user_manual.md#supported-formats).

Such conversion will only be successful if the output
format can represent the type of dataset you want to convert,
e.g. segmentation annotations can be
saved in `Cityscapes` format, but no as `COCO keypoints`.

There are few ways to convert KITTI dataset to other dataset format:

``` bash
datum project import -f kitti -i <path/to/kitti>
datum export -f cityscapes -o <path/to/output/dir>
# or
datum convert -if kitti -i <path/to/kitti> -f cityscapes -o <path/to/output/dir>
```

Some formats provide extra options for conversion.
These options are passed after double dash (`--`) in the command line.
To get information about them, run

`datum export -f <FORMAT> -- -h`

## Export to KITTI

There are few ways to convert dataset to KITTI format:

``` bash
# export dataset into KITTI format from existing project
datum export -p <path/to/project> -f kitti -o <path/to/export/dir> \
    -- --save-images
# converting to KITTI format from other format
datum convert -if cityscapes -i <path/to/cityscapes/dataset> \
    -f kitti -o <path/to/export/dir> -- --save-images
```

Extra options for export to KITTI format:
- `--save-images` allow to export dataset with saving images
  (by default `False`);
- `--image-ext IMAGE_EXT` allow to specify image extension
  for exporting dataset (by default - keep original or use `.png`, if none).
- `--apply-colormap APPLY_COLORMAP` allow to use colormap for class masks
  (in folder `semantic_rgb`, by default `True`);
- `--label_map` allow to define a custom colormap. Example

``` bash
# mycolormap.txt :
# 0 0 255 sky
# 255 0 0 person
#...
datum export -f kitti -- --label-map mycolormap.txt

# or you can use original kitti colomap:
datum export -f kitti -- --label-map kitti
```
- `--tasks TASKS` allow to specify tasks for export dataset,
by default Datumaro uses all tasks. Example:

```bash
datum import -o project -f kitti -i <dataset>
datum export -p project -f kitti -- --tasks detection
```
- `--allow-attributes ALLOW_ATTRIBUTES` allow export of attributes
(by default `True`).

## Particular use cases

Datumaro supports filtering, transformation, merging etc. for all formats
and for the KITTI format in particular. Follow
[user manual](../user_manual.md)
to get more information about these operations.

There are few examples of using Datumaro operations to solve
particular problems with KITTI dataset:

### Example 1. How to load an original KITTI dataset and convert to Cityscapes

```bash
datum create -o project
datum add path -p project -f kitti ./KITTI/
datum stats -p project
datum export -p final_project -o dataset -f cityscapes -- --save-images
```

### Example 2. How to create custom KITTI-like dataset

```python
import numpy as np
from datumaro.components.dataset import Dataset
from datumaro.components.extractor import Mask, DatasetItem

import datumaro.plugins.kitti_format as KITTI

label_map = {}
label_map['background'] = (0, 0, 0)
label_map['label_1'] = (1, 2, 3)
label_map['label_2'] = (3, 2, 1)
categories = KITTI.make_kitti_categories(label_map)

dataset = Dataset.from_iterable([
    DatasetItem(id=1,
                image=np.ones((1, 5, 3)),
                annotations=[
                    Mask(image=np.array([[1, 0, 0, 1, 1]]), label=1, id=0,
                        attributes={'is_crowd': False}),
                    Mask(image=np.array([[0, 1, 1, 0, 0]]), label=2, id=0,
                        attributes={'is_crowd': False}),
                ]
            ),
    ], categories=categories)

dataset.export('./dataset', format='kitti')
```

More examples of working with KITTI dataset from code can be found in
[tests](../../tests/test_kitti_format.py)<|MERGE_RESOLUTION|>--- conflicted
+++ resolved
@@ -10,15 +10,9 @@
 
 ## Format specification
 
-<<<<<<< HEAD
-- Original KITTI dataset format supports the following types of annotations:
-    - `Bounding boxes` (for [object detection](http://www.cvlibs.net/datasets/kitti/eval_object.php?obj_benchmark));
-    - `Masks` (for [segmentation](http://www.cvlibs.net/datasets/kitti/eval_semseg.php?benchmark=semantics2015) task).
-=======
 - Original KITTI dataset format support the following types of annotations:
   - `Bounding boxes` (for [object detection](http://www.cvlibs.net/datasets/kitti/eval_object.php?obj_benchmark));
   - `Masks` (for [segmentation](http://www.cvlibs.net/datasets/kitti/eval_semseg.php?benchmark=semantics2015) task).
->>>>>>> 7e77ac17
 
 - Supported attributes:
   - `truncated`: indicates that the bounding box specified for the object does
