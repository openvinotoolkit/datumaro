--- conflicted
+++ resolved
@@ -14,11 +14,7 @@
 - Add multiframework (PyTorch, Tensorflow) converter
 - Add SAM OVMS and Triton server Docker image builders
 - Add SAMBboxToInstanceMask transform
-<<<<<<< HEAD
-- Add ConfigurableValicator
-=======
 - Add ConfigurableValidator
->>>>>>> fd536803
 
 Enhancements
 ^^^^^^^^^^^^
