[tox]
isolated_build = true
skip_missing_interpreters = true

[testenv]
deps =
    -r{toxinidir}/requirements.txt

[testenv:pre-commit]
basepython = python3
deps =
    pre-commit
commands = pre-commit run --show-diff-on-failure --color=always --all-files


<<<<<<< HEAD
[testenv:build-docs]
deps =
    -r{toxinidir}/docs/requirements.txt
use_develop = true
change_dir = {toxinidir}/docs
allowlist_externals =
    make
commands =
    make clean
    make html
=======
[testenv:bandit-scan]
deps =
    bandit
commands =
    - bandit -r -c {toxinidir}/ipas_default.config {toxinidir}/ -f txt -o {toxworkdir}/bandit-report.txt

[testenv:snyk-scan]
deps =
    {[testenv]deps}
allowlist_externals =
    bash
    curl
    wget
    chmod
    rm
    *snyk*
commands =
    bash -c "pip freeze > snyk-req.txt"
    curl https://static.snyk.io/cli/latest/snyk-linux -o {toxworkdir}/snyk
    chmod +x {toxworkdir}/snyk
    {toxworkdir}/snyk config set endpoint={env:SNYK_ENDPOINT}
    {toxworkdir}/snyk config set disable-analytics=1
    - {toxworkdir}/snyk test --file=snyk-req.txt --package-manager=pip --sarif-file-output={toxworkdir}/snyk.sarif --json-file-output={toxworkdir}/snyk.json
    - {toxworkdir}/snyk monitor --file=snyk-req.txt --package-manager=pip
    wget -P .tox/ https://github.com/snyk/snyk-to-html/releases/download/v2.3.6/snyk-to-html-linux
    chmod +x {toxworkdir}/snyk-to-html-linux
    {toxworkdir}/snyk-to-html-linux -i {toxworkdir}/snyk.json -o {toxworkdir}/snyk.html -d
    rm {toxworkdir}/snyk
    rm {toxworkdir}/snyk-to-html-linux
    rm snyk-req.txt
>>>>>>> bddf3cb4
<|MERGE_RESOLUTION|>--- conflicted
+++ resolved
@@ -13,7 +13,6 @@
 commands = pre-commit run --show-diff-on-failure --color=always --all-files
 
 
-<<<<<<< HEAD
 [testenv:build-docs]
 deps =
     -r{toxinidir}/docs/requirements.txt
@@ -24,12 +23,14 @@
 commands =
     make clean
     make html
-=======
+
+
 [testenv:bandit-scan]
 deps =
     bandit
 commands =
     - bandit -r -c {toxinidir}/ipas_default.config {toxinidir}/ -f txt -o {toxworkdir}/bandit-report.txt
+
 
 [testenv:snyk-scan]
 deps =
@@ -54,5 +55,4 @@
     {toxworkdir}/snyk-to-html-linux -i {toxworkdir}/snyk.json -o {toxworkdir}/snyk.html -d
     rm {toxworkdir}/snyk
     rm {toxworkdir}/snyk-to-html-linux
-    rm snyk-req.txt
->>>>>>> bddf3cb4
+    rm snyk-req.txt